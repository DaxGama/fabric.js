/*! Fabric.js Copyright 2008-2012, Bitsonnet (Juriy Zaytsev, Maxim Chernyak) */

<<<<<<< HEAD
var fabric = fabric || { version: "0.8.22" };
=======
var fabric = fabric || { version: "0.8.23" };
>>>>>>> 9926d838

if (typeof exports != 'undefined') {
  exports.fabric = fabric;
}

if (typeof document != 'undefined' && typeof window != 'undefined') {
  fabric.document = document;
  fabric.window = window;
}
else {
  // assume we're running under node.js when document/window are not present
  fabric.document = require("jsdom").jsdom("<!DOCTYPE html><html><head></head><body></body></html>");
  fabric.window = fabric.document.createWindow();
}

/**
 * True when in environment that supports touch events
 * @property isTouchSupported
 * @type boolean
 */
fabric.isTouchSupported = "ontouchstart" in fabric.document.documentElement;
/*
    http://www.JSON.org/json2.js
    2010-03-20

    Public Domain.

    NO WARRANTY EXPRESSED OR IMPLIED. USE AT YOUR OWN RISK.

    See http://www.JSON.org/js.html


    This code should be minified before deployment.
    See http://javascript.crockford.com/jsmin.html

    USE YOUR OWN COPY. IT IS EXTREMELY UNWISE TO LOAD CODE FROM SERVERS YOU DO
    NOT CONTROL.


    This file creates a global JSON object containing two methods: stringify
    and parse.

        JSON.stringify(value, replacer, space)
            value       any JavaScript value, usually an object or array.

            replacer    an optional parameter that determines how object
                        values are stringified for objects. It can be a
                        function or an array of strings.

            space       an optional parameter that specifies the indentation
                        of nested structures. If it is omitted, the text will
                        be packed without extra whitespace. If it is a number,
                        it will specify the number of spaces to indent at each
                        level. If it is a string (such as '\t' or '&nbsp;'),
                        it contains the characters used to indent at each level.

            This method produces a JSON text from a JavaScript value.

            When an object value is found, if the object contains a toJSON
            method, its toJSON method will be called and the result will be
            stringified. A toJSON method does not serialize: it returns the
            value represented by the name/value pair that should be serialized,
            or undefined if nothing should be serialized. The toJSON method
            will be passed the key associated with the value, and this will be
            bound to the value

            For example, this would serialize Dates as ISO strings.

                Date.prototype.toJSON = function (key) {
                    function f(n) {
                        // Format integers to have at least two digits.
                        return n < 10 ? '0' + n : n;
                    }

                    return this.getUTCFullYear()   + '-' +
                         f(this.getUTCMonth() + 1) + '-' +
                         f(this.getUTCDate())      + 'T' +
                         f(this.getUTCHours())     + ':' +
                         f(this.getUTCMinutes())   + ':' +
                         f(this.getUTCSeconds())   + 'Z';
                };

            You can provide an optional replacer method. It will be passed the
            key and value of each member, with this bound to the containing
            object. The value that is returned from your method will be
            serialized. If your method returns undefined, then the member will
            be excluded from the serialization.

            If the replacer parameter is an array of strings, then it will be
            used to select the members to be serialized. It filters the results
            such that only members with keys listed in the replacer array are
            stringified.

            Values that do not have JSON representations, such as undefined or
            functions, will not be serialized. Such values in objects will be
            dropped; in arrays they will be replaced with null. You can use
            a replacer function to replace those with JSON values.
            JSON.stringify(undefined) returns undefined.

            The optional space parameter produces a stringification of the
            value that is filled with line breaks and indentation to make it
            easier to read.

            If the space parameter is a non-empty string, then that string will
            be used for indentation. If the space parameter is a number, then
            the indentation will be that many spaces.

            Example:

            text = JSON.stringify(['e', {pluribus: 'unum'}]);
            // text is '["e",{"pluribus":"unum"}]'


            text = JSON.stringify(['e', {pluribus: 'unum'}], null, '\t');
            // text is '[\n\t"e",\n\t{\n\t\t"pluribus": "unum"\n\t}\n]'

            text = JSON.stringify([new Date()], function (key, value) {
                return this[key] instanceof Date ?
                    'Date(' + this[key] + ')' : value;
            });
            // text is '["Date(---current time---)"]'


        JSON.parse(text, reviver)
            This method parses a JSON text to produce an object or array.
            It can throw a SyntaxError exception.

            The optional reviver parameter is a function that can filter and
            transform the results. It receives each of the keys and values,
            and its return value is used instead of the original value.
            If it returns what it received, then the structure is not modified.
            If it returns undefined then the member is deleted.

            Example:

            // Parse the text. Values that look like ISO date strings will
            // be converted to Date objects.

            myData = JSON.parse(text, function (key, value) {
                var a;
                if (typeof value === 'string') {
                    a =
/^(\d{4})-(\d{2})-(\d{2})T(\d{2}):(\d{2}):(\d{2}(?:\.\d*)?)Z$/.exec(value);
                    if (a) {
                        return new Date(Date.UTC(+a[1], +a[2] - 1, +a[3], +a[4],
                            +a[5], +a[6]));
                    }
                }
                return value;
            });

            myData = JSON.parse('["Date(09/09/2001)"]', function (key, value) {
                var d;
                if (typeof value === 'string' &&
                        value.slice(0, 5) === 'Date(' &&
                        value.slice(-1) === ')') {
                    d = new Date(value.slice(5, -1));
                    if (d) {
                        return d;
                    }
                }
                return value;
            });


    This is a reference implementation. You are free to copy, modify, or
    redistribute.
*/

/*jslint evil: true, strict: false */

/*members "", "\b", "\t", "\n", "\f", "\r", "\"", JSON, "\\", apply,
    call, charCodeAt, getUTCDate, getUTCFullYear, getUTCHours,
    getUTCMinutes, getUTCMonth, getUTCSeconds, hasOwnProperty, join,
    lastIndex, length, parse, prototype, push, replace, slice, stringify,
    test, toJSON, toString, valueOf
*/


// Create a JSON object only if one does not already exist. We create the
// methods in a closure to avoid creating global variables.

if (!this.JSON) {
    this.JSON = {};
}

(function () {

    function f(n) {
        // Format integers to have at least two digits.
        return n < 10 ? '0' + n : n;
    }

    if (typeof Date.prototype.toJSON !== 'function') {

        Date.prototype.toJSON = function (key) {

            return isFinite(this.valueOf()) ?
                   this.getUTCFullYear()   + '-' +
                 f(this.getUTCMonth() + 1) + '-' +
                 f(this.getUTCDate())      + 'T' +
                 f(this.getUTCHours())     + ':' +
                 f(this.getUTCMinutes())   + ':' +
                 f(this.getUTCSeconds())   + 'Z' : null;
        };

        String.prototype.toJSON =
        Number.prototype.toJSON =
        Boolean.prototype.toJSON = function (key) {
            return this.valueOf();
        };
    }

    var cx = /[\u0000\u00ad\u0600-\u0604\u070f\u17b4\u17b5\u200c-\u200f\u2028-\u202f\u2060-\u206f\ufeff\ufff0-\uffff]/g,
        escapable = /[\\\"\x00-\x1f\x7f-\x9f\u00ad\u0600-\u0604\u070f\u17b4\u17b5\u200c-\u200f\u2028-\u202f\u2060-\u206f\ufeff\ufff0-\uffff]/g,
        gap,
        indent,
        meta = {    // table of character substitutions
            '\b': '\\b',
            '\t': '\\t',
            '\n': '\\n',
            '\f': '\\f',
            '\r': '\\r',
            '"' : '\\"',
            '\\': '\\\\'
        },
        rep;


    function quote(string) {

// If the string contains no control characters, no quote characters, and no
// backslash characters, then we can safely slap some quotes around it.
// Otherwise we must also replace the offending characters with safe escape
// sequences.

        escapable.lastIndex = 0;
        return escapable.test(string) ?
            '"' + string.replace(escapable, function (a) {
                var c = meta[a];
                return typeof c === 'string' ? c :
                    '\\u' + ('0000' + a.charCodeAt(0).toString(16)).slice(-4);
            }) + '"' :
            '"' + string + '"';
    }


    function str(key, holder) {

// Produce a string from holder[key].

        var i,          // The loop counter.
            k,          // The member key.
            v,          // The member value.
            length,
            mind = gap,
            partial,
            value = holder[key];

// If the value has a toJSON method, call it to obtain a replacement value.

        if (value && typeof value === 'object' &&
                typeof value.toJSON === 'function') {
            value = value.toJSON(key);
        }

// If we were called with a replacer function, then call the replacer to
// obtain a replacement value.

        if (typeof rep === 'function') {
            value = rep.call(holder, key, value);
        }

// What happens next depends on the value's type.

        switch (typeof value) {
        case 'string':
            return quote(value);

        case 'number':

// JSON numbers must be finite. Encode non-finite numbers as null.

            return isFinite(value) ? String(value) : 'null';

        case 'boolean':
        case 'null':

// If the value is a boolean or null, convert it to a string. Note:
// typeof null does not produce 'null'. The case is included here in
// the remote chance that this gets fixed someday.

            return String(value);

// If the type is 'object', we might be dealing with an object or an array or
// null.

        case 'object':

// Due to a specification blunder in ECMAScript, typeof null is 'object',
// so watch out for that case.

            if (!value) {
                return 'null';
            }

// Make an array to hold the partial results of stringifying this object value.

            gap += indent;
            partial = [];

// Is the value an array?

            if (Object.prototype.toString.apply(value) === '[object Array]') {

// The value is an array. Stringify every element. Use null as a placeholder
// for non-JSON values.

                length = value.length;
                for (i = 0; i < length; i += 1) {
                    partial[i] = str(i, value) || 'null';
                }

// Join all of the elements together, separated with commas, and wrap them in
// brackets.

                v = partial.length === 0 ? '[]' :
                    gap ? '[\n' + gap +
                            partial.join(',\n' + gap) + '\n' +
                                mind + ']' :
                          '[' + partial.join(',') + ']';
                gap = mind;
                return v;
            }

// If the replacer is an array, use it to select the members to be stringified.

            if (rep && typeof rep === 'object') {
                length = rep.length;
                for (i = 0; i < length; i += 1) {
                    k = rep[i];
                    if (typeof k === 'string') {
                        v = str(k, value);
                        if (v) {
                            partial.push(quote(k) + (gap ? ': ' : ':') + v);
                        }
                    }
                }
            } else {

// Otherwise, iterate through all of the keys in the object.

                for (k in value) {
                    if (Object.hasOwnProperty.call(value, k)) {
                        v = str(k, value);
                        if (v) {
                            partial.push(quote(k) + (gap ? ': ' : ':') + v);
                        }
                    }
                }
            }

// Join all of the member texts together, separated with commas,
// and wrap them in braces.

            v = partial.length === 0 ? '{}' :
                gap ? '{\n' + gap + partial.join(',\n' + gap) + '\n' +
                        mind + '}' : '{' + partial.join(',') + '}';
            gap = mind;
            return v;
        }
    }

// If the JSON object does not yet have a stringify method, give it one.

    if (typeof JSON.stringify !== 'function') {
        JSON.stringify = function (value, replacer, space) {

// The stringify method takes a value and an optional replacer, and an optional
// space parameter, and returns a JSON text. The replacer can be a function
// that can replace values, or an array of strings that will select the keys.
// A default replacer method can be provided. Use of the space parameter can
// produce text that is more easily readable.

            var i;
            gap = '';
            indent = '';

// If the space parameter is a number, make an indent string containing that
// many spaces.

            if (typeof space === 'number') {
                for (i = 0; i < space; i += 1) {
                    indent += ' ';
                }

// If the space parameter is a string, it will be used as the indent string.

            } else if (typeof space === 'string') {
                indent = space;
            }

// If there is a replacer, it must be a function or an array.
// Otherwise, throw an error.

            rep = replacer;
            if (replacer && typeof replacer !== 'function' &&
                    (typeof replacer !== 'object' ||
                     typeof replacer.length !== 'number')) {
                throw new Error('JSON.stringify');
            }

// Make a fake root object containing our value under the key of ''.
// Return the result of stringifying the value.

            return str('', {'': value});
        };
    }


// If the JSON object does not yet have a parse method, give it one.

    if (typeof JSON.parse !== 'function') {
        JSON.parse = function (text, reviver) {

// The parse method takes a text and an optional reviver function, and returns
// a JavaScript value if the text is a valid JSON text.

            var j;

            function walk(holder, key) {

// The walk method is used to recursively walk the resulting structure so
// that modifications can be made.

                var k, v, value = holder[key];
                if (value && typeof value === 'object') {
                    for (k in value) {
                        if (Object.hasOwnProperty.call(value, k)) {
                            v = walk(value, k);
                            if (v !== undefined) {
                                value[k] = v;
                            } else {
                                delete value[k];
                            }
                        }
                    }
                }
                return reviver.call(holder, key, value);
            }


// Parsing happens in four stages. In the first stage, we replace certain
// Unicode characters with escape sequences. JavaScript handles many characters
// incorrectly, either silently deleting them, or treating them as line endings.

            text = String(text);
            cx.lastIndex = 0;
            if (cx.test(text)) {
                text = text.replace(cx, function (a) {
                    return '\\u' +
                        ('0000' + a.charCodeAt(0).toString(16)).slice(-4);
                });
            }

// In the second stage, we run the text against regular expressions that look
// for non-JSON patterns. We are especially concerned with '()' and 'new'
// because they can cause invocation, and '=' because it can cause mutation.
// But just to be safe, we want to reject all unexpected forms.

// We split the second stage into 4 regexp operations in order to work around
// crippling inefficiencies in IE's and Safari's regexp engines. First we
// replace the JSON backslash pairs with '@' (a non-JSON character). Second, we
// replace all simple value tokens with ']' characters. Third, we delete all
// open brackets that follow a colon or comma or that begin the text. Finally,
// we look to see that the remaining characters are only whitespace or ']' or
// ',' or ':' or '{' or '}'. If that is so, then the text is safe for eval.

            if (/^[\],:{}\s]*$/.
test(text.replace(/\\(?:["\\\/bfnrt]|u[0-9a-fA-F]{4})/g, '@').
replace(/"[^"\\\n\r]*"|true|false|null|-?\d+(?:\.\d*)?(?:[eE][+\-]?\d+)?/g, ']').
replace(/(?:^|:|,)(?:\s*\[)+/g, ''))) {

// In the third stage we use the eval function to compile the text into a
// JavaScript structure. The '{' operator is subject to a syntactic ambiguity
// in JavaScript: it can begin a block or an object literal. We wrap the text
// in parens to eliminate the ambiguity.

                j = eval('(' + text + ')');

// In the optional fourth stage, we recursively walk the new structure, passing
// each name/value pair to a reviver function for possible transformation.

                return typeof reviver === 'function' ?
                    walk({'': j}, '') : j;
            }

// If the text is not JSON parseable, then a SyntaxError is thrown.

            throw new SyntaxError('JSON.parse');
        };
    }
}());
/*!
 * Copyright (c) 2009 Simo Kinnunen.
 * Licensed under the MIT license.
 */

var Cufon = (function() {

  var api = function() {
    return api.replace.apply(null, arguments);
  };

  var DOM = api.DOM = {

    ready: (function() {

      var complete = false, readyStatus = { loaded: 1, complete: 1 };

      var queue = [], perform = function() {
        if (complete) return;
        complete = true;
        for (var fn; fn = queue.shift(); fn());
      };

      // Gecko, Opera, WebKit r26101+

      if (fabric.document.addEventListener) {
        fabric.document.addEventListener('DOMContentLoaded', perform, false);
        fabric.window.addEventListener('pageshow', perform, false); // For cached Gecko pages
      }

      // Old WebKit, Internet Explorer

      if (!fabric.window.opera && fabric.document.readyState) (function() {
        readyStatus[fabric.document.readyState] ? perform() : setTimeout(arguments.callee, 10);
      })();

      // Internet Explorer

      if (fabric.document.readyState && fabric.document.createStyleSheet) (function() {
        try {
          fabric.document.body.doScroll('left');
          perform();
        }
        catch (e) {
          setTimeout(arguments.callee, 1);
        }
      })();

      addEvent(fabric.window, 'load', perform); // Fallback

      return function(listener) {
        if (!arguments.length) perform();
        else complete ? listener() : queue.push(listener);
      };

    })()

  };

  var CSS = api.CSS = {

    Size: function(value, base) {

      this.value = parseFloat(value);
      this.unit = String(value).match(/[a-z%]*$/)[0] || 'px';

      this.convert = function(value) {
        return value / base * this.value;
      };

      this.convertFrom = function(value) {
        return value / this.value * base;
      };

      this.toString = function() {
        return this.value + this.unit;
      };

    },

    getStyle: function(el) {
      return new Style(el.style);
      /*
      var view = document.defaultView;
      if (view && view.getComputedStyle) return new Style(view.getComputedStyle(el, null));
      if (el.currentStyle) return new Style(el.currentStyle);
      return new Style(el.style);
      */
    },

    quotedList: cached(function(value) {
      // doesn't work properly with empty quoted strings (""), but
      // it's not worth the extra code.
      var list = [], re = /\s*((["'])([\s\S]*?[^\\])\2|[^,]+)\s*/g, match;
      while (match = re.exec(value)) list.push(match[3] || match[1]);
      return list;
    }),

    ready: (function() {

      var complete = false;

      var queue = [], perform = function() {
        complete = true;
        for (var fn; fn = queue.shift(); fn());
      };

      // Safari 2 does not include <style> elements in document.styleSheets.
      // Safari 2 also does not support Object.prototype.propertyIsEnumerable.

      var styleElements = Object.prototype.propertyIsEnumerable ? elementsByTagName('style') : { length: 0 };
      var linkElements = elementsByTagName('link');

      DOM.ready(function() {
        // These checks are actually only needed for WebKit-based browsers, but don't really hurt other browsers.
        var linkStyles = 0, link;
        for (var i = 0, l = linkElements.length; link = linkElements[i], i < l; ++i) {
          // WebKit does not load alternate stylesheets.
          if (!link.disabled && link.rel.toLowerCase() == 'stylesheet') ++linkStyles;
        }
        if (fabric.document.styleSheets.length >= styleElements.length + linkStyles) perform();
        else setTimeout(arguments.callee, 10);
      });

      return function(listener) {
        if (complete) listener();
        else queue.push(listener);
      };

    })(),

    supports: function(property, value) {
      var checker = fabric.document.createElement('span').style;
      if (checker[property] === undefined) return false;
      checker[property] = value;
      return checker[property] === value;
    },

    textAlign: function(word, style, position, wordCount) {
      if (style.get('textAlign') == 'right') {
        if (position > 0) word = ' ' + word;
      }
      else if (position < wordCount - 1) word += ' ';
      return word;
    },

    textDecoration: function(el, style) {
      if (!style) style = this.getStyle(el);
      var types = {
        underline: null,
        overline: null,
        'line-through': null
      };
      for (var search = el; search.parentNode && search.parentNode.nodeType == 1; ) {
        var foundAll = true;
        for (var type in types) {
          if (types[type]) continue;
          if (style.get('textDecoration').indexOf(type) != -1) types[type] = style.get('color');
          foundAll = false;
        }
        if (foundAll) break; // this is rather unlikely to happen
        style = this.getStyle(search = search.parentNode);
      }
      return types;
    },

    textShadow: cached(function(value) {
      if (value == 'none') return null;
      var shadows = [], currentShadow = {}, result, offCount = 0;
      var re = /(#[a-f0-9]+|[a-z]+\(.*?\)|[a-z]+)|(-?[\d.]+[a-z%]*)|,/ig;
      while (result = re.exec(value)) {
        if (result[0] == ',') {
          shadows.push(currentShadow);
          currentShadow = {}, offCount = 0;
        }
        else if (result[1]) {
          currentShadow.color = result[1];
        }
        else {
          currentShadow[[ 'offX', 'offY', 'blur' ][offCount++]] = result[2];
        }
      }
      shadows.push(currentShadow);
      return shadows;
    }),

    color: cached(function(value) {
      var parsed = {};
      parsed.color = value.replace(/^rgba\((.*?),\s*([\d.]+)\)/, function($0, $1, $2) {
        parsed.opacity = parseFloat($2);
        return 'rgb(' + $1 + ')';
      });
      return parsed;
    }),

    textTransform: function(text, style) {
      return text[{
        uppercase: 'toUpperCase',
        lowercase: 'toLowerCase'
      }[style.get('textTransform')] || 'toString']();
    }

  };

  function Font(data) {

    var face = this.face = data.face;
    this.glyphs = data.glyphs;
    this.w = data.w;
    this.baseSize = parseInt(face['units-per-em'], 10);

    this.family = face['font-family'].toLowerCase();
    this.weight = face['font-weight'];
    this.style = face['font-style'] || 'normal';

    this.viewBox = (function () {
      var parts = face.bbox.split(/\s+/);
      var box = {
        minX: parseInt(parts[0], 10),
        minY: parseInt(parts[1], 10),
        maxX: parseInt(parts[2], 10),
        maxY: parseInt(parts[3], 10)
      };
      box.width = box.maxX - box.minX,
      box.height = box.maxY - box.minY;
      box.toString = function() {
        return [ this.minX, this.minY, this.width, this.height ].join(' ');
      };
      return box;
    })();

    this.ascent = -parseInt(face.ascent, 10);
    this.descent = -parseInt(face.descent, 10);

    this.height = -this.ascent + this.descent;

  }

  function FontFamily() {

    var styles = {}, mapping = {
      oblique: 'italic',
      italic: 'oblique'
    };

    this.add = function(font) {
      (styles[font.style] || (styles[font.style] = {}))[font.weight] = font;
    };

    this.get = function(style, weight) {
      var weights = styles[style] || styles[mapping[style]]
        || styles.normal || styles.italic || styles.oblique;
      if (!weights) return null;
      // we don't have to worry about "bolder" and "lighter"
      // because IE's currentStyle returns a numeric value for it,
      // and other browsers use the computed value anyway
      weight = {
        normal: 400,
        bold: 700
      }[weight] || parseInt(weight, 10);
      if (weights[weight]) return weights[weight];
      // http://www.w3.org/TR/CSS21/fonts.html#propdef-font-weight
      // Gecko uses x99/x01 for lighter/bolder
      var up = {
        1: 1,
        99: 0
      }[weight % 100], alts = [], min, max;
      if (up === undefined) up = weight > 400;
      if (weight == 500) weight = 400;
      for (var alt in weights) {
        alt = parseInt(alt, 10);
        if (!min || alt < min) min = alt;
        if (!max || alt > max) max = alt;
        alts.push(alt);
      }
      if (weight < min) weight = min;
      if (weight > max) weight = max;
      alts.sort(function(a, b) {
        return (up
          ? (a > weight && b > weight) ? a < b : a > b
          : (a < weight && b < weight) ? a > b : a < b) ? -1 : 1;
      });
      return weights[alts[0]];
    };

  }

  function HoverHandler() {

    function contains(node, anotherNode) {
      if (node.contains) return node.contains(anotherNode);
      return node.compareDocumentPosition(anotherNode) & 16;
    }

    function onOverOut(e) {
      var related = e.relatedTarget;
      if (!related || contains(this, related)) return;
      trigger(this);
    }

    function onEnterLeave(e) {
      trigger(this);
    }

    function trigger(el) {
      // A timeout is needed so that the event can actually "happen"
      // before replace is triggered. This ensures that styles are up
      // to date.
      setTimeout(function() {
        api.replace(el, sharedStorage.get(el).options, true);
      }, 10);
    }

    this.attach = function(el) {
      if (el.onmouseenter === undefined) {
        addEvent(el, 'mouseover', onOverOut);
        addEvent(el, 'mouseout', onOverOut);
      }
      else {
        addEvent(el, 'mouseenter', onEnterLeave);
        addEvent(el, 'mouseleave', onEnterLeave);
      }
    };

  }

  function Storage() {

    var map = {}, at = 0;

    function identify(el) {
      return el.cufid || (el.cufid = ++at);
    }

    this.get = function(el) {
      var id = identify(el);
      return map[id] || (map[id] = {});
    };

  }

  function Style(style) {

    var custom = {}, sizes = {};

    this.get = function(property) {
      return custom[property] != undefined ? custom[property] : style[property];
    };

    this.getSize = function(property, base) {
      return sizes[property] || (sizes[property] = new CSS.Size(this.get(property), base));
    };

    this.extend = function(styles) {
      for (var property in styles) custom[property] = styles[property];
      return this;
    };

  }

  function addEvent(el, type, listener) {
    if (el.addEventListener) {
      el.addEventListener(type, listener, false);
    }
    else if (el.attachEvent) {
      el.attachEvent('on' + type, function() {
        return listener.call(el, fabric.window.event);
      });
    }
  }

  function attach(el, options) {
    var storage = sharedStorage.get(el);
    if (storage.options) return el;
    if (options.hover && options.hoverables[el.nodeName.toLowerCase()]) {
      hoverHandler.attach(el);
    }
    storage.options = options;
    return el;
  }

  function cached(fun) {
    var cache = {};
    return function(key) {
      if (!cache.hasOwnProperty(key)) cache[key] = fun.apply(null, arguments);
      return cache[key];
    };
  }

  function getFont(el, style) {
    if (!style) style = CSS.getStyle(el);
    var families = CSS.quotedList(style.get('fontFamily').toLowerCase()), family;
    for (var i = 0, l = families.length; i < l; ++i) {
      family = families[i];
      if (fonts[family]) return fonts[family].get(style.get('fontStyle'), style.get('fontWeight'));
    }
    return null;
  }

  function elementsByTagName(query) {
    return fabric.document.getElementsByTagName(query);
  }

  function merge() {
    var merged = {}, key;
    for (var i = 0, l = arguments.length; i < l; ++i) {
      for (key in arguments[i]) merged[key] = arguments[i][key];
    }
    return merged;
  }

  function process(font, text, style, options, node, el) {

    var separate = options.separate;
    if (separate == 'none') return engines[options.engine].apply(null, arguments);
    var fragment = fabric.document.createDocumentFragment(), processed;
    var parts = text.split(separators[separate]), needsAligning = (separate == 'words');
    if (needsAligning && HAS_BROKEN_REGEXP) {
      // @todo figure out a better way to do this
      if (/^\s/.test(text)) parts.unshift('');
      if (/\s$/.test(text)) parts.push('');
    }
    for (var i = 0, l = parts.length; i < l; ++i) {
      processed = engines[options.engine](font,
        needsAligning ? CSS.textAlign(parts[i], style, i, l) : parts[i],
        style, options, node, el, i < l - 1);
      if (processed) fragment.appendChild(processed);
    }
    return fragment;
  }

  function replaceElement(el, options) {
    var font, style, nextNode, redraw;
    for (var node = attach(el, options).firstChild; node; node = nextNode) {
      nextNode = node.nextSibling;
      redraw = false;
      if (node.nodeType == 1) {
        if (!node.firstChild) continue;
        if (!/cufon/.test(node.className)) {
          arguments.callee(node, options);
          continue;
        }
        else redraw = true;
      }
      if (!style) style = CSS.getStyle(el).extend(options);
      if (!font) font = getFont(el, style);

      if (!font) continue;
      if (redraw) {
        engines[options.engine](font, null, style, options, node, el);
        continue;
      }
      var text = node.data;
      //for some reason, the carriage return is not stripped by IE but "\n" is, so let's keep \r as a new line marker...
      if (typeof G_vmlCanvasManager != 'undefined') {
          text = text.replace(/\r/g, "\n");
      }
      if (text === '') continue;
      var processed = process(font, text, style, options, node, el);
      if (processed) node.parentNode.replaceChild(processed, node);
      else node.parentNode.removeChild(node);
    }
  }

  var HAS_BROKEN_REGEXP = ' '.split(/\s+/).length == 0;

  var sharedStorage = new Storage();
  var hoverHandler = new HoverHandler();
  var replaceHistory = [];

  var engines = {}, fonts = {}, defaultOptions = {
    engine: null,
    //fontScale: 1,
    //fontScaling: false,
    hover: false,
    hoverables: {
      a: true
    },
    printable: true,
    //rotation: 0,
    //selectable: false,
    selector: (
        fabric.window.Sizzle
      ||  (fabric.window.jQuery && function(query) { return jQuery(query); }) // avoid noConflict issues
      ||  (fabric.window.dojo && dojo.query)
      ||  (fabric.window.$$ && function(query) { return $$(query); })
      ||  (fabric.window.$ && function(query) { return $(query); })
      ||  (fabric.document.querySelectorAll && function(query) { return fabric.document.querySelectorAll(query); })
      ||  elementsByTagName
    ),
    separate: 'words', // 'none' and 'characters' are also accepted
    textShadow: 'none'
  };

  var separators = {
    words: /\s+/,
    characters: ''
  };

  api.now = function() {
    DOM.ready();
    return api;
  };

  api.refresh = function() {
    var currentHistory = replaceHistory.splice(0, replaceHistory.length);
    for (var i = 0, l = currentHistory.length; i < l; ++i) {
      api.replace.apply(null, currentHistory[i]);
    }
    return api;
  };

  api.registerEngine = function(id, engine) {
    if (!engine) return api;
    engines[id] = engine;
    return api.set('engine', id);
  };

  api.registerFont = function(data) {
    var font = new Font(data), family = font.family;
    if (!fonts[family]) fonts[family] = new FontFamily();
    fonts[family].add(font);
    return api.set('fontFamily', '"' + family + '"');
  };

  api.replace = function(elements, options, ignoreHistory) {
    options = merge(defaultOptions, options);
    if (!options.engine) return api; // there's no browser support so we'll just stop here
    if (typeof options.textShadow == 'string' && options.textShadow)
      options.textShadow = CSS.textShadow(options.textShadow);
    if (!ignoreHistory) replaceHistory.push(arguments);
    if (elements.nodeType || typeof elements == 'string') elements = [ elements ];
    CSS.ready(function() {
      for (var i = 0, l = elements.length; i < l; ++i) {
        var el = elements[i];
        if (typeof el == 'string') api.replace(options.selector(el), options, true);
        else replaceElement(el, options);
      }
    });
    return api;
  };

  api.replaceElement = function(el, options) {
    options = merge(defaultOptions, options);
    if (typeof options.textShadow == 'string' && options.textShadow)
      options.textShadow = CSS.textShadow(options.textShadow);
    return replaceElement(el, options);
  };

  // ==>
  api.engines = engines;
  api.fonts = fonts;
  api.getOptions = function() {
    return merge(defaultOptions);
  }
  // <==

  api.set = function(option, value) {
    defaultOptions[option] = value;
    return api;
  };

  return api;

})();

Cufon.registerEngine('canvas', (function() {

  // Safari 2 doesn't support .apply() on native methods
  var HAS_INLINE_BLOCK = Cufon.CSS.supports('display', 'inline-block');

  // Firefox 2 w/ non-strict doctype (almost standards mode)
  var HAS_BROKEN_LINEHEIGHT = !HAS_INLINE_BLOCK && (fabric.document.compatMode == 'BackCompat' || /frameset|transitional/i.test(fabric.document.doctype.publicId));

  var styleSheet = fabric.document.createElement('style');
  styleSheet.type = 'text/css';

    var textNode = fabric.document.createTextNode(
        '.cufon-canvas{text-indent:0}' +
        '@media screen,projection{' +
          '.cufon-canvas{display:inline;display:inline-block;position:relative;vertical-align:middle' +
          (HAS_BROKEN_LINEHEIGHT
            ? ''
            : ';font-size:1px;line-height:1px') +
          '}.cufon-canvas .cufon-alt{display:-moz-inline-box;display:inline-block;width:0;height:0;overflow:hidden}' +
          (HAS_INLINE_BLOCK
            ? '.cufon-canvas canvas{position:relative}'
            : '.cufon-canvas canvas{position:absolute}') +
        '}' +
        '@media print{' +
          '.cufon-canvas{padding:0 !important}' +
          '.cufon-canvas canvas{display:none}' +
          '.cufon-canvas .cufon-alt{display:inline}' +
        '}'
      )

  try {
      styleSheet.appendChild(textNode);
  } catch(e) {
      //IE8- can't do this...
      styleSheet.setAttribute("type", "text/css");
      styleSheet.styleSheet.cssText = textNode.data;
  }
  fabric.document.getElementsByTagName('head')[0].appendChild(styleSheet);

  function generateFromVML(path, context) {
    var atX = 0, atY = 0;
    var code = [], re = /([mrvxe])([^a-z]*)/g, match;
    generate: for (var i = 0; match = re.exec(path); ++i) {
      var c = match[2].split(',');
      switch (match[1]) {
        case 'v':
          code[i] = { m: 'bezierCurveTo', a: [ atX + ~~c[0], atY + ~~c[1], atX + ~~c[2], atY + ~~c[3], atX += ~~c[4], atY += ~~c[5] ] };
          break;
        case 'r':
          code[i] = { m: 'lineTo', a: [ atX += ~~c[0], atY += ~~c[1] ] };
          break;
        case 'm':
          code[i] = { m: 'moveTo', a: [ atX = ~~c[0], atY = ~~c[1] ] };
          break;
        case 'x':
          code[i] = { m: 'closePath', a: [] };
          break;
        case 'e':
          break generate;
      }
      context[code[i].m].apply(context, code[i].a);
    }
    return code;
  }

  function interpret(code, context) {
    for (var i = 0, l = code.length; i < l; ++i) {
      var line = code[i];
      context[line.m].apply(context, line.a);
    }
  }

  return function(font, text, style, options, node, el) {

    var redraw = (text === null);

    var viewBox = font.viewBox;

    var size = style.getSize('fontSize', font.baseSize);

    var letterSpacing = style.get('letterSpacing');
    letterSpacing = (letterSpacing == 'normal') ? 0 : size.convertFrom(parseInt(letterSpacing, 10));

    var expandTop = 0, expandRight = 0, expandBottom = 0, expandLeft = 0;
    var shadows = options.textShadow, shadowOffsets = [];

    Cufon.textOptions.shadowOffsets = [ ];
    Cufon.textOptions.shadows = null;

    if (shadows) {
      Cufon.textOptions.shadows = shadows;
      for (var i = 0, l = shadows.length; i < l; ++i) {
        var shadow = shadows[i];
        var x = size.convertFrom(parseFloat(shadow.offX));
        var y = size.convertFrom(parseFloat(shadow.offY));
        shadowOffsets[i] = [ x, y ];
        if (y < expandTop) expandTop = y;
        if (x > expandRight) expandRight = x;
        if (y > expandBottom) expandBottom = y;
        if (x < expandLeft) expandLeft = x;
      }
    }

    var chars = Cufon.CSS.textTransform(redraw ? node.alt : text, style).split('');

    var width = 0, lastWidth = null;

    var maxWidth = 0, lines = 1, lineWidths = [ ];
    for (var i = 0, l = chars.length; i < l; ++i) {
      if (chars[i] === '\n') {
        lines++;
        if (width > maxWidth) {
          maxWidth = width;
        }
        lineWidths.push(width);
        width = 0;
        continue;
      }
      var glyph = font.glyphs[chars[i]] || font.missingGlyph;
      if (!glyph) continue;
      width += lastWidth = Number(glyph.w || font.w) + letterSpacing;
    }
    lineWidths.push(width);

    width = Math.max(maxWidth, width);

    var lineOffsets = [ ];
    for (var i = lineWidths.length; i--; ) {
      lineOffsets[i] = width - lineWidths[i];
    }

    if (lastWidth === null) return null; // there's nothing to render

    expandRight += (viewBox.width - lastWidth);
    expandLeft += viewBox.minX;

    var wrapper, canvas;

    if (redraw) {
      wrapper = node;
      canvas = node.firstChild;
    }
    else {
      wrapper = fabric.document.createElement('span');
      wrapper.className = 'cufon cufon-canvas';
      wrapper.alt = text;

      canvas = fabric.document.createElement('canvas');
      wrapper.appendChild(canvas);

      if (options.printable) {
        var print = fabric.document.createElement('span');
        print.className = 'cufon-alt';
        print.appendChild(fabric.document.createTextNode(text));
        wrapper.appendChild(print);
      }
    }

    var wStyle = wrapper.style;
    var cStyle = canvas.style || { };

    var height = size.convert(viewBox.height - expandTop + expandBottom);
    var roundedHeight = Math.ceil(height);
    var roundingFactor = roundedHeight / height;

    canvas.width = Math.ceil(size.convert(width + expandRight - expandLeft) * roundingFactor);
    canvas.height = roundedHeight;

    expandTop += viewBox.minY;

    cStyle.top = Math.round(size.convert(expandTop - font.ascent)) + 'px';
    cStyle.left = Math.round(size.convert(expandLeft)) + 'px';

    var _width = Math.ceil(size.convert(width * roundingFactor));
    var wrapperWidth = _width + 'px';
    var _height = size.convert(font.height);
    var totalLineHeight = (options.lineHeight - 1) * size.convert(-font.ascent / 5) * (lines - 1);

    Cufon.textOptions.width = _width;
    Cufon.textOptions.height = (_height * lines) + totalLineHeight;
    Cufon.textOptions.lines = lines;
    Cufon.textOptions.totalLineHeight = totalLineHeight;

    if (HAS_INLINE_BLOCK) {
      wStyle.width = wrapperWidth;
      wStyle.height = _height + 'px';
    }
    else {
      wStyle.paddingLeft = wrapperWidth;
      wStyle.paddingBottom = (_height - 1) + 'px';
    }

    var g = Cufon.textOptions.context || canvas.getContext('2d'),
        scale = roundedHeight / viewBox.height;

    Cufon.textOptions.fontAscent = font.ascent * scale;
    Cufon.textOptions.boundaries = null;

    for (var offsets = Cufon.textOptions.shadowOffsets, i = shadowOffsets.length; i--; ) {
      offsets[i] = [ shadowOffsets[i][0] * scale, shadowOffsets[i][1] * scale ];
    }

    g.save();
    g.scale(scale, scale);

    g.translate(
      // we're at the center of an object and need to jump to the top left corner
      // where first character is to be drawn
      -expandLeft - ((1/scale * canvas.width) / 2) + (Cufon.fonts[font.family].offsetLeft || 0),
      -expandTop - (Cufon.textOptions.height / scale) / 2
    );

    g.lineWidth = font.face['underline-thickness'];

    g.save();

    function line(y, color) {
      g.strokeStyle = color;

      g.beginPath();

      g.moveTo(0, y);
      g.lineTo(width, y);

      g.stroke();
    }

    var textDecoration = Cufon.getTextDecoration(options),
        isItalic = options.fontStyle === 'italic';

    function renderBackground() {
      g.save();

      g.fillStyle = options.backgroundColor;

      var left = 0, lineNum = 0, boundaries = [{ left: 0 }];

      if (options.textAlign === 'right') {
        g.translate(lineOffsets[lineNum], 0);
        boundaries[0].left = lineOffsets[lineNum] * scale;
      }
      else if (options.textAlign === 'center') {
        g.translate(lineOffsets[lineNum] / 2, 0);
        boundaries[0].left = lineOffsets[lineNum] / 2 * scale;
      }

      for (var i = 0, l = chars.length; i < l; ++i) {
        if (chars[i] === '\n') {

          lineNum++;

          var topOffset = -font.ascent - ((font.ascent / 5) * options.lineHeight);
          var boundary = boundaries[boundaries.length - 1];
          var nextBoundary = { left: 0 };

          boundary.width = left * scale;
          boundary.height = (-font.ascent + font.descent) * scale;

          if (options.textAlign === 'right') {
            g.translate(-width, topOffset);
            g.translate(lineOffsets[lineNum], 0);
            nextBoundary.left = lineOffsets[lineNum] * scale;
          }
          else if (options.textAlign === 'center') {
            // offset to the start of text in previous line AND half of its offset
            // (essentially moving caret to the left edge of bounding box)
            g.translate(-left - (lineOffsets[lineNum - 1] / 2), topOffset);
            g.translate(lineOffsets[lineNum] / 2, 0);
            nextBoundary.left = lineOffsets[lineNum] / 2 * scale;
          }
          else {
            g.translate(-left, topOffset);
          }

          /* push next boundary (for the next line) */
          boundaries.push(nextBoundary);

          left = 0;

          continue;
        }
        var glyph = font.glyphs[chars[i]] || font.missingGlyph;
        if (!glyph) continue;

        var charWidth = Number(glyph.w || font.w) + letterSpacing;

        // only draw background when there's some kind of value
        if (options.backgroundColor) {
          g.save();
          g.translate(0, font.ascent);
          g.fillRect(0, 0, charWidth + 10, -font.ascent + font.descent);
          g.restore();
        }

        g.translate(charWidth, 0);
        left += charWidth;

        if (i == l-1) {
          boundaries[boundaries.length - 1].width = left * scale;
          boundaries[boundaries.length - 1].height = (-font.ascent + font.descent) * scale;
        }
      }
      g.restore();

      Cufon.textOptions.boundaries = boundaries;
    }

    function renderText(color) {
      g.fillStyle = color || Cufon.textOptions.color || style.get('color');

      var left = 0, lineNum = 0;

      if (options.textAlign === 'right') {
        g.translate(lineOffsets[lineNum], 0);
      }
      else if (options.textAlign === 'center') {
        g.translate(lineOffsets[lineNum] / 2, 0);
      }

      for (var i = 0, l = chars.length; i < l; ++i) {
        if (chars[i] === '\n') {

          lineNum++;

          var topOffset = -font.ascent - ((font.ascent / 5) * options.lineHeight);

          if (options.textAlign === 'right') {
            g.translate(-width, topOffset);
            g.translate(lineOffsets[lineNum], 0);
          }
          else if (options.textAlign === 'center') {
            // offset to the start of text in previous line AND half of its offset
            // (essentially moving caret to the left edge of bounding box)
            g.translate(-left - (lineOffsets[lineNum - 1] / 2), topOffset);
            g.translate(lineOffsets[lineNum] / 2, 0);
          }
          else {
            g.translate(-left, topOffset);
          }

          left = 0;

          continue;
        }
        var glyph = font.glyphs[chars[i]] || font.missingGlyph;
        if (!glyph) continue;

        var charWidth = Number(glyph.w || font.w) + letterSpacing;

        if (textDecoration) {
          g.save();
          g.strokeStyle = g.fillStyle;

          // add 2x more thickness — closer to SVG rendering
          g.lineWidth += g.lineWidth;

          g.beginPath();
          if (textDecoration.underline) {
            g.moveTo(0, -font.face['underline-position'] + 0.5);
            g.lineTo(charWidth, -font.face['underline-position'] + 0.5);
          }
          if (textDecoration.overline) {
            g.moveTo(0, font.ascent + 0.5);
            g.lineTo(charWidth, font.ascent + 0.5);
          }
          if (textDecoration['line-through']) {
            g.moveTo(0, -font.descent + 0.5);
            g.lineTo(charWidth, -font.descent + 0.5);
          }
          g.stroke();
          g.restore();
        }

        if (isItalic) {
          g.save();
          g.transform(1, 0, -0.25, 1, 0, 0);
        }

        g.beginPath();
        if (glyph.d) {
          if (glyph.code) interpret(glyph.code, g);
          else glyph.code = generateFromVML('m' + glyph.d, g);
        }

        g.fill();

        if (options.strokeStyle) {
          g.closePath();
          g.save();
          g.lineWidth = options.strokeWidth;
          g.strokeStyle = options.strokeStyle;
          g.stroke();
          g.restore();
        }

        if (isItalic) {
          g.restore();
        }

        g.translate(charWidth, 0);
        left += charWidth;
      }
    }

    if (shadows) {
      for (var i = 0, l = shadows.length; i < l; ++i) {
        var shadow = shadows[i];
        g.save();
        g.translate.apply(g, shadowOffsets[i]);
        renderText(shadow.color);
        g.restore();
      }
    }

    g.save();
    renderBackground();
    renderText();
    g.restore();
    g.restore();
    g.restore();

    return wrapper;

  };

})());

Cufon.registerEngine('vml', (function() {

  if (!fabric.document.namespaces) return;

  var canvasEl = fabric.document.createElement('canvas');
  if (canvasEl && canvasEl.getContext && canvasEl.getContext.apply) return;

  if (fabric.document.namespaces.cvml == null) {
    fabric.document.namespaces.add('cvml', 'urn:schemas-microsoft-com:vml');
  }

  var check = fabric.document.createElement('cvml:shape');
  check.style.behavior = 'url(#default#VML)';
  if (!check.coordsize) return; // VML isn't supported
  check = null;

  fabric.document.write('<style type="text/css">' +
    '.cufon-vml-canvas{text-indent:0}' +
    '@media screen{' +
      'cvml\\:shape,cvml\\:shadow{behavior:url(#default#VML);display:block;antialias:true;position:absolute}' +
      '.cufon-vml-canvas{position:absolute;text-align:left}' +
      '.cufon-vml{display:inline-block;position:relative;vertical-align:middle}' +
      '.cufon-vml .cufon-alt{position:absolute;left:-10000in;font-size:1px}' +
      'a .cufon-vml{cursor:pointer}' +
    '}' +
    '@media print{' +
      '.cufon-vml *{display:none}' +
      '.cufon-vml .cufon-alt{display:inline}' +
    '}' +
  '</style>');

  function getFontSizeInPixels(el, value) {
    return getSizeInPixels(el, /(?:em|ex|%)$/i.test(value) ? '1em' : value);
  }

  // Original by Dead Edwards.
  // Combined with getFontSizeInPixels it also works with relative units.
  function getSizeInPixels(el, value) {
    if (/px$/i.test(value)) return parseFloat(value);
    var style = el.style.left, runtimeStyle = el.runtimeStyle.left;
    el.runtimeStyle.left = el.currentStyle.left;
    el.style.left = value;
    var result = el.style.pixelLeft;
    el.style.left = style;
    el.runtimeStyle.left = runtimeStyle;
    return result;
  }

  return function(font, text, style, options, node, el, hasNext) {
    var redraw = (text === null);

    if (redraw) text = node.alt;

    // @todo word-spacing, text-decoration

    var viewBox = font.viewBox;

    var size = style.computedFontSize ||
      (style.computedFontSize = new Cufon.CSS.Size(getFontSizeInPixels(el, style.get('fontSize')) + 'px', font.baseSize));

    var letterSpacing = style.computedLSpacing;

    if (letterSpacing == undefined) {
      letterSpacing = style.get('letterSpacing');
      style.computedLSpacing = letterSpacing =
        (letterSpacing == 'normal') ? 0 : ~~size.convertFrom(getSizeInPixels(el, letterSpacing));
    }

    var wrapper, canvas;

    if (redraw) {
      wrapper = node;
      canvas = node.firstChild;
    }
    else {
      wrapper = fabric.document.createElement('span');
      wrapper.className = 'cufon cufon-vml';
      wrapper.alt = text;

      canvas = fabric.document.createElement('span');
      canvas.className = 'cufon-vml-canvas';
      wrapper.appendChild(canvas);

      if (options.printable) {
        var print = fabric.document.createElement('span');
        print.className = 'cufon-alt';
        print.appendChild(fabric.document.createTextNode(text));
        wrapper.appendChild(print);
      }

      // ie6, for some reason, has trouble rendering the last VML element in the document.
      // we can work around this by injecting a dummy element where needed.
      // @todo find a better solution
      if (!hasNext) wrapper.appendChild(fabric.document.createElement('cvml:shape'));
    }

    var wStyle = wrapper.style;
    var cStyle = canvas.style;

    var height = size.convert(viewBox.height), roundedHeight = Math.ceil(height);
    var roundingFactor = roundedHeight / height;
    var minX = viewBox.minX, minY = viewBox.minY;

    cStyle.height = roundedHeight;
    cStyle.top = Math.round(size.convert(minY - font.ascent));
    cStyle.left = Math.round(size.convert(minX));

    wStyle.height = size.convert(font.height) + 'px';

    var textDecoration = Cufon.getTextDecoration(options);

    var color = style.get('color');

    var chars = Cufon.CSS.textTransform(text, style).split('');

    var width = 0, offsetX = 0, advance = null;

    var glyph, shape, shadows = options.textShadow;

    // pre-calculate width
    for (var i = 0, k = 0, l = chars.length; i < l; ++i) {
      glyph = font.glyphs[chars[i]] || font.missingGlyph;
      if (glyph) width += advance = ~~(glyph.w || font.w) + letterSpacing;
    }

    if (advance === null) return null;

    var fullWidth = -minX + width + (viewBox.width - advance);

    var shapeWidth = size.convert(fullWidth * roundingFactor), roundedShapeWidth = Math.round(shapeWidth);

    var coordSize = fullWidth + ',' + viewBox.height, coordOrigin;
    var stretch = 'r' + coordSize + 'nsnf';

    for (i = 0; i < l; ++i) {

      glyph = font.glyphs[chars[i]] || font.missingGlyph;
      if (!glyph) continue;

      if (redraw) {
        // some glyphs may be missing so we can't use i
        shape = canvas.childNodes[k];
        if (shape.firstChild) shape.removeChild(shape.firstChild); // shadow
      }
      else {
        shape = fabric.document.createElement('cvml:shape');
        canvas.appendChild(shape);
      }

      shape.stroked = 'f';
      shape.coordsize = coordSize;
      shape.coordorigin = coordOrigin = (minX - offsetX) + ',' + minY;
      shape.path = (glyph.d ? 'm' + glyph.d + 'xe' : '') + 'm' + coordOrigin + stretch;
      shape.fillcolor = color;

      // it's important to not set top/left or IE8 will grind to a halt
      var sStyle = shape.style;
      sStyle.width = roundedShapeWidth;
      sStyle.height = roundedHeight;

      if (shadows) {
        // due to the limitations of the VML shadow element there
        // can only be two visible shadows. opacity is shared
        // for all shadows.
        var shadow1 = shadows[0], shadow2 = shadows[1];
        var color1 = Cufon.CSS.color(shadow1.color), color2;
        var shadow = fabric.document.createElement('cvml:shadow');
        shadow.on = 't';
        shadow.color = color1.color;
        shadow.offset = shadow1.offX + ',' + shadow1.offY;
        if (shadow2) {
          color2 = Cufon.CSS.color(shadow2.color);
          shadow.type = 'double';
          shadow.color2 = color2.color;
          shadow.offset2 = shadow2.offX + ',' + shadow2.offY;
        }
        shadow.opacity = color1.opacity || (color2 && color2.opacity) || 1;
        shape.appendChild(shadow);
      }

      offsetX += ~~(glyph.w || font.w) + letterSpacing;

      ++k;

    }

    wStyle.width = Math.max(Math.ceil(size.convert(width * roundingFactor)), 0);

    return wrapper;

  };

})());

Cufon.getTextDecoration = function(options) {
  return {
    underline: options.textDecoration === 'underline',
    overline: options.textDecoration === 'overline',
    'line-through': options.textDecoration === 'line-through'
  };
};

if (typeof exports != 'undefined') {
  exports.Cufon = Cufon;
}

/**
 * Wrapper around `console.log` (when available)
 * @method log
 * @param {Any} Values to log
 */
fabric.log = function() { };

/**
 * Wrapper around `console.warn` (when available)
 * @method warn
 * @param {Any} Values to log as a warning
 */
fabric.warn = function() { };

if (typeof console !== 'undefined') {
  if (typeof console.log !== 'undefined' && console.log.apply) {
    fabric.log = function() { 
      return console.log.apply(console, arguments);
    };
  }
  if (typeof console.warn !== 'undefined' && console.warn.apply) {
    fabric.warn = function() { 
      return console.warn.apply(console, arguments);
    };
  }
}

/**
 * @namespace
 */
fabric.Observable = {

  /**
   * Observes specified event
   * @method observe
   * @param {String} eventName
   * @param {Function} handler
   */
  observe: function(eventName, handler) {
    if (!this.__eventListeners) {
      this.__eventListeners = { };
    }
    // one object with key/value pairs was passed
    if (arguments.length === 1) {
      for (var prop in eventName) {
        this.observe(prop, eventName[prop]);
      }
    }
    else {
      if (!this.__eventListeners[eventName]) {
        this.__eventListeners[eventName] = [ ];
      }
      this.__eventListeners[eventName].push(handler);
    }
  },

  /**
   * Stops event observing for a particular event handler
   * @method stopObserving
   * @param {String} eventName
   * @param {Function} handler
   */
  stopObserving: function(eventName, handler) {
    if (!this.__eventListeners) {
      this.__eventListeners = { };
    }
    if (this.__eventListeners[eventName]) {
      fabric.util.removeFromArray(this.__eventListeners[eventName], handler);
    }
  },

  /**
   * Fires event with an optional options object
   * @method fire
   * @param {String} eventName
   * @param {Object} [options]
   */
  fire: function(eventName, options) {
    if (!this.__eventListeners) {
      this.__eventListeners = { }
    }
    var listenersForEvent = this.__eventListeners[eventName];
    if (!listenersForEvent) return;
    for (var i = 0, len = listenersForEvent.length; i < len; i++) {
      // avoiding try/catch for perf. reasons
      listenersForEvent[i](options || { });
    }
  }
};
(function() {

  /**
   * @namespace
   */
  fabric.util = { };

  /**
   * Removes value from an array.
   * Presence of value (and its position in an array) is determined via `Array.prototype.indexOf`
   * @static
   * @memberOf fabric.util
   * @method removeFromArray
   * @param {Array} array
   * @param {Any} value
   * @return {Array} original array
   */
  function removeFromArray(array, value) {
    var idx = array.indexOf(value);
    if (idx !== -1) {
      array.splice(idx, 1);
    }
    return array;
  };

  /**
   * Returns random number between 2 specified ones.
   * @static
   * @method getRandomInt
   * @memberOf fabric.util
   * @param {Number} min lower limit
   * @param {Number} max upper limit
   * @return {Number} random value (between min and max)
   */
  function getRandomInt(min, max) {
    return Math.floor(Math.random() * (max - min + 1)) + min;
  }

  var PiBy180 = Math.PI / 180;

  /**
   * Transforms degrees to radians.
   * @static
   * @method degreesToRadians
   * @memberOf fabric.util
   * @param {Number} degrees value in degrees
   * @return {Number} value in radians
   */
  function degreesToRadians(degrees) {
    return degrees * PiBy180;
  }

  /**
   * A wrapper around Number#toFixed, which contrary to native method returns number, not string.
   * @static
   * @method toFixed
   * @memberOf fabric.util
   * @param {Number | String} number number to operate on
   * @param {Number} fractionDigits number of fraction digits to "leave"
   * @return {Number}
   */
   function toFixed(number, fractionDigits) {
     return parseFloat(Number(number).toFixed(fractionDigits));
   }

   /**
    * Function which always returns `false`.
    * @static
    * @method falseFunction
    * @memberOf fabric.util
    * @return {Boolean}
    */
   function falseFunction() {
     return false;
   }

   /**
    * Changes value from one to another within certain period of time, invoking callbacks as value is being changed.
    * @method animate
    * @memberOf fabric.util
    * @param {Object} [options] Animation options
    * @param {Function} [options.onChange] Callback; invoked on every value change
    * @param {Function} [options.onComplete] Callback; invoked when value change is completed
    * @param {Number} [options.startValue=0] Starting value
    * @param {Number} [options.endValue=100] Ending value
    * @param {Number} [options.byValue=100] Value to modify the property by
    * @param {Function} [options.easing] Easing function
    * @param {Number} [options.duration=500] Duration of change
    */
  function animate(options) {

    options || (options = { });

    var start = +new Date(),
      duration = options.duration || 500,
      finish = start + duration, time, pos,
      onChange = options.onChange || function() { },
      abort = options.abort || function() { return false; },
      easing = options.easing || function(t, b, c, d) {return -c * Math.cos(t/d * (Math.PI/2)) + c + b;},
      startValue = 'startValue' in options ? options.startValue : 0,
      endValue = 'endValue' in options ? options.endValue : 100;
      byValue = options.byValue || endValue - startValue;

    options.onStart && options.onStart();

    (function tick() {
      time = +new Date();
      currentTime = time > finish ? duration : (time - start);
      onChange(easing(currentTime, startValue, byValue, duration));
      if (time > finish || abort()) {
        options.onComplete && options.onComplete();
        return;
      }
      requestAnimFrame(tick);
    })();
  }

  var _requestAnimFrame = fabric.window.requestAnimationFrame       ||
                          fabric.window.webkitRequestAnimationFrame ||
                          fabric.window.mozRequestAnimationFrame    ||
                          fabric.window.oRequestAnimationFrame      ||
                          fabric.window.msRequestAnimationFrame     ||
                          function(callback, element) {
                            fabric.window.setTimeout(callback, 1000 / 60);
                          };
  /**
    * requestAnimationFrame polyfill based on http://paulirish.com/2011/requestanimationframe-for-smart-animating/
    * @method requestAnimFrame
    * @memberOf fabric.util
    * @param {Function} callback Callback to invoke
    * @param {DOMElement} element optional Element to associate with animation
    */
  var requestAnimFrame = function() {
    return _requestAnimFrame.apply(fabric.window, arguments);
  };

  /**
    * Loads image element from given url and passes it to a callback
    * @method loadImage
    * @memberOf fabric.util
    * @param {String} url URL representing an image
    * @param {Function} callback Callback; invoked with loaded image
    * @param {Any} context optional Context to invoke callback in
    */
  function loadImage(url, callback, context) {
    if (url) {
      var img = new Image();
      /** @ignore */
      img.onload = function () {
        callback && callback.call(context, img);
        img = img.onload = null;
      };
      img.src = url;
    }
    else {
      callback && callback.call(context, url);
    }
  }
  
  function enlivenObjects(objects, callback) {
    
    function getKlass(type) {
      return fabric[fabric.util.string.camelize(fabric.util.string.capitalize(type))];
    }
    
    var enlivenedObjects = [ ],
        numLoadedAsyncObjects = 0,
        // get length of all images 
        numTotalAsyncObjects = objects.filter(function (o) {
          return getKlass(o.type).async;
        }).length;
    
    var _this = this;
    
    objects.forEach(function (o, index) {
      if (!o.type) {
        return;
      }
      var klass = getKlass(o.type);
      if (klass.async) {
        klass.fromObject(o, function (o) {
          enlivenedObjects[index] = o;
          if (++numLoadedAsyncObjects === numTotalAsyncObjects) {
            if (callback) {
              callback(enlivenedObjects);
            }
          }
        });
      }
      else {
        enlivenedObjects[index] = klass.fromObject(o);
      }
    });
    
    if (numTotalAsyncObjects === 0 && callback) {
      callback(enlivenedObjects);
    }
  }

  fabric.util.removeFromArray = removeFromArray;
  fabric.util.degreesToRadians = degreesToRadians;
  fabric.util.toFixed = toFixed;
  fabric.util.getRandomInt = getRandomInt;
  fabric.util.falseFunction = falseFunction;
  fabric.util.animate = animate;
  fabric.util.requestAnimFrame = requestAnimFrame;
  fabric.util.loadImage = loadImage;
  fabric.util.enlivenObjects = enlivenObjects;
})();
(function() {
  
  var slice = Array.prototype.slice;
  
  if (!Array.prototype.indexOf) {
    Array.prototype.indexOf = function (searchElement /*, fromIndex */ ) {
      if (this === void 0 || this === null) {
        throw new TypeError();
      }
      var t = Object(this), len = t.length >>> 0;
      if (len === 0) {
        return -1;
      }
      var n = 0;
      if (arguments.length > 0) {
        n = Number(arguments[1]);
        if (n !== n) { // shortcut for verifying if it's NaN
          n = 0;
        }
        else if (n !== 0 && n !== (1 / 0) && n !== -(1 / 0)) {
          n = (n > 0 || -1) * Math.floor(Math.abs(n));
        }
      }
      if (n >= len) {
        return -1;
      }
      var k = n >= 0 ? n : Math.max(len - Math.abs(n), 0);
      for (; k < len; k++) {
        if (k in t && t[k] === searchElement) {
          return k;
        }
      }
      return -1;
    }
  }

  if (!Array.prototype.forEach) {
    Array.prototype.forEach = function(fn, context) {
      for (var i = 0, len = this.length >>> 0; i < len; i++) {
        if (i in this) {
          fn.call(context, this[i], i, this);
        }  
      }
    };
  }

  if (!Array.prototype.map) {
    Array.prototype.map = function(fn, context) {
      var result = [ ];
      for (var i = 0, len = this.length >>> 0; i < len; i++) {
        if (i in this) {
          result[i] = fn.call(context, this[i], i, this);
        }
      }
      return result;
    };
  }

  if (!Array.prototype.every) {
    Array.prototype.every = function(fn, context) {
      for (var i = 0, len = this.length >>> 0; i < len; i++) {
        if (i in this && !fn.call(context, this[i], i, this)) {
          return false;
        }
      }
      return true;
    };
  }

  if (!Array.prototype.some) {
    Array.prototype.some = function(fn, context) {
      for (var i = 0, len = this.length >>> 0; i < len; i++) {
        if (i in this && fn.call(context, this[i], i, this)) {
          return true;
        }
      }
      return false;
    };
  }

  if (!Array.prototype.filter) {
    Array.prototype.filter = function(fn, context) {
      var result = [ ], val;
      for (var i = 0, len = this.length >>> 0; i < len; i++) {
        if (i in this) {
          val = this[i]; // in case fn mutates this
          if (fn.call(context, val, i, this)) {
            result.push(val);
          }
        }
      }
      return result;
    };
  }

  if (!Array.prototype.reduce) {
    Array.prototype.reduce = function(fn /*, initial*/) {
      var len = this.length >>> 0,
          i = 0,
          rv;

      if (arguments.length > 1) {
        rv = arguments[1];
      }
      else {
        do {
          if (i in this) {
            rv = this[i++];
            break;
          }
          // if array contains no values, no initial value to return
          if (++i >= len) {
            throw new TypeError();
          }
        }
        while (true);
      }
      for (; i < len; i++) {
        if (i in this) {
          rv = fn.call(null, rv, this[i], i, this);
        }
      }
      return rv;
    };
  }

  /**
   * Invokes method on all items in a given array
   * @method invoke
   * @memberOf fabric.util.array
   * @param {Array} array Array to iterate over
   * @param {String} method Name of a method to invoke
   */
  function invoke(array, method) {
    var args = slice.call(arguments, 2), result = [ ];
    for (var i = 0, len = array.length; i < len; i++) {
      result[i] = args.length ? array[i][method].apply(array[i], args) : array[i][method].call(array[i]);
    }
    return result;
  }

  /**
   * Finds maximum value in array (not necessarily "first" one)
   * @method max
   * @memberOf fabric.util.array
   * @param {Array} array Array to iterate over
   * @param {String} byProperty
   */
  function max(array, byProperty) {
    if (!array || array.length === 0) return undefined;
    
    var i = array.length - 1, 
        result = byProperty ? array[i][byProperty] : array[i];
    if (byProperty) {
      while (i--) {
        if (array[i][byProperty] >= result) {
          result = array[i][byProperty];
        }
      }
    }
    else {
      while (i--) {
        if (array[i] >= result) {
          result = array[i];
        }
      }
    }
    return result;
  }

  /**
   * Finds minimum value in array (not necessarily "first" one)
   * @method min
   * @memberOf fabric.util.array
   * @param {Array} array Array to iterate over
   * @param {String} byProperty
   */
  function min(array, byProperty) {
    if (!array || array.length === 0) return undefined;
    
    var i = array.length - 1, 
        result = byProperty ? array[i][byProperty] : array[i];

    if (byProperty) {
      while (i--) {
        if (array[i][byProperty] < result) {
          result = array[i][byProperty];
        }
      }
    }
    else {
      while (i--) {
        if (array[i] < result) {
          result = array[i];
        }
      }
    }
    return result;
  }

  /** @namespace */
  fabric.util.array = {
    invoke: invoke,
    min: min,
    max: max
  };
  
})();
(function(){
  
  /**
   * Copies all enumerable properties of one object to another
   * @memberOf fabric.util.object
   * @method extend
   * @param {Object} destination Where to copy to
   * @param {Object} source Where to copy from
   */
  function extend(destination, source) {
    // JScript DontEnum bug is not taken care of
    for (var property in source) {
      destination[property] = source[property];
    }
    return destination;
  }

  /**
   * Creates an empty object and copies all enumerable properties of another object to it
   * @method clone
   * @memberOf fabric.util.object
   * @param {Object} object Object to clone
   */
  function clone(object) {
    return extend({ }, object);
  }

  /** @namespace fabric.util.object */
  fabric.util.object = {
    extend: extend,
    clone: clone
  };
  
})();
(function() {

if (!String.prototype.trim) {
  /**
   * Trims a string (removing whitespace from the beginning and the end)
   * @method trim
   * @see <a href="https://developer.mozilla.org/en/JavaScript/Reference/Global_Objects/String/Trim">String#trim on MDN</a>
   */
  String.prototype.trim = function () {
    // this trim is not fully ES3 or ES5 compliant, but it should cover most cases for now
    return this.replace(/^[\s\xA0]+/, '').replace(/[\s\xA0]+$/, '');
  };
}

/**
 * Camelizes a string
 * @memberOf fabric.util.string
 * @method camelize
 * @param {String} string String to camelize
 * @return {String} Camelized version of a string
 */
function camelize(string) {
  return string.replace(/-+(.)?/g, function(match, character) {
    return character ? character.toUpperCase() : '';
  });
}

/**
 * Capitalizes a string
 * @memberOf fabric.util.string
 * @method capitalize
 * @param {String} string String to capitalize
 * @return {String} Capitalized version of a string
 */
function capitalize(string) {
  return string.charAt(0).toUpperCase() + string.slice(1).toLowerCase();
}

function escapeXml(string) {
  return string.replace(/&/g, '&amp;')
     .replace(/"/g, '&quot;')
     .replace(/'/g, '&apos;')
     .replace(/</g, '&lt;')
     .replace(/>/g, '&gt;');
}

/** @namespace */
fabric.util.string = {
  camelize: camelize,
  capitalize: capitalize,
  escapeXml: escapeXml
};
}());

(function() {
  
  var slice = Array.prototype.slice,
      apply = Function.prototype.apply,
      dummy = function() { };
  
  if (!Function.prototype.bind) {
    /**
     * Cross-browser approximation of ES5 Function.prototype.bind (not fully spec conforming)
     * @see <a href="https://developer.mozilla.org/en/JavaScript/Reference/Global_Objects/Function/bind">Function#bind on MDN</a>
     * @param {Object} thisArg Object to bind function to
     * @param {Any[]} [...] Values to pass to a bound function
     * @return {Function}
     */
     Function.prototype.bind = function(thisArg) {
       var fn = this, args = slice.call(arguments, 1), bound;
       if (args.length) {
         bound = function() { 
           return apply.call(fn, this instanceof dummy ? this : thisArg, args.concat(slice.call(arguments))); 
         };
       }
       else {
         bound = function() { 
           return apply.call(fn, this instanceof dummy ? this : thisArg, arguments);
         };
       }
       dummy.prototype = this.prototype;
       bound.prototype = new dummy;
       
       return bound;
     };
  }
  
})();
(function() {

  var slice = Array.prototype.slice, emptyFunction = function() { };

  var IS_DONTENUM_BUGGY = (function(){
    for (var p in { toString: 1 }) {
      if (p === 'toString') return false;
    }
    return true;
  })();

  /** @ignore */
  var addMethods = function(klass, source, parent) {
    for (var property in source) {

      if (property in klass.prototype && typeof klass.prototype[property] == 'function') {

        klass.prototype[property] = (function(property) {
          return function() {

            var superclass = this.constructor.superclass;
            this.constructor.superclass = parent;
            var returnValue = source[property].apply(this, arguments);
            this.constructor.superclass = superclass;

            if (property !== 'initialize') {
              return returnValue;
            }
          }
        })(property);
      }
      else {
        klass.prototype[property] = source[property];
      }

      if (IS_DONTENUM_BUGGY) {
        if (source.toString !== Object.prototype.toString) {
          klass.prototype.toString = source.toString;
        }
        if (source.valueOf !== Object.prototype.valueOf) {
          klass.prototype.valueOf = source.valueOf;
        }
      }
    }
  };

  function subclass() { };

  /**
   * Helper for creation of "classes"
   * @method createClass
   * @memberOf fabric.util
   */
  function createClass() {
    var parent = null,
        properties = slice.call(arguments, 0);

    if (typeof properties[0] === 'function') {
      parent = properties.shift();
    }
    function klass() {
      this.initialize.apply(this, arguments);
    }

    klass.superclass = parent;
    klass.subclasses = [ ];

    if (parent) {
      subclass.prototype = parent.prototype;
      klass.prototype = new subclass;
      parent.subclasses.push(klass);
    }
    for (var i = 0, length = properties.length; i < length; i++) {
      addMethods(klass, properties[i], parent);
    }
    if (!klass.prototype.initialize) {
      klass.prototype.initialize = emptyFunction;
    }
    klass.prototype.constructor = klass;
    return klass;
  }

  fabric.util.createClass = createClass;
})();
(function (global) {

  /* EVENT HANDLING */

  function areHostMethods(object) {
    var methodNames = Array.prototype.slice.call(arguments, 1),
        t, i, len = methodNames.length;
    for (i = 0; i < len; i++) {
      t = typeof object[methodNames[i]];
      if (!(/^(?:function|object|unknown)$/).test(t)) return false;
    }
    return true;
  }
  var getUniqueId = (function () {
    if (typeof fabric.document.documentElement.uniqueID !== 'undefined') {
      return function (element) {
        return element.uniqueID;
      };
    }
    var uid = 0;
    return function (element) {
      return element.__uniqueID || (element.__uniqueID = 'uniqueID__' + uid++);
    };
  })();

  /** @ignore */
  var getElement, setElement;

  (function () {
    var elements = { };
    /** @ignore */
    getElement = function (uid) {
      return elements[uid];
    };
    /** @ignore */
    setElement = function (uid, element) {
      elements[uid] = element;
    };
  })();

  function createListener(uid, handler) {
    return {
      handler: handler,
      wrappedHandler: createWrappedHandler(uid, handler)
    };
  }

  function createWrappedHandler(uid, handler) {
    return function (e) {
      handler.call(getElement(uid), e || fabric.window.event);
    };
  }

  function createDispatcher(uid, eventName) {
    return function (e) {
      if (handlers[uid] && handlers[uid][eventName]) {
        var handlersForEvent = handlers[uid][eventName];
        for (var i = 0, len = handlersForEvent.length; i < len; i++) {
          handlersForEvent[i].call(this, e || fabric.window.event);
        }
      }
    };
  }

  var shouldUseAddListenerRemoveListener = (
        areHostMethods(fabric.document.documentElement, 'addEventListener', 'removeEventListener') &&
        areHostMethods(fabric.window, 'addEventListener', 'removeEventListener')),

      shouldUseAttachEventDetachEvent = (
        areHostMethods(fabric.document.documentElement, 'attachEvent', 'detachEvent') &&
        areHostMethods(fabric.window, 'attachEvent', 'detachEvent')),

      // IE branch
      listeners = { },

      // DOM L0 branch
      handlers = { },

      addListener, removeListener;

  if (shouldUseAddListenerRemoveListener) {
    /** @ignore */
    addListener = function (element, eventName, handler) {
      element.addEventListener(eventName, handler, false);
    };
    /** @ignore */
    removeListener = function (element, eventName, handler) {
      element.removeEventListener(eventName, handler, false);
    };
  }

  else if (shouldUseAttachEventDetachEvent) {
    /** @ignore */
    addListener = function (element, eventName, handler) {
      var uid = getUniqueId(element);
      setElement(uid, element);
      if (!listeners[uid]) {
        listeners[uid] = { };
      }
      if (!listeners[uid][eventName]) {
        listeners[uid][eventName] = [ ];

      }
      var listener = createListener(uid, handler);
      listeners[uid][eventName].push(listener);
      element.attachEvent('on' + eventName, listener.wrappedHandler);
    };
    /** @ignore */
    removeListener = function (element, eventName, handler) {
      var uid = getUniqueId(element), listener;
      if (listeners[uid] && listeners[uid][eventName]) {
        for (var i = 0, len = listeners[uid][eventName].length; i < len; i++) {
          listener = listeners[uid][eventName][i];
          if (listener && listener.handler === handler) {
            element.detachEvent('on' + eventName, listener.wrappedHandler);
            listeners[uid][eventName][i] = null;
          }
        }
      }
    };
  }
  else {
    /** @ignore */
    addListener = function (element, eventName, handler) {
      var uid = getUniqueId(element);
      if (!handlers[uid]) {
        handlers[uid] = { };
      }
      if (!handlers[uid][eventName]) {
        handlers[uid][eventName] = [ ];
        var existingHandler = element['on' + eventName];
        if (existingHandler) {
          handlers[uid][eventName].push(existingHandler);
        }
        element['on' + eventName] = createDispatcher(uid, eventName);
      }
      handlers[uid][eventName].push(handler);
    };
    /** @ignore */
    removeListener = function (element, eventName, handler) {
      var uid = getUniqueId(element);
      if (handlers[uid] && handlers[uid][eventName]) {
        var handlersForEvent = handlers[uid][eventName];
        for (var i = 0, len = handlersForEvent.length; i < len; i++) {
          if (handlersForEvent[i] === handler) {
            handlersForEvent.splice(i, 1);
          }
        }
      }
    };
  }

  /**
   * Adds an event listener to an element
   * @mthod addListener
   * @memberOf fabric.util
   * @function
   * @param {HTMLElement} element
   * @param {String} eventName
   * @param {Function} handler
   */
  fabric.util.addListener = addListener;

  /**
   * Removes an event listener from an element
   * @mthod removeListener
   * @memberOf fabric.util
   * @function
   * @param {HTMLElement} element
   * @param {String} eventName
   * @param {Function} handler
   */
  fabric.util.removeListener = removeListener;

  /**
   * Cross-browser wrapper for getting event's coordinates
   * @method getPointer
   * @memberOf fabric.util
   * @param {Event} event
   */
  function getPointer(event) {
    // TODO (kangax): this method needs fixing
    return { x: pointerX(event), y: pointerY(event) };
  }

  function pointerX(event) {
    var docElement = fabric.document.documentElement,
        body = fabric.document.body || { scrollLeft: 0 };

    // looks like in IE (<9) clientX at certain point (apparently when mouseup fires on VML element)
    // is represented as COM object, with all the consequences, like "unknown" type and error on [[Get]]
    // need to investigate later
    return event.pageX || ((typeof event.clientX != 'unknown' ? event.clientX : 0) +
      (docElement.scrollLeft || body.scrollLeft) -
      (docElement.clientLeft || 0));
  }

  function pointerY(event) {
    var docElement = fabric.document.documentElement,
        body = fabric.document.body || { scrollTop: 0 };

    return  event.pageY || ((typeof event.clientY != 'unknown' ? event.clientY : 0) +
       (docElement.scrollTop || body.scrollTop) -
       (docElement.clientTop || 0));
  }

  if (fabric.isTouchSupported) {
    pointerX = function(event) {
      return event.touches && event.touches[0] && event.touches[0].pageX || event.clientX;
    };
    pointerY = function(event) {
      return event.touches && event.touches[0] && event.touches[0].pageY || event.clientY;
    };
  }

  fabric.util.getPointer = getPointer;

  fabric.util.object.extend(fabric.util, fabric.Observable);

})(this);
(function () {
  
  /**
   * Cross-browser wrapper for setting element's style
   * @method setStyle
   * @memberOf fabric.util
   * @param {HTMLElement} element
   * @param {Object} styles
   * @return {HTMLElement} Element that was passed as a first argument
   */
  function setStyle(element, styles) {
    var elementStyle = element.style, match;
    if (typeof styles === 'string') {
      element.style.cssText += ';' + styles;
      return styles.indexOf('opacity') > -1 
        ? setOpacity(element, styles.match(/opacity:\s*(\d?\.?\d*)/)[1]) 
        : element;
    }
    for (var property in styles) {
      if (property === 'opacity') {
        setOpacity(element, styles[property]);
      }
      else {
        var normalizedProperty = (property === 'float' || property === 'cssFloat') 
          ? (typeof elementStyle.styleFloat === 'undefined' ? 'cssFloat' : 'styleFloat') 
          : property;
        elementStyle[normalizedProperty] = styles[property];
      }
    }
    return element;
  }

  var parseEl = fabric.document.createElement('div'),
      supportsOpacity = typeof parseEl.style.opacity === 'string', 
      supportsFilters = typeof parseEl.style.filter === 'string',
      view = fabric.document.defaultView,
      supportsGCS = view && typeof view.getComputedStyle !== 'undefined',
      reOpacity = /alpha\s*\(\s*opacity\s*=\s*([^\)]+)\)/,
      
      /** @ignore */
      setOpacity = function (element) { return element; };

  if (supportsOpacity) {
    /** @ignore */
    setOpacity = function(element, value) {
      element.style.opacity = value;
      return element;
    };
  }
  else if (supportsFilters) {
    /** @ignore */
    setOpacity = function(element, value) {
      var es = element.style;
      if (element.currentStyle && !element.currentStyle.hasLayout) {
        es.zoom = 1;
      }
      if (reOpacity.test(es.filter)) {
        value = value >= 0.9999 ? '' : ('alpha(opacity=' + (value * 100) + ')');
        es.filter = es.filter.replace(reOpacity, value);
      }
      else {
        es.filter += ' alpha(opacity=' + (value * 100) + ')';
      }
      return element;
    };
  }

  fabric.util.setStyle = setStyle;
  
})();
(function() {
  
  var _slice = Array.prototype.slice;

  /**
   * Takes id and returns an element with that id (if one exists in a document)
   * @method getById
   * @memberOf fabric.util
   * @param {String|HTMLElement} id
   * @return {HTMLElement|null}
   */
  function getById(id) {
    return typeof id === 'string' ? fabric.document.getElementById(id) : id;
  }

  /**
   * Converts an array-like object (e.g. arguments or NodeList) to an array
   * @method toArray
   * @memberOf fabric.util
   * @param {Object} arrayLike
   * @return {Array}
   */
  function toArray(arrayLike) {
    return _slice.call(arrayLike, 0);
  }

  try {
    var sliceCanConvertNodelists = toArray(fabric.document.childNodes) instanceof Array;
  }
  catch(err) { }

  if (!sliceCanConvertNodelists) {
    toArray = function(arrayLike) {
      var arr = new Array(arrayLike.length), i = arrayLike.length;
      while (i--) {
        arr[i] = arrayLike[i];
      }
      return arr;
    };
  }

  /**
   * Creates specified element with specified attributes
   * @method makeElement
   * @memberOf fabric.util
   * @param {String} tagName Type of an element to create
   * @param {Object} [attributes] Attributes to set on an element
   * @return {HTMLElement} Newly created element
   */
  function makeElement(tagName, attributes) {
    var el = fabric.document.createElement(tagName);
    for (var prop in attributes) {
      if (prop === 'class') {
        el.className = attributes[prop];
      }
      else if (prop === 'for') {
        el.htmlFor = attributes[prop];
      }
      else {
        el.setAttribute(prop, attributes[prop]);
      }
    }
    return el;
  }

  /**
   * Adds class to an element
   * @method addClass
   * @memberOf fabric.util
   * @param {HTMLElement} element Element to add class to
   * @param {String} className Class to add to an element
   */
  function addClass(element, className) {
    if ((' ' + element.className + ' ').indexOf(' ' + className + ' ') === -1) {
      element.className += (element.className ? ' ' : '') + className;
    }  
  }

  /**
   * Wraps element with another element
   * @method wrapElement
   * @memberOf fabric.util
   * @param {HTMLElement} element Element to wrap
   * @param {HTMLElement|String} wrapper Element to wrap with
   * @param {Object} [attributes] Attributes to set on a wrapper
   * @return {HTMLElement} wrapper
   */
  function wrapElement(element, wrapper, attributes) {
    if (typeof wrapper === 'string') {
      wrapper = makeElement(wrapper, attributes);
    }
    if (element.parentNode) {
      element.parentNode.replaceChild(wrapper, element);
    }
    wrapper.appendChild(element);
    return wrapper;
  }

  /**
   * Returns offset for a given element
   * @method getElementOffset
   * @function
   * @memberOf fabric.util
   * @param {HTMLElement} element Element to get offset for
   * @return {Object} Object with "left" and "top" properties
   */
  function getElementOffset(element) {
    // TODO (kangax): need to fix this method
    var valueT = 0, valueL = 0;
    do {
      valueT += element.offsetTop  || 0;
      valueL += element.offsetLeft || 0;
      element = element.offsetParent;
    } 
    while (element);
    return ({ left: valueL, top: valueT });
  }

  (function () {
    var style = fabric.document.documentElement.style;

    var selectProp = 'userSelect' in style
      ? 'userSelect'
      : 'MozUserSelect' in style 
        ? 'MozUserSelect' 
        : 'WebkitUserSelect' in style 
          ? 'WebkitUserSelect' 
          : 'KhtmlUserSelect' in style 
            ? 'KhtmlUserSelect' 
            : '';

    /**
     * Makes element unselectable
     * @method makeElementUnselectable
     * @memberOf fabric.util
     * @param {HTMLElement} element Element to make unselectable
     * @return {HTMLElement} Element that was passed in
     */
    function makeElementUnselectable(element) {
      if (typeof element.onselectstart !== 'undefined') {
        element.onselectstart = fabric.util.falseFunction;
      }
      if (selectProp) {
        element.style[selectProp] = 'none';
      }
      else if (typeof element.unselectable == 'string') {
        element.unselectable = 'on';
      }
      return element;
    }

    /**
     * Makes element selectable
     * @method makeElementSelectable
     * @memberOf fabric.util
     * @param {HTMLElement} element Element to make selectable
     * @return {HTMLElement} Element that was passed in
     */
    function makeElementSelectable(element) {
      if (typeof element.onselectstart !== 'undefined') {
        element.onselectstart = null;
      }
      if (selectProp) {
        element.style[selectProp] = '';
      }
      else if (typeof element.unselectable == 'string') {
        element.unselectable = '';
      }
      return element;
    }

    fabric.util.makeElementUnselectable = makeElementUnselectable;
    fabric.util.makeElementSelectable = makeElementSelectable;
  })();

  (function() {

    /**
     * Inserts a script element with a given url into a document; invokes callback, when that script is finished loading
     * @method getScript
     * @memberOf fabric.util
     * @param {String} url URL of a script to load
     * @param {Function} callback Callback to execute when script is finished loading
     */
    function getScript(url, callback) {
    	var headEl = fabric.document.getElementsByTagName("head")[0],
    	    scriptEl = fabric.document.createElement('script'), 
    	    loading = true;

    	scriptEl.type = 'text/javascript';
    	scriptEl.setAttribute('runat', 'server');

    	/** @ignore */
    	scriptEl.onload = /** @ignore */ scriptEl.onreadystatechange = function(e) {
    	  if (loading) {
    	    if (typeof this.readyState == 'string' && 
    	        this.readyState !== 'loaded' && 
    	        this.readyState !== 'complete') return;
      	  loading = false;
      		callback(e || fabric.window.event);
      		scriptEl = scriptEl.onload = scriptEl.onreadystatechange = null;
      	}
    	};
    	scriptEl.src = url;
    	headEl.appendChild(scriptEl);
    	// causes issue in Opera
    	// headEl.removeChild(scriptEl);
    }

    fabric.util.getScript = getScript;
  })();

  fabric.util.getById = getById;
  fabric.util.toArray = toArray;
  fabric.util.makeElement = makeElement;
  fabric.util.addClass = addClass;
  fabric.util.wrapElement = wrapElement;
  fabric.util.getElementOffset = getElementOffset;
  
})();
(function(){
  
  function addParamToUrl(url, param) {
    return url + (/\?/.test(url) ? '&' : '?') + param;
  }
  
  var makeXHR = (function() {
    var factories = [
      function() { return new ActiveXObject("Microsoft.XMLHTTP"); },
      function() { return new ActiveXObject("Msxml2.XMLHTTP"); },
      function() { return new ActiveXObject("Msxml2.XMLHTTP.3.0"); },
      function() { return new XMLHttpRequest(); }
    ];
    for (var i = factories.length; i--; ) {
      try {
        var req = factories[i]();
        if (req) {
          return factories[i];
        }
      }
      catch (err) { }
    }
  })();

  function emptyFn() { };
  
  /**
   * Cross-browser abstraction for sending XMLHttpRequest
   * @method request
   * @memberOf fabric.util
   * @param {String} url URL to send XMLHttpRequest to
   * @param {Object} [options] Options object
   * @param {String} [options.method="GET"]
   * @param {Function} options.onComplete Callback to invoke when request is completed
   * @return {XMLHttpRequest} request
   */
  function request(url, options) {

    options || (options = { });

    var method = options.method ? options.method.toUpperCase() : 'GET',
        onComplete = options.onComplete || function() { },
        request = makeXHR(),
        body;
        
    /** @ignore */
    request.onreadystatechange = function() {
      if (request.readyState === 4) {
        onComplete(request);
        request.onreadystatechange = emptyFn;
      }
    };
    
    if (method === 'GET') {
      body = null;
      if (typeof options.parameters == 'string') {
        url = addParamToUrl(url, options.parameters);
      }
    }

    request.open(method, url, true);
    
    if (method === 'POST' || method === 'PUT') {
      request.setRequestHeader('Content-Type', 'application/x-www-form-urlencoded');
    }

    request.send(body);
    return request;
  };
  
  fabric.util.request = request;
})();
(function(){

	/**
   * @namespace
   */
  fabric.util.ease = { };

	function easeInQuad(t, b, c, d) {
			return c*(t/=d)*t + b;
	}

	function easeOutQuad(t, b, c, d) {
		return -c *(t/=d)*(t-2) + b;
	}

	function easeInOutQuad(t, b, c, d) {
		if ((t/=d/2) < 1) return c/2*t*t + b;
		return -c/2 * ((--t)*(t-2) - 1) + b;
	}

	function easeInCubic(t, b, c, d) {
		return c*(t/=d)*t*t + b;
	}

	function easeOutCubic(t, b, c, d) {
		return c*((t=t/d-1)*t*t + 1) + b;
	}

	function easeInOutCubic(t, b, c, d) {
		if ((t/=d/2) < 1) return c/2*t*t*t + b;
		return c/2*((t-=2)*t*t + 2) + b;
	}

	function easeInQuart(t, b, c, d) {
		return c*(t/=d)*t*t*t + b;
	}

	function easeOutQuart(t, b, c, d) {
		return -c * ((t=t/d-1)*t*t*t - 1) + b;
	}

	function easeInOutQuart(t, b, c, d) {
		if ((t/=d/2) < 1) return c/2*t*t*t*t + b;
		return -c/2 * ((t-=2)*t*t*t - 2) + b;
	}

	function easeInQuint(t, b, c, d) {
		return c*(t/=d)*t*t*t*t + b;
	}

	function easeOutQuint(t, b, c, d) {
		return c*((t=t/d-1)*t*t*t*t + 1) + b;
	}

	function easeInOutQuint(t, b, c, d) {
		if ((t/=d/2) < 1) return c/2*t*t*t*t*t + b;
		return c/2*((t-=2)*t*t*t*t + 2) + b;
	}

	function easeInSine(t, b, c, d) {
		return -c * Math.cos(t/d * (Math.PI/2)) + c + b;
	}

	function easeOutSine(t, b, c, d) {
		return c * Math.sin(t/d * (Math.PI/2)) + b;
	}

	function easeInOutSine(t, b, c, d) {
		return -c/2 * (Math.cos(Math.PI*t/d) - 1) + b;
	}

	function easeInExpo(t, b, c, d) {
		return (t==0) ? b : c * Math.pow(2, 10 * (t/d - 1)) + b;
	}

	function easeOutExpo(t, b, c, d) {
		return (t==d) ? b+c : c * (-Math.pow(2, -10 * t/d) + 1) + b;
	}

	function easeInOutExpo(t, b, c, d) {
		if (t==0) return b;
		if (t==d) return b+c;
		if ((t/=d/2) < 1) return c/2 * Math.pow(2, 10 * (t - 1)) + b;
		return c/2 * (-Math.pow(2, -10 * --t) + 2) + b;
	}

	function easeInCirc(t, b, c, d) {
		return -c * (Math.sqrt(1 - (t/=d)*t) - 1) + b;
	}

	function easeOutCirc(t, b, c, d) {
		return c * Math.sqrt(1 - (t=t/d-1)*t) + b;
	}

	function easeInOutCirc(t, b, c, d) {
		if ((t/=d/2) < 1) return -c/2 * (Math.sqrt(1 - t*t) - 1) + b;
		return c/2 * (Math.sqrt(1 - (t-=2)*t) + 1) + b;
	}

	function easeInElastic(t, b, c, d) {
		var s=1.70158;var p=0;var a=c;
		if (t==0) return b;  if ((t/=d)==1) return b+c;  if (!p) p=d*.3;
		if (a < Math.abs(c)) { a=c; var s=p/4; }
		else var s = p/(2*Math.PI) * Math.asin (c/a);
		return -(a*Math.pow(2,10*(t-=1)) * Math.sin( (t*d-s)*(2*Math.PI)/p )) + b;
	}

	function easeOutElastic(t, b, c, d) {
		var s=1.70158;var p=0;var a=c;
		if (t==0) return b;  if ((t/=d)==1) return b+c;  if (!p) p=d*.3;
		if (a < Math.abs(c)) { a=c; var s=p/4; }
		else var s = p/(2*Math.PI) * Math.asin (c/a);
		return a*Math.pow(2,-10*t) * Math.sin( (t*d-s)*(2*Math.PI)/p ) + c + b;
	}

	function easeInOutElastic(t, b, c, d) {
		var s=1.70158;var p=0;var a=c;
		if (t==0) return b;  if ((t/=d/2)==2) return b+c;  if (!p) p=d*(.3*1.5);
		if (a < Math.abs(c)) { a=c; var s=p/4; }
		else var s = p/(2*Math.PI) * Math.asin (c/a);
		if (t < 1) return -.5*(a*Math.pow(2,10*(t-=1)) * Math.sin( (t*d-s)*(2*Math.PI)/p )) + b;
		return a*Math.pow(2,-10*(t-=1)) * Math.sin( (t*d-s)*(2*Math.PI)/p )*.5 + c + b;
	}

	function easeInBack(t, b, c, d, s) {
		if (s == undefined) s = 1.70158;
		return c*(t/=d)*t*((s+1)*t - s) + b;
	}

	function easeOutBack(t, b, c, d, s) {
		if (s == undefined) s = 1.70158;
		return c*((t=t/d-1)*t*((s+1)*t + s) + 1) + b;
	}

	function easeInOutBack(t, b, c, d, s) {
		if (s == undefined) s = 1.70158; 
		if ((t/=d/2) < 1) return c/2*(t*t*(((s*=(1.525))+1)*t - s)) + b;
		return c/2*((t-=2)*t*(((s*=(1.525))+1)*t + s) + 2) + b;
	}

	function easeInBounce(t, b, c, d) {
		return c - easeOutBounce (d-t, 0, c, d) + b;
	}

	function easeOutBounce(t, b, c, d) {
		if ((t/=d) < (1/2.75)) {
			return c*(7.5625*t*t) + b;
		} else if (t < (2/2.75)) {
			return c*(7.5625*(t-=(1.5/2.75))*t + .75) + b;
		} else if (t < (2.5/2.75)) {
			return c*(7.5625*(t-=(2.25/2.75))*t + .9375) + b;
		} else {
			return c*(7.5625*(t-=(2.625/2.75))*t + .984375) + b;
		}
	}

	function easeInOutBounce(t, b, c, d) {
		if (t < d/2) return easeInBounce (t*2, 0, c, d) * .5 + b;
		return easeOutBounce (t*2-d, 0, c, d) * .5 + c*.5 + b;
	}

	/** @namespace */
	fabric.util.ease = {
	  easeInQuad: easeInQuad,
	  easeOutQuad: easeOutQuad,
	  easeInOutQuad: easeInOutQuad,
	  easeInCubic: easeInCubic,
	  easeOutCubic: easeOutCubic,
	  easeInOutCubic: easeInOutCubic,
	  easeInQuart: easeInQuart,
	  easeOutQuart: easeOutQuart,
	  easeInOutQuart: easeInOutQuart,
	  easeInQuint: easeInQuint,
	  easeOutQuint: easeOutQuint,
	  easeInOutQuint: easeInOutQuint,
	  easeInSine: easeInSine,
	  easeOutSine: easeOutSine,
	  easeInOutSine: easeInOutSine,
	  easeInExpo: easeInExpo,
	  easeOutExpo: easeOutExpo,
	  easeInOutExpo: easeInOutExpo,
	  easeInCirc: easeInCirc,
	  easeOutCirc: easeOutCirc,
	  easeInOutCirc: easeInOutCirc,
	  easeInElastic: easeInElastic,
	  easeOutElastic: easeOutElastic,
	  easeInOutElastic: easeInOutElastic,
	  easeInBack: easeInBack,
	  easeOutBack: easeOutBack,
	  easeInOutBack: easeInOutBack,
	  easeInBounce: easeInBounce,
	  easeOutBounce: easeOutBounce,
	  easeInOutBounce: easeInOutBounce
	};

}());
(function(global) {

  "use strict";

  /**
   * @name fabric
   * @namespace
   */

  var fabric = global.fabric || (global.fabric = { }),
      extend = fabric.util.object.extend,
      capitalize = fabric.util.string.capitalize,
      clone = fabric.util.object.clone;

  var attributesMap = {
    'cx':             'left',
    'x':              'left',
    'cy':             'top',
    'y':              'top',
    'r':              'radius',
    'fill-opacity':   'opacity',
    'fill-rule':      'fillRule',
    'stroke-width':   'strokeWidth',
    'transform':      'transformMatrix'
  };

  function normalizeAttr(attr) {
    // transform attribute names
    if (attr in attributesMap) {
      return attributesMap[attr];
    }
    return attr;
  }

  /**
   * Returns an object of attributes' name/value, given element and an array of attribute names;
   * Parses parent "g" nodes recursively upwards.
   * @static
   * @memberOf fabric
   * @method parseAttributes
   * @param {DOMElement} element Element to parse
   * @param {Array} attributes Array of attributes to parse
   * @return {Object} object containing parsed attributes' names/values
   */
  function parseAttributes(element, attributes) {

    if (!element) {
      return;
    }

    var value,
        parsed,
        parentAttributes = { };

    // if there's a parent container (`g` node), parse its attributes recursively upwards
    if (element.parentNode && /^g$/i.test(element.parentNode.nodeName)) {
      parentAttributes = fabric.parseAttributes(element.parentNode, attributes);
    }

    var ownAttributes = attributes.reduce(function(memo, attr) {
      value = element.getAttribute(attr);
      parsed = parseFloat(value);
      if (value) {
        // "normalize" attribute values
        if ((attr === 'fill' || attr === 'stroke') && value === 'none') {
          value = '';
        }
        if (attr === 'fill-rule') {
          value = (value === 'evenodd') ? 'destination-over' : value;
        }
        if (attr === 'transform') {
          value = fabric.parseTransformAttribute(value);
        }
        attr = normalizeAttr(attr);
        memo[attr] = isNaN(parsed) ? value : parsed;
      }
      return memo;
    }, { });

    // add values parsed from style, which take precedence over attributes
    // (see: http://www.w3.org/TR/SVG/styling.html#UsingPresentationAttributes)

    ownAttributes = extend(ownAttributes, extend(getGlobalStylesForElement(element), fabric.parseStyleAttribute(element)));
    return extend(parentAttributes, ownAttributes);
  };

  /**
   * Parses "transform" attribute, returning an array of values
   * @static
   * @function
   * @memberOf fabric
   * @method parseTransformAttribute
   * @param attributeValue {String} string containing attribute value
   * @return {Array} array of 6 elements representing transformation matrix
   */
  fabric.parseTransformAttribute = (function() {
    function rotateMatrix(matrix, args) {
      var angle = args[0];

      matrix[0] = Math.cos(angle);
      matrix[1] = Math.sin(angle);
      matrix[2] = -Math.sin(angle);
      matrix[3] = Math.cos(angle);
    }

    function scaleMatrix(matrix, args) {
      var multiplierX = args[0],
          multiplierY = (args.length === 2) ? args[1] : args[0];

      matrix[0] = multiplierX;
      matrix[3] = multiplierY;
    }

    function skewXMatrix(matrix, args) {
      matrix[2] = args[0];
    }

    function skewYMatrix(matrix, args) {
      matrix[1] = args[0];
    }

    function translateMatrix(matrix, args) {
      matrix[4] = args[0];
      if (args.length === 2) {
        matrix[5] = args[1];
      }
    }

    // identity matrix
    var iMatrix = [
          1, // a
          0, // b
          0, // c
          1, // d
          0, // e
          0  // f
        ],

        // == begin transform regexp
        number = '(?:[-+]?\\d+(?:\\.\\d+)?(?:e[-+]?\\d+)?)',
        comma_wsp = '(?:\\s+,?\\s*|,\\s*)',

        skewX = '(?:(skewX)\\s*\\(\\s*(' + number + ')\\s*\\))',
        skewY = '(?:(skewY)\\s*\\(\\s*(' + number + ')\\s*\\))',
        rotate = '(?:(rotate)\\s*\\(\\s*(' + number + ')(?:' + comma_wsp + '(' + number + ')' + comma_wsp + '(' + number + '))?\\s*\\))',
        scale = '(?:(scale)\\s*\\(\\s*(' + number + ')(?:' + comma_wsp + '(' + number + '))?\\s*\\))',
        translate = '(?:(translate)\\s*\\(\\s*(' + number + ')(?:' + comma_wsp + '(' + number + '))?\\s*\\))',

        matrix = '(?:(matrix)\\s*\\(\\s*' +
                  '(' + number + ')' + comma_wsp +
                  '(' + number + ')' + comma_wsp +
                  '(' + number + ')' + comma_wsp +
                  '(' + number + ')' + comma_wsp +
                  '(' + number + ')' + comma_wsp +
                  '(' + number + ')' +
                  '\\s*\\))',

        transform = '(?:' +
                    matrix + '|' +
                    translate + '|' +
                    scale + '|' +
                    rotate + '|' +
                    skewX + '|' +
                    skewY +
                    ')',

        transforms = '(?:' + transform + '(?:' + comma_wsp + transform + ')*' + ')',

        transform_list = '^\\s*(?:' + transforms + '?)\\s*$',

        // http://www.w3.org/TR/SVG/coords.html#TransformAttribute
        reTransformList = new RegExp(transform_list),
        // == end transform regexp

        reTransform = new RegExp(transform);

    return function(attributeValue) {

      // start with identity matrix
      var matrix = iMatrix.concat();

      // return if no argument was given or
      // an argument does not match transform attribute regexp
      if (!attributeValue || (attributeValue && !reTransformList.test(attributeValue))) {
        return matrix;
      }

      attributeValue.replace(reTransform, function(match) {

        var m = new RegExp(transform).exec(match).filter(function (match) {
              return (match !== '' && match != null);
            }),
            operation = m[1],
            args = m.slice(2).map(parseFloat);

        switch(operation) {
          case 'translate':
            translateMatrix(matrix, args);
            break;
          case 'rotate':
            rotateMatrix(matrix, args);
            break;
          case 'scale':
            scaleMatrix(matrix, args);
            break;
          case 'skewX':
            skewXMatrix(matrix, args);
            break;
          case 'skewY':
            skewYMatrix(matrix, args);
            break;
          case 'matrix':
            matrix = args;
            break;
        }
      })
      return matrix;
    }
  })();

  /**
   * Parses "points" attribute, returning an array of values
   * @static
   * @memberOf fabric
   * @method parsePointsAttribute
   * @param points {String} points attribute string
   * @return {Array} array of points
   */
  function parsePointsAttribute(points) {

    // points attribute is required and must not be empty
    if (!points) return null;

    points = points.trim();
    var asPairs = points.indexOf(',') > -1;

    points = points.split(/\s+/);
    var parsedPoints = [ ];

    // points could look like "10,20 30,40" or "10 20 30 40"
    if (asPairs) {
     for (var i = 0, len = points.length; i < len; i++) {
       var pair = points[i].split(',');
       parsedPoints.push({ x: parseFloat(pair[0]), y: parseFloat(pair[1]) });
     }
    }
    else {
      for (var i = 0, len = points.length; i < len; i+=2) {
        parsedPoints.push({ x: parseFloat(points[i]), y: parseFloat(points[i+1]) });
      }
    }

    // odd number of points is an error
    if (parsedPoints.length % 2 !== 0) {
      // return null;
    }

    return parsedPoints;
  };

  /**
   * Parses "style" attribute, retuning an object with values
   * @static
   * @memberOf fabric
   * @method parseStyleAttribute
   * @param {SVGElement} element Element to parse
   * @return {Object} Objects with values parsed from style attribute of an element
   */
  function parseStyleAttribute(element) {
    var oStyle = { },
        style = element.getAttribute('style');
    if (style) {
      if (typeof style == 'string') {
        style = style.replace(/;$/, '').split(';').forEach(function (current) {
            var attr = current.split(':');
            oStyle[normalizeAttr(attr[0].trim().toLowerCase())] = attr[1].trim();
        });
      } else {
        for (var prop in style) {
          if (typeof style[prop] !== 'undefined') {
            oStyle[normalizeAttr(prop.toLowerCase())] = style[prop];
          }
        }
      }
    }
    return oStyle;
  };

  function resolveGradients(instances) {
    var activeInstance = fabric.Canvas.activeInstance,
        ctx = activeInstance ? activeInstance.getContext() : null;

    if (!ctx) return;

    for (var i = instances.length; i--; ) {
      var instanceFillValue = instances[i].get('fill');

      if (/^url\(/.test(instanceFillValue)) {

        var gradientId = instanceFillValue.slice(5, instanceFillValue.length - 1);

        if (fabric.gradientDefs[gradientId]) {
          instances[i].set('fill',
            fabric.Gradient.fromElement(fabric.gradientDefs[gradientId], ctx, instances[i]));
        }
      }
    }
  }

  /**
   * Transforms an array of svg elements to corresponding fabric.* instances
   * @static
   * @memberOf fabric
   * @method parseElements
   * @param {Array} elements Array of elements to parse
   * @param {Function} callback Being passed an array of fabric instances (transformed from SVG elements)
   * @param {Object} options Options object
   */
  function parseElements(elements, callback, options) {
    var instances = Array(elements.length), i = elements.length;

    function checkIfDone() {
      if (--i === 0) {
        instances = instances.filter(function(el) {
          return el != null;
        });
        resolveGradients(instances);
        callback(instances);
      }
    }

    for (var index = 0, el, len = elements.length; index < len; index++) {
      el = elements[index];
      var klass = fabric[capitalize(el.tagName)];
      if (klass && klass.fromElement) {
        try {
          if (klass.async) {
            klass.fromElement(el, (function(index) {
              return function(obj) {
                instances.splice(index, 0, obj);
                checkIfDone();
              };
            })(index), options);
          }
          else {
            instances.splice(index, 0, klass.fromElement(el, options));
            checkIfDone();
          }
        }
        catch(e) {
          fabric.log(e.message || e);
        }
      }
      else {
        checkIfDone();
      }
    }
  };

  /**
   * Returns CSS rules for a given SVG document
   * @static
   * @function
   * @memberOf fabric
   * @method getCSSRules
   * @param {SVGDocument} doc SVG document to parse
   * @return {Object} CSS rules of this document
   */
  function getCSSRules(doc) {
    var styles = doc.getElementsByTagName('style'),
        allRules = { },
        rules;

    // very crude parsing of style contents
    for (var i = 0, len = styles.length; i < len; i++) {
      var styleContents = styles[0].textContent;

      // remove comments
      styleContents = styleContents.replace(/\/\*[\s\S]*?\*\//g, '');

      rules = styleContents.match(/[^{]*\{[\s\S]*?\}/g);
      rules = rules.map(function(rule) { return rule.trim() });

      rules.forEach(function(rule) {
        var match = rule.match(/([\s\S]*?)\s*\{([^}]*)\}/),
            rule = match[1],
            declaration = match[2].trim(),
            propertyValuePairs = declaration.replace(/;$/, '').split(/\s*;\s*/);

        if (!allRules[rule]) {
          allRules[rule] = { };
        }

        for (var i = 0, len = propertyValuePairs.length; i < len; i++) {
          var pair = propertyValuePairs[i].split(/\s*:\s*/),
              property = pair[0],
              value = pair[1];

          allRules[rule][property] = value;
        }
      });
    }

    return allRules;
  }

  function getGlobalStylesForElement(element) {
    var nodeName = element.nodeName,
        className = element.getAttribute('class'),
        id = element.getAttribute('id'),
        styles = { };

    for (var rule in fabric.cssRules) {
      var ruleMatchesElement = (className && new RegExp('^\\.' + className).test(rule)) ||
                               (id && new RegExp('^#' + id).test(rule)) ||
                               (new RegExp('^' + nodeName).test(rule));

      if (ruleMatchesElement) {
        for (var property in fabric.cssRules[rule]) {
          styles[property] = fabric.cssRules[rule][property];
        }
      }
    }

    return styles;
  }

  /**
   * Parses an SVG document, converts it to an array of corresponding fabric.* instances and passes them to a callback
   * @static
   * @function
   * @memberOf fabric
   * @method parseSVGDocument
   * @param {SVGDocument} doc SVG document to parse
   * @param {Function} callback Callback to call when parsing is finished; It's being passed an array of elements (parsed from a document).
   */
  fabric.parseSVGDocument = (function() {

    var reAllowedSVGTagNames = /^(path|circle|polygon|polyline|ellipse|rect|line|image)$/;

    // http://www.w3.org/TR/SVG/coords.html#ViewBoxAttribute
    // \d doesn't quite cut it (as we need to match an actual float number)

    // matches, e.g.: +14.56e-12, etc.
    var reNum = '(?:[-+]?\\d+(?:\\.\\d+)?(?:e[-+]?\\d+)?)';

    var reViewBoxAttrValue = new RegExp(
      '^' +
      '\\s*(' + reNum + '+)\\s*,?' +
      '\\s*(' + reNum + '+)\\s*,?' +
      '\\s*(' + reNum + '+)\\s*,?' +
      '\\s*(' + reNum + '+)\\s*' +
      '$'
    );

    function hasAncestorWithNodeName(element, nodeName) {
      while (element && (element = element.parentNode)) {
        if (nodeName.test(element.nodeName)) {
          return true;
        }
      }
      return false;
    }

    return function(doc, callback) {
      if (!doc) return;

      var startTime = new Date(),
          descendants = fabric.util.toArray(doc.getElementsByTagName('*'));

      if (descendants.length === 0) {
        // we're likely in node, where "o3-xml" library fails to gEBTN("*")
        // https://github.com/ajaxorg/node-o3-xml/issues/21
        descendants = doc.selectNodes("//*[name(.)!='svg']");
        var arr = [ ];
        for (var i = 0, len = descendants.length; i < len; i++) {
          arr[i] = descendants[i];
        }
        descendants = arr;
      }

      var elements = descendants.filter(function(el) {
        return reAllowedSVGTagNames.test(el.tagName) &&
              !hasAncestorWithNodeName(el, /^(?:pattern|defs)$/); // http://www.w3.org/TR/SVG/struct.html#DefsElement
      });

      if (!elements || (elements && !elements.length)) return;

      var viewBoxAttr = doc.getAttribute('viewBox'),
          widthAttr = doc.getAttribute('width'),
          heightAttr = doc.getAttribute('height'),
          width = null,
          height = null,
          minX,
          minY;

      if (viewBoxAttr && (viewBoxAttr = viewBoxAttr.match(reViewBoxAttrValue))) {
        minX = parseInt(viewBoxAttr[1], 10);
        minY = parseInt(viewBoxAttr[2], 10);
        width = parseInt(viewBoxAttr[3], 10);
        height = parseInt(viewBoxAttr[4], 10);
      }

      // values of width/height attributes overwrite those extracted from viewbox attribute
      width = widthAttr ? parseFloat(widthAttr) : width;
      height = heightAttr ? parseFloat(heightAttr) : height;

      var options = {
        width: width,
        height: height
      };

      fabric.gradientDefs = fabric.getGradientDefs(doc);
      fabric.cssRules = getCSSRules(doc);

      // Precedence of rules:   style > class > attribute

      fabric.parseElements(elements, function(instances) {
        fabric.documentParsingTime = new Date() - startTime;
        if (callback) {
          callback(instances, options);
        }
      }, clone(options));
    };
  })();

  /**
    * Used for caching SVG documents (loaded via `fabric.Canvas#loadSVGFromURL`)
    * @property
    * @namespace
    */
   var svgCache = {

     /**
      * @method has
      * @param {String} name
      * @param {Function} callback
      */
     has: function (name, callback) {
       callback(false);
     },

     /**
      * @method get
      * @param {String} url
      * @param {Function} callback
      */
     get: function (url, callback) {
       /* NOOP */
     },

     /**
      * @method set
      * @param {String} url
      * @param {Object} object
      */
     set: function (url, object) {
       /* NOOP */
     }
   };

   /**
    * Takes url corresponding to an SVG document, and parses it into a set of fabric objects
    * @method loadSVGFromURL
    * @param {String} url
    * @param {Function} callback
    */
   function loadSVGFromURL(url, callback) {

     url = url.replace(/^\n\s*/, '').trim();

     svgCache.has(url, function (hasUrl) {
       if (hasUrl) {
         svgCache.get(url, function (value) {
           var enlivedRecord = _enlivenCachedObject(value);
           callback(enlivedRecord.objects, enlivedRecord.options);
         });
       }
       else {
         new fabric.util.request(url, {
           method: 'get',
           onComplete: onComplete
         });
       }
     });

     function onComplete(r) {

       var xml = r.responseXML;
       if (!xml.documentElement && fabric.window.ActiveXObject && r.responseText) {
         xml = new ActiveXObject('Microsoft.XMLDOM');
         xml.async = 'false';
         //IE chokes on DOCTYPE
         xml.loadXML(r.responseText.replace(/<!DOCTYPE[\s\S]*?(\[[\s\S]*\])*?>/i,''));
       }
       if (!xml.documentElement) return;

       fabric.parseSVGDocument(xml.documentElement, function (results, options) {
         svgCache.set(url, {
           objects: fabric.util.array.invoke(results, 'toObject'),
           options: options
         });
         callback(results, options);
       });
     }
   }

  /**
  * @method _enlivenCachedObject
  */
  function _enlivenCachedObject(cachedObject) {

   var objects = cachedObject.objects,
       options = cachedObject.options;

   objects = objects.map(function (o) {
     return fabric[capitalize(o.type)].fromObject(o);
   });

   return ({ objects: objects, options: options });
  }

  /**
    * Takes string corresponding to an SVG document, and parses it into a set of fabric objects
    * @method loadSVGFromString
    * @param {String} string
    * @param {Function} callback
    */
  function loadSVGFromString(string, callback) {
    string = string.trim();
    var doc;
    if (typeof DOMParser !== 'undefined') {
      var parser = new DOMParser();
      if (parser && parser.parseFromString) {
        doc = parser.parseFromString(string, 'text/xml');
      }
    }
    else if (fabric.window.ActiveXObject) {
      var doc = new ActiveXObject('Microsoft.XMLDOM');
      doc.async = 'false';
      //IE chokes on DOCTYPE
      doc.loadXML(string.replace(/<!DOCTYPE[\s\S]*?(\[[\s\S]*\])*?>/i,''));
    }

    fabric.parseSVGDocument(doc.documentElement, function (results, options) {
      callback(results, options);
    });
  }

  function createSVGFontFacesMarkup(objects) {
    var markup = '';

    for (var i = 0, len = objects.length; i < len; i++) {
      if (objects[i].type !== 'text' || !objects[i].path) continue;

      markup += [
        '@font-face {',
          'font-family: ', objects[i].fontFamily, '; ',
          'src: url(\'', objects[i].path, '\')',
        '}'
      ].join('');
    }

    if (markup) {
      markup = [
        '<defs>',
          '<style type="text/css">',
            '<![CDATA[',
              markup,
            ']]>',
          '</style>',
        '</defs>'
      ].join('');
    }

    return markup;
  }

  extend(fabric, {

    parseAttributes:          parseAttributes,
    parseElements:            parseElements,
    parseStyleAttribute:      parseStyleAttribute,
    parsePointsAttribute:     parsePointsAttribute,
    getCSSRules:              getCSSRules,

    loadSVGFromURL:           loadSVGFromURL,
    loadSVGFromString:        loadSVGFromString,

    createSVGFontFacesMarkup: createSVGFontFacesMarkup
  });

})(typeof exports != 'undefined' ? exports : this);

(function() {

  function getColorStopFromStyle(el) {
    var style = el.getAttribute('style');

    if (style) {
      var keyValuePairs = style.split(/\s*;\s*/);

      if (keyValuePairs[keyValuePairs.length-1] === '') {
        keyValuePairs.pop();
      }

      for (var i = keyValuePairs.length; i--; ) {

        var split = keyValuePairs[i].split(/\s*:\s*/),
            key = split[0].trim(),
            value = split[1].trim();

        if (key === 'stop-color') {
          return value;
        }
      }
    }
  }

  /** @namespace */

  fabric.Gradient = {

    /**
     * @method create
     * @static
     */
    create: function(ctx, options) {
      options || (options = { });

      var x1 = options.x1 || 0,
          y1 = options.y1 || 0,
          x2 = options.x2 || ctx.canvas.width,
          y2 = options.y2 || 0,
          colorStops = options.colorStops;

      var gradient = ctx.createLinearGradient(x1, y1, x2, y2);

      for (var position in colorStops) {
        var colorValue = colorStops[position];
        gradient.addColorStop(parseFloat(position), colorValue);
      }
      return gradient;
    },

    /**
     * @method fromElement
     * @static
     * @see http://www.w3.org/TR/SVG/pservers.html#LinearGradientElement
     */
    fromElement: function(el, ctx, instance) {

      /**
       *  @example:
       *
       *  <linearGradient id="grad1">
       *    <stop offset="0%" stop-color="white"/>
       *    <stop offset="100%" stop-color="black"/>
       *  </linearGradient>
       *
       *  OR
       *
       *  <linearGradient id="grad1">
       *    <stop offset="0%" style="stop-color:rgb(255,255,255)"/>
       *    <stop offset="100%" style="stop-color:rgb(0,0,0)"/>
       *  </linearGradient>
       *
       */

      var colorStopEls = el.getElementsByTagName('stop'),
          el,
          offset,
          colorStops = { },
          colorStopFromStyle,
          coords = {
            x1: el.getAttribute('x1') || 0,
            y1: el.getAttribute('y1') || 0,
            x2: el.getAttribute('x2') || '100%',
            y2: el.getAttribute('y2') || 0
          };

      for (var i = colorStopEls.length; i--; ) {
        el = colorStopEls[i];
        offset = el.getAttribute('offset');

        // convert percents to absolute values
        offset = parseFloat(offset) / (/%$/.test(offset) ? 100 : 1);
        colorStops[offset] = getColorStopFromStyle(el) || el.getAttribute('stop-color');
      }

      _convertPercentUnitsToValues(instance, coords);

      return fabric.Gradient.create(ctx, {
        x1: coords.x1,
        y1: coords.y1,
        x2: coords.x2,
        y2: coords.y2,
        colorStops: colorStops
      });
    },

    /**
     * @method forObject
     * @static
     */
    forObject: function(obj, ctx, options) {
      options || (options = { });

      _convertPercentUnitsToValues(obj, options);

      var gradient = fabric.Gradient.create(ctx, {
        x1: options.x1,
        y1: options.y1,
        x2: options.x2,
        y2: options.y2,
        colorStops: options.colorStops
      });

      return gradient;
    }
  };

  function _convertPercentUnitsToValues(object, options) {
    for (var prop in options) {
      if (typeof options[prop] === 'string' && /^\d+%$/.test(options[prop])) {
        var percents = parseFloat(options[prop], 10);
        if (prop === 'x1' || prop === 'x2') {
          options[prop] = object.width * percents / 100;
        }
        else if (prop === 'y1' || prop === 'y2') {
          options[prop] = object.height * percents / 100;
        }
      }
      // normalize rendering point (should be from top/left corner rather than center of the shape)
      if (prop === 'x1' || prop === 'x2') {
        options[prop] -= object.width / 2;
      }
      else if (prop === 'y1' || prop === 'y2') {
        options[prop] -= object.height / 2;
      }
    }
  }

  /**
   * Parses an SVG document, returning all of the gradient declarations found in it
   * @static
   * @function
   * @memberOf fabric
   * @method getGradientDefs
   * @param {SVGDocument} doc SVG document to parse
   * @return {Object} Gradient definitions; key corresponds to element id, value -- to gradient definition element
   */
  function getGradientDefs(doc) {
    var linearGradientEls = doc.getElementsByTagName('linearGradient'),
        radialGradientEls = doc.getElementsByTagName('radialGradient'),
        el,
        gradientDefs = { };

    for (var i = linearGradientEls.length; i--; ) {
      el = linearGradientEls[i];
      gradientDefs[el.id] = el;
    }

    for (var i = radialGradientEls.length; i--; ) {
      el = radialGradientEls[i];
      gradientDefs[el.id] = el;
    }

    return gradientDefs;
  }

  fabric.getGradientDefs = getGradientDefs;

})();
(function(global) {
  
  "use strict";
  
  /* Adaptation of work of Kevin Lindsey (kevin@kevlindev.com) */
  
  var fabric = global.fabric || (global.fabric = { });

  if (fabric.Point) {    
    fabric.warn('fabric.Point is already defined');
    return;
  }

  fabric.Point = Point;
  
  /**
   * @name Point
   * @memberOf fabric
   * @constructor
   * @param {Number} x
   * @param {Number} y
   * @return {fabric.Point} thisArg
   */
  function Point(x, y) {
    if (arguments.length > 0) {
      this.init(x, y);
    }
  }
  
  Point.prototype = /** @scope fabric.Point.prototype */ {
    
    constructor: Point,
    
    /**
     * @method init
     * @param {Number} x
     * @param {Number} y
     */
    init: function (x, y) {
      this.x = x;
      this.y = y;
    },
    
    /**
     * @method add
     * @param {fabric.Point} that
     * @return {fabric.Point} new Point instance with added values
     */
    add: function (that) {
      return new Point(this.x + that.x, this.y + that.y);
    },
    
    /**
     * @method addEquals
     * @param {fabric.Point} that
     * @return {fabric.Point} thisArg
     */
    addEquals: function (that) {
      this.x += that.x;
      this.y += that.y;
      return this;
    },
    
    /**
     * @method scalarAdd
     * @param {Number} scalar
     * @return {fabric.Point} new Point with added value
     */
    scalarAdd: function (scalar) {
      return new Point(this.x + scalar, this.y + scalar);
    },
    
    /**
     * @method scalarAddEquals
     * @param {Number} scalar
     * @param {fabric.Point} thisArg
     */
    scalarAddEquals: function (scalar) {
      this.x += scalar;
      this.y += scalar;
      return this;
    },
    
    /**
     * @method subtract
     * @param {fabric.Point} that
     * @return {fabric.Point} new Point object with subtracted values
     */
    subtract: function (that) {
      return new Point(this.x - that.x, this.y - that.y);
    },
    
    /**
     * @method subtractEquals
     * @param {fabric.Point} that
     * @return {fabric.Point} thisArg
     */
    subtractEquals: function (that) {
      this.x -= that.x;
      this.y -= that.y;
      return this;
    },
    
    scalarSubtract: function (scalar) {
      return new Point(this.x - scalar, this.y - scalar);
    },
    
    scalarSubtractEquals: function (scalar) {
      this.x -= scalar;
      this.y -= scalar;
      return this;
    },
    
    multiply: function (scalar) {
      return new Point(this.x * scalar, this.y * scalar);
    },
    
    multiplyEquals: function (scalar) {
      this.x *= scalar;
      this.y *= scalar;
      return this;
    },
    
    divide: function (scalar) {
      return new Point(this.x / scalar, this.y / scalar);
    },
    
    divideEquals: function (scalar) {
      this.x /= scalar;
      this.y /= scalar;
      return this;
    },
    
    eq: function (that) {
      return (this.x == that.x && this.y == that.y);
    },
    
    lt: function (that) {
      return (this.x < that.x && this.y < that.y);
    },
    
    lte: function (that) {
      return (this.x <= that.x && this.y <= that.y);
    },
    
    gt: function (that) {
      return (this.x > that.x && this.y > that.y);
    },
    
    gte: function (that) {
      return (this.x >= that.x && this.y >= that.y);
    },
    
    lerp: function (that, t) {
      return new Point(this.x + (that.x - this.x) * t, this.y + (that.y - this.y) * t);
    },
    
    distanceFrom: function (that) {
      var dx = this.x - that.x,
          dy = this.y - that.y;
      return Math.sqrt(dx * dx + dy * dy);
    },
    
    min: function (that) {
      return new Point(Math.min(this.x, that.x), Math.min(this.y, that.y));
    },
    
    max: function (that) {
      return new Point(Math.max(this.x, that.x), Math.max(this.y, that.y));
    },
    
    toString: function () {
      return this.x + "," + this.y;
    },
    
    setXY: function (x, y) {
      this.x = x;
      this.y = y;
    },
    
    setFromPoint: function (that) {
      this.x = that.x;
      this.y = that.y;
    },
    
    swap: function (that) {
      var x = this.x,
          y = this.y;
      this.x = that.x;
      this.y = that.y;
      that.x = x;
      that.y = y;
    }
  };
  
})(typeof exports != 'undefined' ? exports : this);
//= require 'point.class'

(function(global) {
  
  "use strict";
  
  /* Adaptation of work of Kevin Lindsey (kevin@kevlindev.com) */
  
  var fabric = global.fabric || (global.fabric = { });
  
  if (fabric.Intersection) {    
    fabric.warn('fabric.Intersection is already defined');
    return;
  }
  
  /**
   * @class Intersection
   * @memberOf fabric
   */
  function Intersection(status) {
    if (arguments.length > 0) {
      this.init(status);
    }
  }
  
  fabric.Intersection = Intersection;
  
  fabric.Intersection.prototype = /** @scope fabric.Intersection.prototype */ {
    
    /**
     * @method init
     * @param {String} status
     */
    init: function (status) {
      this.status = status;
      this.points = [];
    },
    
    /**
     * @method appendPoint
     * @param {String} status
     */
    appendPoint: function (point) {
      this.points.push(point);
    },
    
    /**
     * @method appendPoints
     * @param {String} status
     */
    appendPoints: function (points) {
      this.points = this.points.concat(points);
    }
  };
  
  /**
   * @static
   * @method intersectLineLine
   */
  fabric.Intersection.intersectLineLine = function (a1, a2, b1, b2) {
    var result,
        ua_t = (b2.x - b1.x) * (a1.y - b1.y) - (b2.y - b1.y) * (a1.x - b1.x),
        ub_t = (a2.x - a1.x) * (a1.y - b1.y) - (a2.y - a1.y) * (a1.x - b1.x),
        u_b = (b2.y - b1.y) * (a2.x - a1.x) - (b2.x - b1.x) * (a2.y - a1.y);
    if (u_b != 0) {
      var ua = ua_t / u_b,
          ub = ub_t / u_b;
      if (0 <= ua && ua <= 1 && 0 <= ub && ub <= 1) {
        result = new Intersection("Intersection");
        result.points.push(new fabric.Point(a1.x + ua * (a2.x - a1.x), a1.y + ua * (a2.y - a1.y)));
      }
      else {
        result = new Intersection("No Intersection");
      }
    }
    else {
      if (ua_t == 0 || ub_t == 0) {
        result = new Intersection("Coincident");
      }
      else {
        result = new Intersection("Parallel");
      }
    }
    return result;
  };
  
  /**
   * @method intersectLinePolygon
   */
  fabric.Intersection.intersectLinePolygon = function(a1,a2,points){
    var result = new Intersection("No Intersection"),
        length = points.length;
        
    for (var i = 0; i < length; i++) {
      var b1 = points[i],
          b2 = points[(i+1) % length],
          inter = Intersection.intersectLineLine(a1, a2, b1, b2);
          
      result.appendPoints(inter.points);
    }
    if (result.points.length > 0) {
      result.status = "Intersection";
    }
    return result;
  };
  
  /**
   * @method intersectPolygonPolygon
   */
  fabric.Intersection.intersectPolygonPolygon = function (points1, points2) {
    var result = new Intersection("No Intersection"),
        length = points1.length;
        
    for (var i = 0; i < length; i++) {
      var a1 = points1[i],
          a2 = points1[(i+1) % length],
          inter = Intersection.intersectLinePolygon(a1, a2, points2);
          
      result.appendPoints(inter.points);
    }
    if (result.points.length > 0) {
      result.status = "Intersection";
    }
    return result;
  };
  
  /**
   * @method intersectPolygonRectangle
   */
  fabric.Intersection.intersectPolygonRectangle = function (points, r1, r2) {
    var min = r1.min(r2),
        max = r1.max(r2),
        topRight = new fabric.Point(max.x, min.y),
        bottomLeft = new fabric.Point(min.x, max.y),
        inter1 = Intersection.intersectLinePolygon(min, topRight, points),
        inter2 = Intersection.intersectLinePolygon(topRight, max, points),
        inter3 = Intersection.intersectLinePolygon(max, bottomLeft, points),
        inter4 = Intersection.intersectLinePolygon(bottomLeft, min, points),
        result = new Intersection("No Intersection");
        
    result.appendPoints(inter1.points);
    result.appendPoints(inter2.points);
    result.appendPoints(inter3.points);
    result.appendPoints(inter4.points);
    if (result.points.length > 0) {
      result.status="Intersection";
    }
    return result;
  };
  
})(typeof exports != 'undefined' ? exports : this);
(function(global) {
  
  "use strict";
  
  var fabric = global.fabric || (global.fabric = { });
  
  if (fabric.Color) {
    fabric.warn('fabric.Color is already defined.');
    return;
  }
  
  /**
   * The purpose of {@link fabric.Color} is to abstract and encapsulate common color operations;
   * {@link fabric.Color} is a constructor and creates instances of {@link fabric.Color} objects.
   *
   * @class Color
   * @memberOf fabric
   * @param {String} color (optional) in hex or rgb(a) format
   */
  function Color(color) {
    if (!color) {
      this.setSource([0, 0, 0, 1]);
    }
    else {
      this._tryParsingColor(color);
    }
  }
  
  fabric.Color = Color;
  
  fabric.Color.prototype = /** @scope fabric.Color.prototype */ {
    
    /**
     * @private
     * @method _tryParsingColor
     */
    _tryParsingColor: function(color) {
      var source = Color.sourceFromHex(color);
      if (!source) {
        source = Color.sourceFromRgb(color);
      }
      if (source) {
        this.setSource(source);
      }
    },

    /**
     * Returns source of this color (where source is an array representation; ex: [200, 200, 100, 1])
     * @method getSource
     * @return {Array}
     */
    getSource: function() {
      return this._source;
    },

    /**
     * Sets source of this color (where source is an array representation; ex: [200, 200, 100, 1])
     * @method setSource
     * @param {Array} source
     */
    setSource: function(source) {
      this._source = source;
    },

    /**
     * Returns color represenation in RGB format
     * @method toRgb
     * @return {String} ex: rgb(0-255,0-255,0-255)
     */
    toRgb: function() {
      var source = this.getSource();
      return 'rgb(' + source[0] + ',' + source[1] + ',' + source[2] + ')';
    },

    /**
     * Returns color represenation in RGBA format
     * @method toRgba
     * @return {String} ex: rgba(0-255,0-255,0-255,0-1)
     */
    toRgba: function() {
      var source = this.getSource();
      return 'rgba(' + source[0] + ',' + source[1] + ',' + source[2] + ',' + source[3] + ')';
    },

    /**
     * Returns color represenation in HEX format
     * @method toHex
     * @return {String} ex: FF5555
     */
    toHex: function() {
      var source = this.getSource();

      var r = source[0].toString(16);
      r = (r.length == 1) ? ('0' + r) : r;

      var g = source[1].toString(16);
      g = (g.length == 1) ? ('0' + g) : g;

      var b = source[2].toString(16);
      b = (b.length == 1) ? ('0' + b) : b;

      return r.toUpperCase() + g.toUpperCase() + b.toUpperCase();
    },

    /**
     * Gets value of alpha channel for this color 
     * @method getAlpha
     * @return {Number} 0-1
     */
    getAlpha: function() {
      return this.getSource()[3];
    },

    /**
     * Sets value of alpha channel for this color
     * @method setAlpha
     * @param {Number} 0-1
     * @return {fabric.Color} thisArg
     */
    setAlpha: function(alpha) {
      var source = this.getSource();
      source[3] = alpha;
      this.setSource(source);
      return this;
    },

    /**
     * Transforms color to its grayscale representation
     * @method toGrayscale
     * @return {fabric.Color} thisArg
     */
    toGrayscale: function() {
      var source = this.getSource(),
          average = parseInt((source[0] * 0.3 + source[1] * 0.59 + source[2] * 0.11).toFixed(0), 10),
          currentAlpha = source[3];
      this.setSource([average, average, average, currentAlpha]);
      return this;
    },

    /**
     * Transforms color to its black and white representation
     * @method toGrayscale
     * @return {fabric.Color} thisArg
     */
    toBlackWhite: function(threshold) {
      var source = this.getSource(),
          average = (source[0] * 0.3 + source[1] * 0.59 + source[2] * 0.11).toFixed(0),
          currentAlpha = source[3],
          threshold = threshold || 127;

      average = (Number(average) < Number(threshold)) ? 0 : 255;
      this.setSource([average, average, average, currentAlpha]);
      return this;
    },

    /**
     * Overlays color with another color
     * @method overlayWith
     * @param {String|fabric.Color} otherColor
     * @return {fabric.Color} thisArg
     */
    overlayWith: function(otherColor) {
      if (!(otherColor instanceof Color)) {
        otherColor = new Color(otherColor);
      }

      var result = [],
          alpha = this.getAlpha(),
          otherAlpha = 0.5,
          source = this.getSource(),
          otherSource = otherColor.getSource();

      for (var i = 0; i < 3; i++) {
        result.push(Math.round((source[i] * (1 - otherAlpha)) + (otherSource[i] * otherAlpha)));
      }

      result[3] = alpha;
      this.setSource(result);
      return this;
    }
  };
  
  /**
   * Regex matching color in RGB or RGBA formats (ex: rgb(0, 0, 0), rgb(255, 100, 10, 0.5), rgb(1,1,1))
   * @static
   * @field
   */
  fabric.Color.reRGBa = /^rgba?\((\d{1,3})\s*,\s*(\d{1,3})\s*,\s*(\d{1,3})(?:\s*,\s*(\d+(?:\.\d+)?))?\)$/;
  
  /**
   * Regex matching color in HEX format (ex: #FF5555, 010155, aff)
   * @static
   * @field
   */
  fabric.Color.reHex = /^#?([0-9a-f]{6}|[0-9a-f]{3})$/i;

  /**
   * Returns new color object, when given a color in RGB format
   * @method fromRgb
   * @param {String} color ex: rgb(0-255,0-255,0-255)
   * @return {fabric.Color}
   */
  fabric.Color.fromRgb = function(color) {
    return Color.fromSource(Color.sourceFromRgb(color));
  };
  
  /**
   * Returns array represenatation (ex: [100, 100, 200, 1]) of a color that's in RGB or RGBA format
   * @method sourceFromRgb
   * @param {String} color ex: rgb(0-255,0-255,0-255)
   * @return {Array} source
   */
  fabric.Color.sourceFromRgb = function(color) {
    var match = color.match(Color.reRGBa);
    if (match) {
      return [
        parseInt(match[1], 10),
        parseInt(match[2], 10),
        parseInt(match[3], 10),
        match[4] ? parseFloat(match[4]) : 1
      ];
    }
  };

  /**
   * Returns new color object, when given a color in RGBA format
   * @static
   * @function
   * @method fromRgba
   * @param {String} color
   * @return {fabric.Color}
   */
  fabric.Color.fromRgba = Color.fromRgb;

  /**
   * Returns new color object, when given a color in HEX format
   * @static
   * @method fromHex
   * @return {fabric.Color}
   */
  fabric.Color.fromHex = function(color) {
    return Color.fromSource(Color.sourceFromHex(color));
  };
  
  /**
   * Returns array represenatation (ex: [100, 100, 200, 1]) of a color that's in HEX format
   * @static
   * @method sourceFromHex
   * @param {String} color ex: FF5555
   * @return {Array} source
   */
  fabric.Color.sourceFromHex = function(color) {
    if (color.match(Color.reHex)) {
      var value = color.slice(color.indexOf('#') + 1),
          isShortNotation = (value.length === 3),
          r = isShortNotation ? (value.charAt(0) + value.charAt(0)) : value.substring(0, 2),
          g = isShortNotation ? (value.charAt(1) + value.charAt(1)) : value.substring(2, 4),
          b = isShortNotation ? (value.charAt(2) + value.charAt(2)) : value.substring(4, 6);

      return [
        parseInt(r, 16),
        parseInt(g, 16),
        parseInt(b, 16),
        1
      ];
    }
  };
  
  /**
   * Returns new color object, when given color in array representation (ex: [200, 100, 100, 0.5])
   * @static
   * @method fromSource
   * @return {fabric.Color}
   */
  fabric.Color.fromSource = function(source) {
    var oColor = new Color();
    oColor.setSource(source);
    return oColor;
  };

})(typeof exports != 'undefined' ? exports : this);
(function (global) {

  "use strict";

  if (fabric.StaticCanvas) {
    fabric.warn('fabric.StaticCanvas is already defined.');
    return;
  }

  // aliases for faster resolution
  var extend = fabric.util.object.extend,
      getElementOffset = fabric.util.getElementOffset,
      removeFromArray = fabric.util.removeFromArray,
      removeListener = fabric.util.removeListener,

      CANVAS_INIT_ERROR = new Error('Could not initialize `canvas` element');

  /**
   * @class fabric.StaticCanvas
   * @constructor
   * @param {HTMLElement | String} el &lt;canvas> element to initialize instance on
   * @param {Object} [options] Options object
   */
  fabric.StaticCanvas = function (el, options) {
    options || (options = { });

    this._initStatic(el, options);
    fabric.StaticCanvas.activeInstance = this;
  };

  extend(fabric.StaticCanvas.prototype, fabric.Observable);

  extend(fabric.StaticCanvas.prototype, /** @scope fabric.StaticCanvas.prototype */ {

    /**
     * Background color of canvas instance
     * @property
     * @type String
     */
    backgroundColor: 'rgba(0, 0, 0, 0)',

    /**
     * Background image of canvas instance
     * Should be set via `setBackgroundImage`
     * @property
     * @type String
     */
    backgroundImage: '',

    /**
     * Opacity of the background image of the canvas instance
     * @property
     * @type Float
     */
    backgroundImageOpacity: 1.0,

    /**
     * Indicatus whether the background image should be stretched to fit the
     * dimensions of the canvas instance.
     * @property
     * @type Boolean
     */
    backgroundImageStretch: true,

    /**
     * Indicates whether toObject/toDatalessObject should include default values
     * @property
     * @type Boolean
     */
    includeDefaultValues: true,

    /**
     * Indicates whether objects' state should be saved
     * @property
     * @type Boolean
     */
    stateful: true,

    /**
     * Indicates whether fabric.Canvas#add should also re-render canvas.
     * Disabling this option could give a great performance boost when adding a lot of objects to canvas at once
     * (followed by a manual rendering after addition)
     */
    renderOnAddition: true,

    /**
     * Function that determines clipping of entire canvas area
     * Being passed context as first argument. See clipping canvas area in https://github.com/kangax/fabric.js/wiki/FAQ
     * @property
     * @type Function
     */
    clipTo: null,

    /**
     * Callback; invoked right before object is about to be scaled/rotated
     * @method onBeforeScaleRotate
     * @param {fabric.Object} target Object that's about to be scaled/rotated
     */
    onBeforeScaleRotate: function (target) {
      /* NOOP */
    },

    /**
     * Callback; invoked on every redraw of canvas and is being passed a number indicating current fps
     * @method onFpsUpdate
     * @param {Number} fps
     */
    onFpsUpdate: null,

    _initStatic: function(el, options) {
      this._objects = [];

      this._createLowerCanvas(el);
      this._initOptions(options);

      if (options.overlayImage) {
        this.setOverlayImage(options.overlayImage, this.renderAll.bind(this));
      }
      if (options.backgroundImage) {
        this.setBackgroundImage(options.backgroundImage, this.renderAll.bind(this));
      }
      this.calcOffset();
    },

    /**
     * Calculates canvas element offset relative to the document
     * This method is also attached as "resize" event handler of window
     * @method calcOffset
     * @return {fabric.Canvas} instance
     * @chainable
     */
    calcOffset: function () {
      this._offset = getElementOffset(this.lowerCanvasEl);
      return this;
    },

    /**
     * Sets overlay image for this canvas
     * @method setOverlayImage
     * @param {String} url url of an image to set overlay to
     * @param {Function} callback callback to invoke when image is loaded and set as an overlay
     * @return {fabric.Canvas} thisArg
     * @chainable
     */
    setOverlayImage: function (url, callback) { // TODO (kangax): test callback
      fabric.util.loadImage(url, function(img) {
        this.overlayImage = img;
        callback && callback();
      }, this);
      return this;
    },

    /**
     * Sets background image for this canvas
     * @method setBackgroundImage
     * @param {String} url url of an image to set background to
     * @param {Function} callback callback to invoke when image is loaded and set as background
     * @param {Object} options optional options to set for the background image
     * @return {fabric.Canvas} thisArg
     * @chainable
     */
    setBackgroundImage: function (url, callback, options) {
      return fabric.util.loadImage(url, function(img) {
        this.backgroundImage = img;
        if (options && options.backgroundOpacity) {
            this.backgroundOpacity = options.backgroundOpacity;
        }
        if (options && options.backgroundStretch) {
            this.backgroundStretch = options.backgroundStretch;
        }
        callback && callback();
      }, this);
    },

    /**
     * @private
     * @method _createCanvasElement
     * @param {Element} element
     */
    _createCanvasElement: function() {
      var element = fabric.document.createElement('canvas');
      if (!element.style) {
        element.style = { };
      }
      if (!element) {
        throw CANVAS_INIT_ERROR;
      }
      this._initCanvasElement(element);
      return element;
    },

    _initCanvasElement: function(element) {
      if (typeof element.getContext === 'undefined' &&
          typeof G_vmlCanvasManager !== 'undefined' &&
          G_vmlCanvasManager.initElement) {

        G_vmlCanvasManager.initElement(element);
      }
      if (typeof element.getContext === 'undefined') {
        throw CANVAS_INIT_ERROR;
      }
    },

    /**
     * @method _initOptions
     * @param {Object} options
     */
    _initOptions: function (options) {
      for (var prop in options) {
        this[prop] = options[prop];
      }

      this.width = parseInt(this.lowerCanvasEl.width, 10) || 0;
      this.height = parseInt(this.lowerCanvasEl.height, 10) || 0;

      this.lowerCanvasEl.style.width = this.width + 'px';
      this.lowerCanvasEl.style.height = this.height + 'px';
    },

    /**
     * Creates a secondary canvas
     * @method _createLowerCanvas
     */
    _createLowerCanvas: function (canvasEl) {
      this.lowerCanvasEl = fabric.util.getById(canvasEl) || this._createCanvasElement();
      this._initCanvasElement(this.lowerCanvasEl);

      fabric.util.addClass(this.lowerCanvasEl, 'lower-canvas');

      if (this.interactive) {
        this._applyCanvasStyle(this.lowerCanvasEl);
      }

      this.contextContainer = this.lowerCanvasEl.getContext('2d');
    },

    /**
     * Returns canvas width
     * @method getWidth
     * @return {Number}
     */
    getWidth: function () {
      return this.width;
    },

    /**
     * Returns canvas height
     * @method getHeight
     * @return {Number}
     */
    getHeight: function () {
      return this.height;
    },

    /**
     * Sets width of this canvas instance
     * @method setWidth
     * @param {Number} width value to set width to
     * @return {fabric.Canvas} instance
     * @chainable true
     */
    setWidth: function (value) {
      return this._setDimension('width', value);
    },

    /**
     * Sets height of this canvas instance
     * @method setHeight
     * @param {Number} height value to set height to
     * @return {fabric.Canvas} instance
     * @chainable true
     */
    setHeight: function (value) {
      return this._setDimension('height', value);
    },

    /**
     * Sets dimensions (width, height) of this canvas instance
     * @method setDimensions
     * @param {Object} dimensions
     * @return {fabric.Canvas} thisArg
     * @chainable
     */
    setDimensions: function(dimensions) {
      for (var prop in dimensions) {
        this._setDimension(prop, dimensions[prop]);
      }
      return this;
    },

    /**
     * Helper for setting width/height
     * @private
     * @method _setDimensions
     * @param {String} prop property (width|height)
     * @param {Number} value value to set property to
     * @return {fabric.Canvas} instance
     * @chainable true
     */
    _setDimension: function (prop, value) {
      this.lowerCanvasEl[prop] = value;
      this.lowerCanvasEl.style[prop] = value + 'px';

      if (this.upperCanvasEl) {
        this.upperCanvasEl[prop] = value;
        this.upperCanvasEl.style[prop] = value + 'px';
      }

      if (this.wrapperEl) {
        this.wrapperEl.style[prop] = value + 'px';
      }

      this[prop] = value;

      this.calcOffset();
      this.renderAll();

      return this;
    },

    /**
     * Returns &lt;canvas> element corresponding to this instance
     * @method getElement
     * @return {HTMLCanvasElement}
     */
    getElement: function () {
      return this.lowerCanvasEl;
    },

    // placeholder
    getActiveObject: function() {
      return null;
    },

    // placeholder
    getActiveGroup: function() {
      return null;
    },

    /**
     * Given a context, renders an object on that context
     * @param ctx {Object} context to render object on
     * @param object {Object} object to render
     * @private
     */
    _draw: function (ctx, object) {
      object && object.render(ctx);
    },

    /**
     * Adds objects to canvas, then renders canvas;
     * Objects should be instances of (or inherit from) fabric.Object
     * @method add
     * @return {fabric.Canvas} thisArg
     * @chainable
     */
    add: function () {
      this._objects.push.apply(this._objects, arguments);
      for (var i = arguments.length; i--; ) {
        this.stateful && arguments[i].setupState();
        arguments[i].setCoords();
        this.fire('object:added', { target: arguments[i] });
      }
      this.renderOnAddition && this.renderAll();
      return this;
    },

    /**
     * Inserts an object to canvas at specified index and renders canvas.
     * An object should be an instance of (or inherit from) fabric.Object
     * @method insertAt
     * @param object {Object} Object to insert
     * @param index {Number} index to insert object at
     * @param nonSplicing {Boolean} when `true`, no splicing (shifting) of objects occurs
     * @return {fabric.Canvas} instance
     */
    insertAt: function (object, index, nonSplicing) {
      if (nonSplicing) {
        this._objects[index] = object;
      }
      else {
        this._objects.splice(index, 0, object);
      }
      this.stateful && object.setupState();
      object.setCoords();
      this.renderAll();
      this.fire('object:added', { target: object });
      return this;
    },

    /**
     * Returns an array of objects this instance has
     * @method getObjects
     * @return {Array}
     */
    getObjects: function () {
      return this._objects;
    },

    /**
     * Clears specified context of canvas element
     * @method clearContext
     * @param context {Object} ctx context to clear
     * @return {fabric.Canvas} thisArg
     * @chainable
     */
    clearContext: function(ctx) {
      ctx.clearRect(0, 0, this.width, this.height);
      return this;
    },

    /**
     * Returns context of canvas where objects are drawn
     * @method getContext
     * @return {CanvasRenderingContext2D}
     */
    getContext: function () {
      return this.contextContainer;
    },

    /**
     * Clears all contexts (background, main, top) of an instance
     * @method clear
     * @return {fabric.Canvas} thisArg
     * @chainable
     */
    clear: function () {
      this._objects.length = 0;
      this.clearContext(this.contextContainer);
      if (this.contextTop) {
        this.clearContext(this.contextTop);
      }
      this.renderAll();
      return this;
    },

    /**
     * Renders both the top canvas and the secondary container canvas.
     * @method renderAll
     * @param allOnTop {Boolean} optional Whether we want to force all images to be rendered on the top canvas
     * @return {fabric.Canvas} instance
     * @chainable
     */
    renderAll: function (allOnTop) {

      var canvasToDrawOn = this[(allOnTop === true && this.interactive) ? 'contextTop' : 'contextContainer'];

      if (this.contextTop) {
        this.clearContext(this.contextTop);
      }

      if (allOnTop === false || (typeof allOnTop === 'undefined')) {
        this.clearContext(canvasToDrawOn);
      }

      var length = this._objects.length,
          activeGroup = this.getActiveGroup(),
          startTime = new Date();

      if (this.clipTo) {
        canvasToDrawOn.save();
        canvasToDrawOn.beginPath();
        this.clipTo(canvasToDrawOn);
        canvasToDrawOn.clip();
      }

      canvasToDrawOn.fillStyle = this.backgroundColor;
      canvasToDrawOn.fillRect(0, 0, this.width, this.height);

      if (typeof this.backgroundImage == 'object') {
        canvasToDrawOn.save();
        canvasToDrawOn.globalAlpha = this.backgroundImageOpacity;

        if (this.backgroundImageStretch) {
            canvasToDrawOn.drawImage(this.backgroundImage, 0, 0, this.width, this.height);
        }
        else {
            canvasToDrawOn.drawImage(this.backgroundImage, 0, 0);
        }
        canvasToDrawOn.restore();
      }

      if (length) {
        for (var i = 0; i < length; ++i) {
          if (!activeGroup ||
              (activeGroup && this._objects[i] && !activeGroup.contains(this._objects[i]))) {
            this._draw(canvasToDrawOn, this._objects[i]);
          }
        }
      }

      if (this.clipTo) {
        canvasToDrawOn.restore();
      }

      // delegate rendering to group selection (if one exists)
      if (activeGroup) {
        this._draw(this.contextTop, activeGroup);
      }

      if (this.overlayImage) {
        (this.contextTop || this.contextContainer).drawImage(this.overlayImage, 0, 0);
      }

      if (this.onFpsUpdate) {
        var elapsedTime = new Date() - startTime;
        this.onFpsUpdate(~~(1000 / elapsedTime));
      }

      this.fire('after:render');

      return this;
    },

    /**
     * Method to render only the top canvas.
     * Also used to render the group selection box.
     * @method renderTop
     * @return {fabric.Canvas} thisArg
     * @chainable
     */
    renderTop: function () {
      this.clearContext(this.contextTop || this.contextContainer);

      if (this.overlayImage) {
        (this.contextTop || this.contextContainer).drawImage(this.overlayImage, 0, 0);
      }

      // we render the top context - last object
      if (this.selection && this._groupSelector) {
        this._drawSelection();
      }

      // delegate rendering to group selection if one exists
      // used for drawing selection borders/corners
      var activeGroup = this.getActiveGroup();
      if (activeGroup) {
        activeGroup.render(this.contextTop);
      }

      this.fire('after:render');

      return this;
    },

    /**
     * Exports canvas element to a dataurl image.
     * @method toDataURL
     * @param {String} format the format of the output image. Either "jpeg" or "png".
     * @return {String}
     */
    toDataURL: function (format) {
      this.renderAll(true);
      var data = (this.upperCanvasEl || this.lowerCanvasEl).toDataURL('image/' + format);
      this.renderAll();
      return data;
    },

    /**
     * Exports canvas element to a dataurl image (allowing to change image size via multiplier).
     * @method toDataURLWithMultiplier
     * @param {String} format (png|jpeg)
     * @param {Number} multiplier
     * @return {String}
     */
    toDataURLWithMultiplier: function (format, multiplier) {

      var origWidth = this.getWidth(),
          origHeight = this.getHeight(),
          scaledWidth = origWidth * multiplier,
          scaledHeight = origHeight * multiplier,
          activeObject = this.getActiveObject();

      this.setWidth(scaledWidth).setHeight(scaledHeight);
      this.contextTop.scale(multiplier, multiplier);

      if (activeObject) {
        this.deactivateAll();
      }

      // restoring width, height for `renderAll` to draw
      // background properly (while context is scaled)
      this.width = origWidth;
      this.height = origHeight;

      this.renderAll(true);

      var dataURL = this.toDataURL(format);

      this.contextTop.scale(1 / multiplier,  1 / multiplier);
      this.setWidth(origWidth).setHeight(origHeight);

      if (activeObject) {
        this.setActiveObject(activeObject);
      }
      this.renderAll();

      return dataURL;
    },

    /**
     * Returns coordinates of a center of canvas.
     * Returned value is an object with top and left properties
     * @method getCenter
     * @return {Object} object with "top" and "left" number values
     */
    getCenter: function () {
      return {
        top: this.getHeight() / 2,
        left: this.getWidth() / 2
      };
    },

    /**
     * Centers object horizontally.
     * @method centerObjectH
     * @param {fabric.Object} object Object to center
     * @return {fabric.Canvas} thisArg
     */
    centerObjectH: function (object) {
      object.set('left', this.getCenter().left);
      this.renderAll();
      return this;
    },

    /**
     * Centers object vertically.
     * @method centerObjectH
     * @param {fabric.Object} object Object to center
     * @return {fabric.Canvas} thisArg
     * @chainable
     */
    centerObjectV: function (object) {
      object.set('top', this.getCenter().top);
      this.renderAll();
      return this;
    },

    /**
     * Centers object vertically and horizontally.
     * @method centerObject
     * @param {fabric.Object} object Object to center
     * @return {fabric.Canvas} thisArg
     * @chainable
     */
    centerObject: function (object) {
      return this.centerObjectH(object).centerObjectV(object);
    },

    /**
     * Returs dataless JSON representation of canvas
     * @method toDatalessJSON
     * @return {String} json string
     */
    toDatalessJSON: function () {
      return this.toDatalessObject();
    },

    /**
     * Returns object representation of canvas
     * @method toObject
     * @return {Object}
     */
    toObject: function () {
      return this._toObjectMethod('toObject');
    },

    /**
     * Returns dataless object representation of canvas
     * @method toDatalessObject
     * @return {Object}
     */
    toDatalessObject: function () {
      return this._toObjectMethod('toDatalessObject');
    },

    /**
     * @private
     * @method _toObjectMethod
     */
    _toObjectMethod: function (methodName) {
      var data = {
        objects: this._objects.map(function (instance) {
          // TODO (kangax): figure out how to clean this up
          if (!this.includeDefaultValues) {
            var originalValue = instance.includeDefaultValues;
            instance.includeDefaultValues = false;
          }
          var object = instance[methodName]();
          if (!this.includeDefaultValues) {
            instance.includeDefaultValues = originalValue;
          }
          return object;
        }, this),
        background: this.backgroundColor
      };
      if (this.backgroundImage) {
        data.backgroundImage = this.backgroundImage.src;
        data.backgroundImageOpacity = this.backgroundImageOpacity;
        data.backgroundImageStretch = this.backgroundImageStretch;
      }
      return data;
    },

    /**
     * Returns SVG representation of canvas
     * @function
     * @method toSVG
     * @return {String}
     */
    toSVG: function() {
      var markup = [
        '<?xml version="1.0" standalone="no" ?>',
          '<!DOCTYPE svg PUBLIC "-//W3C//DTD SVG 20010904//EN" ',
            '"http://www.w3.org/TR/2001/REC-SVG-20010904/DTD/svg10.dtd">',
          '<svg ',
            'xmlns="http://www.w3.org/2000/svg" ',
            'xmlns:xlink="http://www.w3.org/1999/xlink" ',
            'version="1.1" ',
            'width="', this.width, '" ',
            'height="', this.height, '" ',
            'xml:space="preserve">',
          '<desc>Created with Fabric.js ', fabric.version, '</desc>',
          fabric.createSVGFontFacesMarkup(this.getObjects())
      ];

      if (this.backgroundImage) {
        markup.push(
          '<image x="0" y="0" ',
            'width="', this.width,
            '" height="', this.height,
            '" preserveAspectRatio="', (this.backgroundImageStretch ? 'none' : 'defer'),
            '" xlink:href="', this.backgroundImage.src,
            '" style="opacity:', this.backgroundImageOpacity,
          '"></image>'
        );
      }

      for (var i = 0, objects = this.getObjects(), len = objects.length; i < len; i++) {
        markup.push(objects[i].toSVG());
      }
      markup.push('</svg>');

      return markup.join('');
    },

    /**
     * Returns true if canvas contains no objects
     * @method isEmpty
     * @return {Boolean} true if canvas is empty
     */
    isEmpty: function () {
      return this._objects.length === 0;
    },

    /**
     * Removes an object from canvas and returns it
     * @method remove
     * @param object {Object} Object to remove
     * @return {Object} removed object
     */
    remove: function (object) {
      removeFromArray(this._objects, object);
      if (this.getActiveObject() === object) {

        // removing active object should fire "selection:cleared" events
        this.fire('before:selection:cleared', { target: object });
        this.discardActiveObject();
        this.fire('selection:cleared');
      }
      this.renderAll();
      return object;
    },

    /**
     * Moves an object to the bottom of the stack of drawn objects
     * @method sendToBack
     * @param object {fabric.Object} Object to send to back
     * @return {fabric.Canvas} thisArg
     * @chainable
     */
    sendToBack: function (object) {
      removeFromArray(this._objects, object);
      this._objects.unshift(object);
      return this.renderAll();
    },

    /**
     * Moves an object to the top of the stack of drawn objects
     * @method bringToFront
     * @param object {fabric.Object} Object to send
     * @return {fabric.Canvas} thisArg
     * @chainable
     */
    bringToFront: function (object) {
      removeFromArray(this._objects, object);
      this._objects.push(object);
      return this.renderAll();
    },

    /**
     * Moves an object one level down in stack of drawn objects
     * @method sendBackwards
     * @param object {fabric.Object} Object to send
     * @return {fabric.Canvas} thisArg
     * @chainable
     */
    sendBackwards: function (object) {
      var idx = this._objects.indexOf(object),
          nextIntersectingIdx = idx;

      // if object is not on the bottom of stack
      if (idx !== 0) {

        // traverse down the stack looking for the nearest intersecting object
        for (var i=idx-1; i>=0; --i) {
          if (object.intersectsWithObject(this._objects[i]) || object.isContainedWithinObject(this._objects[i])) {
            nextIntersectingIdx = i;
            break;
          }
        }
        removeFromArray(this._objects, object);
        this._objects.splice(nextIntersectingIdx, 0, object);
      }
      return this.renderAll();
    },

    /**
     * Moves an object one level up in stack of drawn objects
     * @method bringForward
     * @param object {fabric.Object} Object to send
     * @return {fabric.Canvas} thisArg
     * @chainable
     */
    bringForward: function (object) {
      var objects = this.getObjects(),
          idx = objects.indexOf(object),
          nextIntersectingIdx = idx;


      // if object is not on top of stack (last item in an array)
      if (idx !== objects.length-1) {

        // traverse up the stack looking for the nearest intersecting object
        for (var i = idx + 1, l = this._objects.length; i < l; ++i) {
          if (object.intersectsWithObject(objects[i]) || object.isContainedWithinObject(this._objects[i])) {
            nextIntersectingIdx = i;
            break;
          }
        }
        removeFromArray(objects, object);
        objects.splice(nextIntersectingIdx, 0, object);
      }
      this.renderAll();
    },

    /**
     * Returns object at specified index
     * @method item
     * @param {Number} index
     * @return {fabric.Object}
     */
    item: function (index) {
      return this.getObjects()[index];
    },

    /**
     * Returns number representation of an instance complexity
     * @method complexity
     * @return {Number} complexity
     */
    complexity: function () {
      return this.getObjects().reduce(function (memo, current) {
        memo += current.complexity ? current.complexity() : 0;
        return memo;
      }, 0);
    },

    /**
     * Iterates over all objects, invoking callback for each one of them
     * @method forEachObject
     * @return {fabric.Canvas} thisArg
     */
    forEachObject: function(callback, context) {
      var objects = this.getObjects(),
          i = objects.length;
      while (i--) {
        callback.call(context, objects[i], i, objects);
      }
      return this;
    },

    /**
     * Clears a canvas element and removes all event handlers.
     * @method dispose
     * @return {fabric.Canvas} thisArg
     * @chainable
     */
    dispose: function () {
      this.clear();
      if (this.interactive) {
        removeListener(this.upperCanvasEl, 'mousedown', this._onMouseDown);
        removeListener(this.upperCanvasEl, 'mousemove', this._onMouseMove);
        removeListener(fabric.window, 'resize', this._onResize);
      }
      return this;
    },

    /**
     * @private
     * @method _resizeImageToFit
     * @param {HTMLImageElement} imgEl
     */
    _resizeImageToFit: function (imgEl) {

      var imageWidth = imgEl.width || imgEl.offsetWidth,
          widthScaleFactor = this.getWidth() / imageWidth;

      // scale image down so that it has original dimensions when printed in large resolution
      if (imageWidth) {
        imgEl.width = imageWidth * widthScaleFactor;
      }
    }
  });

  /**
   * Returns a string representation of an instance
   * @method toString
   * @return {String} string representation of an instance
   */
  fabric.StaticCanvas.prototype.toString = function () { // Assign explicitly since `extend` doesn't take care of DontEnum bug yet
    return '#<fabric.Canvas (' + this.complexity() + '): '+
           '{ objects: ' + this.getObjects().length + ' }>';
  };

  extend(fabric.StaticCanvas, /** @scope fabric.StaticCanvas */ {

    /**
     * @static
     * @property EMPTY_JSON
     * @type String
     */
    EMPTY_JSON: '{"objects": [], "background": "white"}',

    /**
     * Takes &lt;canvas> element and transforms its data in such way that it becomes grayscale
     * @static
     * @method toGrayscale
     * @param {HTMLCanvasElement} canvasEl
     */
    toGrayscale: function (canvasEl) {
       var context = canvasEl.getContext('2d'),
           imageData = context.getImageData(0, 0, canvasEl.width, canvasEl.height),
           data = imageData.data,
           iLen = imageData.width,
           jLen = imageData.height,
           index, average, i, j;

       for (i = 0; i < iLen; i++) {
         for (j = 0; j < jLen; j++) {

           index = (i * 4) * jLen + (j * 4);
           average = (data[index] + data[index + 1] + data[index + 2]) / 3;

           data[index]     = average;
           data[index + 1] = average;
           data[index + 2] = average;
         }
       }

       context.putImageData(imageData, 0, 0);
     },

    /**
     * Provides a way to check support of some of the canvas methods
     * (either those of HTMLCanvasElement itself, or rendering context)
     *
     * @method supports
     * @param methodName {String} Method to check support for;
     *                            Could be one of "getImageData" or "toDataURL"
     * @return {Boolean | null} `true` if method is supported (or at least exists),
     *                          `null` if canvas element or context can not be initialized
     */
    supports: function (methodName) {
      var el = fabric.document.createElement('canvas');

      if (typeof G_vmlCanvasManager !== 'undefined') {
        G_vmlCanvasManager.initElement(el);
      }
      if (!el || !el.getContext) {
        return null;
      }

      var ctx = el.getContext('2d');
      if (!ctx) {
        return null;
      }

      switch (methodName) {

        case 'getImageData':
          return typeof ctx.getImageData !== 'undefined';

        case 'toDataURL':
          return typeof el.toDataURL !== 'undefined';

        default:
          return null;
      }
    }
  });

  /**
   * Returs JSON representation of canvas
   * @function
   * @method toJSON
   * @return {String} json string
   */
  fabric.StaticCanvas.prototype.toJSON = fabric.StaticCanvas.prototype.toObject;

})(typeof exports != 'undefined' ? exports : this);

(function() {

  var extend = fabric.util.object.extend,
      getPointer = fabric.util.getPointer,
      addListener = fabric.util.addListener,
      removeListener = fabric.util.removeListener,
      cursorMap = {
        'tr': 'ne-resize',
        'br': 'se-resize',
        'bl': 'sw-resize',
        'tl': 'nw-resize',
        'ml': 'w-resize',
        'mt': 'n-resize',
        'mr': 'e-resize',
        'mb': 's-resize'
      },

      utilMin = fabric.util.array.min,
      utilMax = fabric.util.array.max,

      sqrt = Math.sqrt,
      pow = Math.pow,
      atan2 = Math.atan2,
      abs = Math.abs,
      min = Math.min,
      max = Math.max,

      STROKE_OFFSET = 0.5;

  /**
   * @class fabric.Canvas
   * @constructor
   * @extends fabric.StaticCanvas
   * @param {HTMLElement | String} el &lt;canvas> element to initialize instance on
   * @param {Object} [options] Options object
   */
  fabric.Canvas = function(el, options) {
    options || (options = { });

    this._initStatic(el, options);
    this._initInteractive();

    fabric.Canvas.activeInstance = this;
  };

  function ProtoProxy(){ }
  ProtoProxy.prototype = fabric.StaticCanvas.prototype;
  fabric.Canvas.prototype = new ProtoProxy;

  var InteractiveMethods = /** @scope fabric.Canvas.prototype */ {

    /**
     * Indicates that canvas is interactive. This property should not be changed.
     * @property
     * @type Boolean
     */
    interactive:            true,

    /**
     * Indicates whether group selection should be enabled
     * @property
     * @type Boolean
     */
    selection:              true,

    /**
     * Color of selection
     * @property
     * @type String
     */
    selectionColor:         'rgba(100, 100, 255, 0.3)', // blue

    /**
     * Color of the border of selection (usually slightly darker than color of selection itself)
     * @property
     * @type String
     */
    selectionBorderColor:   'rgba(255, 255, 255, 0.3)',

    /**
     * Width of a line used in object/group selection
     * @property
     * @type Number
     */
    selectionLineWidth:     1,

    /**
     * Color of the line used in free drawing mode
     * @property
     * @type String
     */
    freeDrawingColor:       'rgb(0, 0, 0)',

    /**
     * Width of a line used in free drawing mode
     * @property
     * @type Number
     */
    freeDrawingLineWidth:   1,

    /**
     * Default cursor value used when hovering over an object on canvas
     * @property
     * @type String
     */
    hoverCursor:            'move',

    /**
     * Default cursor value used for the entire canvas
     * @property
     * @type String
     */
    defaultCursor:          'default',

    /**
     * Cursor value used for rotation point
     * @property
     * @type String
     */
    rotationCursor:         'crosshair',

    /**
     * Default element class that's given to wrapper (div) element of canvas
     * @property
     * @type String
     */
    containerClass:        'canvas-container',

    _initInteractive: function() {
      this._currentTransform = null;
      this._groupSelector = null;
      this._freeDrawingXPoints = [ ];
      this._freeDrawingYPoints = [ ];
      this._initWrapperElement();
      this._createUpperCanvas();
      this._initEvents();
      this.calcOffset();
    },

    /**
     * Adds mouse listeners to  canvas
     * @method _initEvents
     * @private
     * See configuration documentation for more details.
     */
    _initEvents: function () {
      var _this = this;

      this._onMouseDown = function (e) {
        _this.__onMouseDown(e);

        addListener(fabric.document, 'mouseup', _this._onMouseUp);
        fabric.isTouchSupported && addListener(fabric.document, 'touchend', _this._onMouseUp);

        addListener(fabric.document, 'mousemove', _this._onMouseMove);
        fabric.isTouchSupported && addListener(fabric.document, 'touchmove', _this._onMouseMove);

        removeListener(_this.upperCanvasEl, 'mousemove', _this._onMouseMove);
        fabric.isTouchSupported && removeListener(_this.upperCanvasEl, 'touchmove', _this._onMouseMove);
      };

      this._onMouseUp = function (e) {
        _this.__onMouseUp(e);

        removeListener(fabric.document, 'mouseup', _this._onMouseUp);
        fabric.isTouchSupported && removeListener(fabric.document, 'touchend', _this._onMouseUp);

        removeListener(fabric.document, 'mousemove', _this._onMouseMove);
        fabric.isTouchSupported && removeListener(fabric.document, 'touchmove', _this._onMouseMove);

        addListener(_this.upperCanvasEl, 'mousemove', _this._onMouseMove);
        fabric.isTouchSupported && addListener(_this.upperCanvasEl, 'touchmove', _this._onMouseMove);
      };

      this._onMouseMove = function (e) {
        e.preventDefault && e.preventDefault();
        _this.__onMouseMove(e);
      };

      this._onResize = function (e) {
        _this.calcOffset();
      };


      addListener(fabric.window, 'resize', this._onResize);

      if (fabric.isTouchSupported) {
        addListener(this.upperCanvasEl, 'touchstart', this._onMouseDown);
        addListener(this.upperCanvasEl, 'touchmove', this._onMouseMove);
      }
      else {
        addListener(this.upperCanvasEl, 'mousedown', this._onMouseDown);
        addListener(this.upperCanvasEl, 'mousemove', this._onMouseMove);
      }
    },

    /**
     * Method that defines the actions when mouse is released on canvas.
     * The method resets the currentTransform parameters, store the image corner
     * position in the image object and render the canvas on top.
     * @method __onMouseUp
     * @param {Event} e Event object fired on mouseup
     *
     */
    __onMouseUp: function (e) {

      if (this.isDrawingMode && this._isCurrentlyDrawing) {
        this._finalizeDrawingPath();
        this.fire('mouse:up', { e: e });
        return;
      }

      if (this._currentTransform) {

        var transform = this._currentTransform,
            target = transform.target;

        if (target._scaling) {
          target._scaling = false;
        }

        // determine the new coords everytime the image changes its position
        var i = this._objects.length;
        while (i--) {
          this._objects[i].setCoords();
        }

        // only fire :modified event if target coordinates were changed during mousedown-mouseup
        if (this.stateful && target.hasStateChanged()) {
          target.isMoving = false;
          this.fire('object:modified', { target: target });
        }
      }

      this._currentTransform = null;

      if (this._groupSelector) {
        // group selection was completed, determine its bounds
        this._findSelectedObjects(e);
      }
      var activeGroup = this.getActiveGroup();
      if (activeGroup) {
        activeGroup.setObjectsCoords();
        activeGroup.set('isMoving', false);
        this._setCursor(this.defaultCursor);
      }

      // clear selection
      this._groupSelector = null;
      this.renderAll();

      this._setCursorFromEvent(e, target);

      // fix for FF
      this._setCursor('');

      var _this = this;
      setTimeout(function () {
        _this._setCursorFromEvent(e, target);
      }, 50);

      this.fire('mouse:up', { target: target, e: e });
    },

    /**
     * Method that defines the actions when mouse is clic ked on canvas.
     * The method inits the currentTransform parameters and renders all the
     * canvas so the current image can be placed on the top canvas and the rest
     * in on the container one.
     * @method __onMouseDown
     * @param e {Event} Event object fired on mousedown
     *
     */
    __onMouseDown: function (e) {

      // accept only left clicks
      var isLeftClick  = 'which' in e ? e.which == 1 : e.button == 1;
      if (!isLeftClick && !fabric.isTouchSupported) return;

      if (this.isDrawingMode) {
        this._prepareForDrawing(e);

        // capture coordinates immediately; this allows to draw dots (when movement never occurs)
        this._captureDrawingPath(e);
        this.fire('mouse:down', { e: e });

        this.fire('mouse:down', { e: e });
        return;
      }

      // ignore if some object is being transformed at this moment
      if (this._currentTransform) return;

      var target = this.findTarget(e),
          pointer = this.getPointer(e),
          activeGroup = this.getActiveGroup(),
          corner;

      if (this._shouldClearSelection(e)) {

        this._groupSelector = {
          ex: pointer.x,
          ey: pointer.y,
          top: 0,
          left: 0
        };

        this.deactivateAllWithDispatch();
      }
      else {
        // determine if it's a drag or rotate case
        // rotate and scale will happen at the same time
        this.stateful && target.saveState();

        if (corner = target._findTargetCorner(e, this._offset)) {
          this.onBeforeScaleRotate(target);
        }

        this._setupCurrentTransform(e, target);

        var shouldHandleGroupLogic = e.shiftKey && (activeGroup || this.getActiveObject()) && this.selection;
        if (shouldHandleGroupLogic) {
          this._handleGroupLogic(e, target);
        }
        else {
          if (target !== this.getActiveGroup()) {
            this.deactivateAll();
          }
          this.setActiveObject(target, e);
        }
      }
      // we must renderAll so that active image is placed on the top canvas
      this.renderAll();

      this.fire('mouse:down', { target: target, e: e });
    },

    /**
      * Method that defines the actions when mouse is hovering the canvas.
      * The currentTransform parameter will definde whether the user is rotating/scaling/translating
      * an image or neither of them (only hovering). A group selection is also possible and would cancel
      * all any other type of action.
      * In case of an image transformation only the top canvas will be rendered.
      * @method __onMouseMove
      * @param e {Event} Event object fired on mousemove
      *
      */
    __onMouseMove: function (e) {

      if (this.isDrawingMode) {
        if (this._isCurrentlyDrawing) {
          this._captureDrawingPath(e);
        }
        this.fire('mouse:move', { e: e });
        return;
      }

      var groupSelector = this._groupSelector;

      // We initially clicked in an empty area, so we draw a box for multiple selection.
      if (groupSelector !== null) {
        var pointer = getPointer(e);
        groupSelector.left = pointer.x - this._offset.left - groupSelector.ex;
        groupSelector.top = pointer.y - this._offset.top - groupSelector.ey;
        this.renderTop();
      }
      else if (!this._currentTransform) {

        // alias style to elimintate unnecessary lookup
        var style = this.upperCanvasEl.style;

        // Here we are hovering the canvas then we will determine
        // what part of the pictures we are hovering to change the caret symbol.
        // We won't do that while dragging or rotating in order to improve the
        // performance.
        var target = this.findTarget(e);

        if (!target) {
          // image/text was hovered-out from, we remove its borders
          for (var i = this._objects.length; i--; ) {
            if (this._objects[i] && !this._objects[i].active) {
              this._objects[i].setActive(false);
            }
          }
          style.cursor = this.defaultCursor;
        }
        else {
          // set proper cursor
          this._setCursorFromEvent(e, target);
          if (target.isActive()) {
            // display corners when hovering over an image
            target.setCornersVisibility && target.setCornersVisibility(true);
          }
        }
      }
      else {
        // object is being transformed (scaled/rotated/moved/etc.)
        var pointer = getPointer(e),
            x = pointer.x,
            y = pointer.y;

        this._currentTransform.target.isMoving = true;

        if (this._currentTransform.action === 'rotate') {
          // rotate object only if shift key is not pressed
          // and if it is not a group we are transforming

          if (!e.shiftKey) {
            this._rotateObject(x, y);

            this.fire('object:rotating', {
              target: this._currentTransform.target
            });
          }
          if (!this._currentTransform.target.hasRotatingPoint) {
            this._scaleObject(x, y);
            this.fire('object:scaling', {
              target: this._currentTransform.target
            });
          }
        }
        else if (this._currentTransform.action === 'scale') {
          this._scaleObject(x, y);
          this.fire('object:scaling', {
            target: this._currentTransform.target
          });
        }
        else if (this._currentTransform.action === 'scaleX') {
          this._scaleObject(x, y, 'x');

          this.fire('object:scaling', {
            target: this._currentTransform.target
          });
        }
        else if (this._currentTransform.action === 'scaleY') {
          this._scaleObject(x, y, 'y');

          this.fire('object:scaling', {
            target: this._currentTransform.target
          });
        }
        else {
          this._translateObject(x, y);

          this.fire('object:moving', {
            target: this._currentTransform.target
          });
        }
        // only commit here. when we are actually moving the pictures
        this.renderAll();
      }
      this.fire('mouse:move', { target: target, e: e });
    },

    /**
     * Applies one implementation of 'point inside polygon' algorithm
     * @method containsPoint
     * @param e { Event } event object
     * @param target { fabric.Object } object to test against
     * @return {Boolean} true if point contains within area of given object
     */
    containsPoint: function (e, target) {
      var pointer = this.getPointer(e),
          xy = this._normalizePointer(target, pointer),
          x = xy.x,
          y = xy.y;

      // http://www.geog.ubc.ca/courses/klink/gis.notes/ncgia/u32.html
      // http://idav.ucdavis.edu/~okreylos/TAship/Spring2000/PointInPolygon.html

      // we iterate through each object. If target found, return it.
      var iLines = target._getImageLines(target.oCoords),
          xpoints = target._findCrossPoints(x, y, iLines);

      // if xcount is odd then we clicked inside the object
      // For the specific case of square images xcount === 1 in all true cases
      if ((xpoints && xpoints % 2 === 1) || target._findTargetCorner(e, this._offset)) {
        return true;
      }
      return false;
    },

    /**
     * @private
     * @method _normalizePointer
     */
    _normalizePointer: function (object, pointer) {

      var activeGroup = this.getActiveGroup(),
          x = pointer.x,
          y = pointer.y;

      var isObjectInGroup = (
        activeGroup &&
        object.type !== 'group' &&
        activeGroup.contains(object)
      );

      if (isObjectInGroup) {
        x -= activeGroup.left;
        y -= activeGroup.top;
      }
      return { x: x, y: y };
    },

    /**
     * @private
     * @method _shouldClearSelection
     */
    _shouldClearSelection: function (e) {
      var target = this.findTarget(e),
          activeGroup = this.getActiveGroup();
      return (
        !target || (
          target &&
          activeGroup &&
          !activeGroup.contains(target) &&
          activeGroup !== target &&
          !e.shiftKey
        )
      );
    },

    /**
     * @private
     * @method _setupCurrentTransform
     */
    _setupCurrentTransform: function (e, target) {
      var action = 'drag',
          corner,
          pointer = getPointer(e);

      if (corner = target._findTargetCorner(e, this._offset)) {
        action = (corner === 'ml' || corner === 'mr')
          ? 'scaleX'
          : (corner === 'mt' || corner === 'mb')
            ? 'scaleY'
            : (corner === 'mtr' || corner === 'mbr')
              ? 'rotate'
              : (target.hasRotatingPoint)
                ? 'scale'
                : 'rotate';
      }

      this._currentTransform = {
        target: target,
        action: action,
        scaleX: target.scaleX,
        scaleY: target.scaleY,
        offsetX: pointer.x - target.left,
        offsetY: pointer.y - target.top,
        ex: pointer.x,
        ey: pointer.y,
        left: target.left,
        top: target.top,
        theta: target.theta,
        width: target.width * target.scaleX
      };

      this._currentTransform.original = {
        left: target.left,
        top: target.top
      };
    },

    _handleGroupLogic: function (e, target) {
      if (target === this.getActiveGroup()) {
        // if it's a group, find target again, this time skipping group
        target = this.findTarget(e, true);
        // if even object is not found, bail out
        if (!target || target.isType('group')) {
          return;
        }
      }
      var activeGroup = this.getActiveGroup();
      if (activeGroup) {
        if (activeGroup.contains(target)) {
          activeGroup.removeWithUpdate(target);
          target.setActive(false);
          if (activeGroup.size() === 1) {
            // remove group alltogether if after removal it only contains 1 object
            this.discardActiveGroup();
          }
        }
        else {
          activeGroup.addWithUpdate(target);
        }
        this.fire('selection:created', { target: activeGroup, e: e });
        activeGroup.setActive(true);
      }
      else {
        // group does not exist
        if (this._activeObject) {
          // only if there's an active object
          if (target !== this._activeObject) {
            // and that object is not the actual target
            var group = new fabric.Group([ this._activeObject, target ]);
            this.setActiveGroup(group);
            activeGroup = this.getActiveGroup();
          }
        }
        // activate target object in any case
        target.setActive(true);
      }

      if (activeGroup) {
        activeGroup.saveCoords();
      }
    },

    /**
     * @private
     * @method _prepareForDrawing
     */
    _prepareForDrawing: function(e) {

      this._isCurrentlyDrawing = true;

      this.discardActiveObject().renderAll();

      var pointer = this.getPointer(e);

      this._freeDrawingXPoints.length = this._freeDrawingYPoints.length = 0;

      this._freeDrawingXPoints.push(pointer.x);
      this._freeDrawingYPoints.push(pointer.y);

      this.contextTop.beginPath();
      this.contextTop.moveTo(pointer.x, pointer.y);
      this.contextTop.strokeStyle = this.freeDrawingColor;
      this.contextTop.lineWidth = this.freeDrawingLineWidth;
      this.contextTop.lineCap = this.contextTop.lineJoin = 'round';
    },

    /**
     * @private
     * @method _captureDrawingPath
     */
    _captureDrawingPath: function(e) {
      var pointer = this.getPointer(e);

      this._freeDrawingXPoints.push(pointer.x);
      this._freeDrawingYPoints.push(pointer.y);

      this.contextTop.lineTo(pointer.x, pointer.y);
      this.contextTop.stroke();
    },

    /**
     * @private
     * @method _finalizeDrawingPath
     */
    _finalizeDrawingPath: function() {

      this.contextTop.closePath();

      this._isCurrentlyDrawing = false;

      var minX = utilMin(this._freeDrawingXPoints),
          minY = utilMin(this._freeDrawingYPoints),
          maxX = utilMax(this._freeDrawingXPoints),
          maxY = utilMax(this._freeDrawingYPoints),
          ctx = this.contextTop,
          path = [ ],
          xPoint,
          yPoint,
          xPoints = this._freeDrawingXPoints,
          yPoints = this._freeDrawingYPoints;

      path.push('M ', xPoints[0] - minX, ' ', yPoints[0] - minY, ' ');

      for (var i = 1; xPoint = xPoints[i], yPoint = yPoints[i]; i++) {
        path.push('L ', xPoint - minX, ' ', yPoint - minY, ' ');
      }

      // TODO (kangax): maybe remove Path creation from here, to decouple fabric.Canvas from fabric.Path,
      // and instead fire something like "drawing:completed" event with path string

      path = path.join('');

      if (path === "M 0 0 L 0 0 ") {
        // do not create 0 width/height paths, as they are rendered inconsistently across browsers
        // Firefox 4, for example, renders a dot, whereas Chrome 10 renders nothing
        return;
      }

      var p = new fabric.Path(path);

      p.fill = null;
      p.stroke = this.freeDrawingColor;
      p.strokeWidth = this.freeDrawingLineWidth;
      this.add(p);
      p.set("left", minX + (maxX - minX) / 2).set("top", minY + (maxY - minY) / 2).setCoords();
      this.renderAll();
      this.fire('path:created', { path: p });
    },

    /**
     * Translates object by "setting" its left/top
     * @method _translateObject
     * @param x {Number} pointer's x coordinate
     * @param y {Number} pointer's y coordinate
     */
    _translateObject: function (x, y) {
      var target = this._currentTransform.target;
      target.lockMovementX || target.set('left', x - this._currentTransform.offsetX);
      target.lockMovementY || target.set('top', y - this._currentTransform.offsetY);
    },

    /**
     * Scales object by invoking its scaleX/scaleY methods
     * @method _scaleObject
     * @param x {Number} pointer's x coordinate
     * @param y {Number} pointer's y coordinate
     * @param by {String} Either 'x' or 'y' - specifies dimension constraint by which to scale an object.
     *                    When not provided, an object is scaled by both dimensions equally
     */
    _scaleObject: function (x, y, by) {
      var t = this._currentTransform,
          offset = this._offset,
          target = t.target;

      if (target.lockScalingX && target.lockScalingY) return;

      var lastLen = sqrt(pow(t.ey - t.top - offset.top, 2) + pow(t.ex - t.left - offset.left, 2)),
          curLen = sqrt(pow(y - t.top - offset.top, 2) + pow(x - t.left - offset.left, 2));

      target._scaling = true;

      if (!by) {
        target.lockScalingX || target.set('scaleX', t.scaleX * curLen/lastLen);
        target.lockScalingY || target.set('scaleY', t.scaleY * curLen/lastLen);
      }
      else if (by === 'x' && !target.lockUniScaling) {
        target.lockScalingX || target.set('scaleX', t.scaleX * curLen/lastLen);
      }
      else if (by === 'y' && !target.lockUniScaling) {
        target.lockScalingY || target.set('scaleY', t.scaleY * curLen/lastLen);
      }
    },

    /**
     * Rotates object by invoking its rotate method
     * @method _rotateObject
     * @param x {Number} pointer's x coordinate
     * @param y {Number} pointer's y coordinate
     */
    _rotateObject: function (x, y) {

      var t = this._currentTransform,
          o = this._offset;

      if (t.target.lockRotation) return;

      var lastAngle = atan2(t.ey - t.top - o.top, t.ex - t.left - o.left),
          curAngle = atan2(y - t.top - o.top, x - t.left - o.left);

      t.target.set('theta', (curAngle - lastAngle) + t.theta);
    },

    /**
     * @method _setCursor
     */
    _setCursor: function (value) {
      this.upperCanvasEl.style.cursor = value;
    },

    /**
     * Sets the cursor depending on where the canvas is being hovered.
     * Note: very buggy in Opera
     * @method _setCursorFromEvent
     * @param e {Event} Event object
     * @param target {Object} Object that the mouse is hovering, if so.
     */
    _setCursorFromEvent: function (e, target) {
      var s = this.upperCanvasEl.style;
      if (!target) {
        s.cursor = this.defaultCursor;
        return false;
      }
      else {
        var activeGroup = this.getActiveGroup();
        // only show proper corner when group selection is not active
        var corner = !!target._findTargetCorner
                      && (!activeGroup || !activeGroup.contains(target))
                      && target._findTargetCorner(e, this._offset);

        if (!corner) {
          s.cursor = this.hoverCursor;
        }
        else {
          if (corner in cursorMap) {
            s.cursor = cursorMap[corner];
          } else if (corner === 'mtr' || corner === 'mbr') {
            s.cursor = this.rotationCursor;
          } else {
            s.cursor = this.defaulCursor;
            return false;
          }
        }
      }
      return true;
    },

    /**
     * @method _drawSelection
     * @private
     */
    _drawSelection: function () {
      var groupSelector = this._groupSelector,
          left = groupSelector.left,
          top = groupSelector.top,
          aleft = abs(left),
          atop = abs(top);

      this.contextTop.fillStyle = this.selectionColor;

      this.contextTop.fillRect(
        groupSelector.ex - ((left > 0) ? 0 : -left),
        groupSelector.ey - ((top > 0) ? 0 : -top),
        aleft,
        atop
      );

      this.contextTop.lineWidth = this.selectionLineWidth;
      this.contextTop.strokeStyle = this.selectionBorderColor;

      this.contextTop.strokeRect(
        groupSelector.ex + STROKE_OFFSET - ((left > 0) ? 0 : aleft),
        groupSelector.ey + STROKE_OFFSET - ((top > 0) ? 0 : atop),
        aleft,
        atop
      );
    },

    _findSelectedObjects: function (e) {
      var target,
          targetRegion,
          group = [ ],
          x1 = this._groupSelector.ex,
          y1 = this._groupSelector.ey,
          x2 = x1 + this._groupSelector.left,
          y2 = y1 + this._groupSelector.top,
          currentObject,
          selectionX1Y1 = new fabric.Point(min(x1, x2), min(y1, y2)),
          selectionX2Y2 = new fabric.Point(max(x1, x2), max(y1, y2));

      for (var i = 0, len = this._objects.length; i < len; ++i) {
        currentObject = this._objects[i];

        if (!currentObject) continue;

        if (currentObject.intersectsWithRect(selectionX1Y1, selectionX2Y2) ||
            currentObject.isContainedWithinRect(selectionX1Y1, selectionX2Y2)) {

          if (this.selection && currentObject.selectable) {
            currentObject.setActive(true);
            group.push(currentObject);
          }
        }
      }

      // do not create group for 1 element only
      if (group.length === 1) {
        this.setActiveObject(group[0], e);
      }
      else if (group.length > 1) {
        var group = new fabric.Group(group);
        this.setActiveGroup(group);
        group.saveCoords();
        this.fire('selection:created', { target: group });
      }

      this.renderAll();
    },

    /**
     * Method that determines what object we are clicking on
     * @method findTarget
     * @param {Event} e mouse event
     * @param {Boolean} skipGroup when true, group is skipped and only objects are traversed through
     */
    findTarget: function (e, skipGroup) {

      var target,
          pointer = this.getPointer(e);

      // first check current group (if one exists)
      var activeGroup = this.getActiveGroup();

      if (activeGroup && !skipGroup && this.containsPoint(e, activeGroup)) {
        target = activeGroup;
        return target;
      }

      // then check all of the objects on canvas
      for (var i = this._objects.length; i--; ) {
        if (this._objects[i] && this.containsPoint(e, this._objects[i])) {
          target = this._objects[i];
          this.relatedTarget = target;
          break;
        }
      }
      if (target && target.selectable) {
        return target;
      }
    },

    /**
     * Returns pointer coordinates relative to canvas.
     * @method getPointer
     * @return {Object} object with "x" and "y" number values
     */
    getPointer: function (e) {
      var pointer = getPointer(e);
      return {
        x: pointer.x - this._offset.left,
        y: pointer.y - this._offset.top
      };
    },

    /**
     * @method _createUpperCanvas
     * @param {HTMLElement|String} canvasEl Canvas element
     * @throws {CANVAS_INIT_ERROR} If canvas can not be initialized
     */
    _createUpperCanvas: function () {
      this.upperCanvasEl = this._createCanvasElement();
      this.upperCanvasEl.className = 'upper-canvas';

      this.wrapperEl.appendChild(this.upperCanvasEl);

      this._applyCanvasStyle(this.upperCanvasEl);
      this.contextTop = this.upperCanvasEl.getContext('2d');
    },

    /**
     * @private
     * @method _initWrapperElement
     * @param {Number} width
     * @param {Number} height
     */
    _initWrapperElement: function () {
      this.wrapperEl = fabric.util.wrapElement(this.lowerCanvasEl, 'div', {
        'class': this.containerClass
      });
      fabric.util.setStyle(this.wrapperEl, {
        width: this.getWidth() + 'px',
        height: this.getHeight() + 'px',
        position: 'relative'
      });
      fabric.util.makeElementUnselectable(this.wrapperEl);
    },

    /**
     * @private
     * @method _applyCanvasStyle
     * @param {Element} element
     */
    _applyCanvasStyle: function (element) {
      var width = this.getWidth() || element.width,
          height = this.getHeight() || element.height;

      fabric.util.setStyle(element, {
        position: 'absolute',
        width: width + 'px',
        height: height + 'px',
        left: 0,
        top: 0
      });
      element.width = width;
      element.height = height;
      fabric.util.makeElementUnselectable(element);
    },

    /**
     * Returns context of canvas where object selection is drawn
     * @method getContext
     * @return {CanvasRenderingContext2D}
     */
    getSelectionContext: function() {
      return this.contextTop;
    },

    /**
     * Returns &lt;canvas> element on which object selection is drawn
     * @method getElement
     * @return {HTMLCanvasElement}
     */
    getSelectionElement: function () {
      return this.upperCanvasEl;
    },

    /**
     * Sets given object as active
     * @method setActiveObject
     * @param object {fabric.Object} Object to set as an active one
     * @return {fabric.Canvas} thisArg
     * @chainable
     */
    setActiveObject: function (object, e) {
      if (this._activeObject) {
        this._activeObject.setActive(false);
      }
      this._activeObject = object;
      object.setActive(true);

      this.renderAll();

      this.fire('object:selected', { target: object, e: e });
      return this;
    },

    /**
     * Returns currently active object
     * @method getActiveObject
     * @return {fabric.Object} active object
     */
    getActiveObject: function () {
      return this._activeObject;
    },

    /**
     * Discards currently active object
     * @method discardActiveObject
     * @return {fabric.Canvas} thisArg
     * @chainable
     */
    discardActiveObject: function () {
      if (this._activeObject) {
        this._activeObject.setActive(false);
      }
      this._activeObject = null;
      return this;
    },

    /**
     * Sets active group to a speicified one
     * @method setActiveGroup
     * @param {fabric.Group} group Group to set as a current one
     * @return {fabric.Canvas} thisArg
     * @chainable
     */
    setActiveGroup: function (group) {
      this._activeGroup = group;
      group && group.setActive(true);
      return this;
    },

    /**
     * Returns currently active group
     * @method getActiveGroup
     * @return {fabric.Group} Current group
     */
    getActiveGroup: function () {
      return this._activeGroup;
    },

    /**
     * Removes currently active group
     * @method discardActiveGroup
     * @return {fabric.Canvas} thisArg
     */
    discardActiveGroup: function () {
      var g = this.getActiveGroup();
      if (g) {
        g.destroy();
      }
      return this.setActiveGroup(null);
    },

    /**
     * Deactivates all objects by calling their setActive(false)
     * @method deactivateAll
     * @return {fabric.Canvas} thisArg
     */
    deactivateAll: function () {
      var allObjects = this.getObjects(),
          i = 0,
          len = allObjects.length;
      for ( ; i < len; i++) {
        allObjects[i].setActive(false);
      }
      this.discardActiveGroup();
      this.discardActiveObject();
      return this;
    },

    /**
     * Deactivates all objects and dispatches appropriate events
     * @method deactivateAllWithDispatch
     * @return {fabric.Canvas} thisArg
     */
    deactivateAllWithDispatch: function () {
      var activeObject = this.getActiveGroup() || this.getActiveObject();
      if (activeObject) {
        this.fire('before:selection:cleared', { target: activeObject });
      }
      this.deactivateAll();
      if (activeObject) {
        this.fire('selection:cleared');
      }
      return this;
    }
  };

  fabric.Canvas.prototype.toString = fabric.StaticCanvas.prototype.toString;
  extend(fabric.Canvas.prototype, InteractiveMethods);

  // iterating manually to workaround Opera's bug
  // where "prototype" property is enumerable and overrides existing prototype
  for (var prop in fabric.StaticCanvas) {
    if (prop !== 'prototype') {
      fabric.Canvas[prop] = fabric.StaticCanvas[prop];
    }
  }

  if (fabric.isTouchSupported) {
    fabric.Canvas.prototype._setCursorFromEvent = function() { };
  }

  /**
   * @class fabric.Element
   * @alias fabric.Canvas
   * @deprecated
   * @constructor
   */
  fabric.Element = fabric.Canvas;
})();
fabric.util.object.extend(fabric.StaticCanvas.prototype, {

  FX_DURATION: 500,

  /**
   * Centers object horizontally with animation.
   * @method fxCenterObjectH
   * @param {fabric.Object} object Object to center
   * @param {Object} [callbacks] Callbacks object with optional "onComplete" and/or "onChange" properties
   * @return {fabric.Canvas} thisArg
   * @chainable
   */
  fxCenterObjectH: function (object, callbacks) {
    callbacks = callbacks || { };

    var empty = function() { },
        onComplete = callbacks.onComplete || empty,
        onChange = callbacks.onChange || empty,
        _this = this;

    fabric.util.animate({
      startValue: object.get('left'),
      endValue: this.getCenter().left,
      duration: this.FX_DURATION,
      onChange: function(value) {
        object.set('left', value);
        _this.renderAll();
        onChange();
      },
      onComplete: function() {
        object.setCoords();
        onComplete();
      }
    });

    return this;
  },

  /**
   * Centers object vertically with animation.
   * @method fxCenterObjectV
   * @param {fabric.Object} object Object to center
   * @param {Object} [callbacks] Callbacks object with optional "onComplete" and/or "onChange" properties
   * @return {fabric.Canvas} thisArg
   * @chainable
   */
  fxCenterObjectV: function (object, callbacks) {
    callbacks = callbacks || { };

    var empty = function() { },
        onComplete = callbacks.onComplete || empty,
        onChange = callbacks.onChange || empty,
        _this = this;

    fabric.util.animate({
      startValue: object.get('top'),
      endValue: this.getCenter().top,
      duration: this.FX_DURATION,
      onChange: function(value) {
        object.set('top', value);
        _this.renderAll();
        onChange();
      },
      onComplete: function() {
        object.setCoords();
        onComplete();
      }
    });

    return this;
  },

  /**
   * Same as `fabric.Canvas#remove` but animated
   * @method fxRemove
   * @param {fabric.Object} object Object to remove
   * @param {Function} callback Callback, invoked on effect completion
   * @return {fabric.Canvas} thisArg
   * @chainable
   */
  fxRemove: function (object, callbacks) {
    callbacks = callbacks || { };

    var empty = function() { },
        onComplete = callbacks.onComplete || empty,
        onChange = callbacks.onChange || empty,
        _this = this;

    fabric.util.animate({
      startValue: object.get('opacity'),
      endValue: 0,
      duration: this.FX_DURATION,
      onStart: function() {
        object.setActive(false);
      },
      onChange: function(value) {
        object.set('opacity', value);
        _this.renderAll();
        onChange();
      },
      onComplete: function () {
        _this.remove(object);
        onComplete();
      }
    });

    return this;
  }
});
fabric.util.object.extend(fabric.StaticCanvas.prototype, {

  /**
   * Populates canvas with data from the specified dataless JSON
   * JSON format must conform to the one of `fabric.Canvas#toDatalessJSON`
   * @method loadFromDatalessJSON
   * @param {String} json JSON string
   * @param {Function} callback Callback, invoked when json is parsed
   *                            and corresponding objects (e.g: fabric.Image)
   *                            are initialized
   * @return {fabric.Canvas} instance
   * @chainable
   */
  loadFromDatalessJSON: function (json, callback) {

    if (!json) {
      return;
    }

    // serialize if it wasn't already
    var serialized = (typeof json === 'string')
      ? JSON.parse(json)
      : json;

    if (!serialized || (serialized && !serialized.objects)) return;

    this.clear();

    // TODO: test this
    this.backgroundColor = serialized.background;
    this._enlivenDatalessObjects(serialized.objects, callback);
  },

  /**
   * @method _enlivenDatalessObjects
   * @param {Array} objects
   * @param {Function} callback
   */
  _enlivenDatalessObjects: function (objects, callback) {

    /** @ignore */
    function onObjectLoaded(object, index) {
      _this.insertAt(object, index, true);
      object.setCoords();
      if (++numLoadedObjects === numTotalObjects) {
        callback && callback();
      }
    }

    var _this = this,
        numLoadedObjects = 0,
        numTotalObjects = objects.length;

    if (numTotalObjects === 0 && callback) {
      callback();
    }

    try {
      objects.forEach(function (obj, index) {

        var pathProp = obj.paths ? 'paths' : 'path';
        var path = obj[pathProp];

        delete obj[pathProp];

        if (typeof path !== 'string') {
          switch (obj.type) {
            case 'image':
              fabric[fabric.util.string.capitalize(obj.type)].fromObject(obj, function (o) {
                onObjectLoaded(o, index);
              });
              break;
            default:
              var klass = fabric[fabric.util.string.camelize(fabric.util.string.capitalize(obj.type))];
              if (klass && klass.fromObject) {
                // restore path
                if (path) {
                  obj[pathProp] = path;
                }
                onObjectLoaded(klass.fromObject(obj), index);
              }
              break;
          }
        }
        else {
          if (obj.type === 'image') {
            fabric.util.loadImage(path, function (image) {
              var oImg = new fabric.Image(image);

              oImg.setSourcePath(path);

              fabric.util.object.extend(oImg, obj);
              oImg.setAngle(obj.angle);

              onObjectLoaded(oImg, index);
            });
          }
          else if (obj.type === 'text') {

            obj.path = path;
            var object = fabric.Text.fromObject(obj);
            var onscriptload = function () {
              // TODO (kangax): find out why Opera refuses to work without this timeout
              if (Object.prototype.toString.call(fabric.window.opera) === '[object Opera]') {
                setTimeout(function () {
                  onObjectLoaded(object, index);
                }, 500);
              }
              else {
                onObjectLoaded(object, index);
              }
            }

            fabric.util.getScript(path, onscriptload);
          }
          else {
            fabric.loadSVGFromURL(path, function (elements, options) {
              if (elements.length > 1) {
                var object = new fabric.PathGroup(elements, obj);
              }
              else {
                var object = elements[0];
              }
              object.setSourcePath(path);

              // copy parameters from serialied json to object (left, top, scaleX, scaleY, etc.)
              // skip this step if an object is a PathGroup, since we already passed it options object before
              if (!(object instanceof fabric.PathGroup)) {
                fabric.util.object.extend(object, obj);
                if (typeof obj.angle !== 'undefined') {
                  object.setAngle(obj.angle);
                }
              }

              onObjectLoaded(object, index);
            });
          }
        }
      }, this);
    }
    catch(e) {
      fabric.log(e.message);
    }
  },

  /**
   * Populates canvas with data from the specified JSON
   * JSON format must conform to the one of `fabric.Canvas#toJSON`
   * @method loadFromJSON
   * @param {String} json JSON string
   * @param {Function} callback Callback, invoked when json is parsed
   *                            and corresponding objects (e.g: fabric.Image)
   *                            are initialized
   * @return {fabric.Canvas} instance
   * @chainable
   */
  loadFromJSON: function (json, callback) {
    if (!json) return;

    var serialized = JSON.parse(json);
    if (!serialized || (serialized && !serialized.objects)) return;

    this.clear();
    var _this = this;
    this._enlivenObjects(serialized.objects, function () {
      _this.backgroundColor = serialized.background;

      if (serialized.backgroundImage) {
        _this.setBackgroundImage(serialized.backgroundImage, _this.renderAll.bind(_this));
        _this.backgroundImageOpacity = serialized.backgroundImageOpacity;
        _this.backgroundImageStretch = serialized.backgroundImageStretch;
      }
      if (callback) {
        callback();
      }
    });

    return this;
  },

  /**
   * @method _enlivenObjects
   * @param {Array} objects
   * @param {Function} callback
   */
  _enlivenObjects: function (objects, callback) {
    var _this = this;
    fabric.util.enlivenObjects(objects, function(enlivenedObjects) {
      enlivenedObjects.forEach(function(obj, index) {
        _this.insertAt(obj, index, true);
      });
    });
  },

  /**
   * @private
   * @method _toDataURL
   * @param {String} format
   * @param {Function} callback
   */
  _toDataURL: function (format, callback) {
    this.clone(function (clone) {
      callback(clone.toDataURL(format));
    });
  },

  /**
   * @private
   * @method _toDataURLWithMultiplier
   * @param {String} format
   * @param {Number} multiplier
   * @param {Function} callback
   */
  _toDataURLWithMultiplier: function (format, multiplier, callback) {
    this.clone(function (clone) {
      callback(clone.toDataURLWithMultiplier(format, multiplier));
    });
  },

  /**
   * Clones canvas instance
   * @method clone
   * @param {Object} [callback] Receives cloned instance as a first argument
   */
  clone: function (callback) {
    var data = JSON.stringify(this);
    this.cloneWithoutData(function(clone) {
      clone.loadFromJSON(data, function() {
        if (callback) {
          callback(clone);
        }
      });
    });
  },

  /**
   * Clones canvas instance without cloning existing data.
   * This essentially copies canvas dimensions, clipping properties, etc.
   * but leaves data empty (so that you can populate it with your own)
   * @method cloneWithoutData
   * @param {Object} [callback] Receives cloned instance as a first argument
   */
  cloneWithoutData: function(callback) {
    var el = fabric.document.createElement('canvas');

    el.width = this.getWidth();
    el.height = this.getHeight();

    var clone = new fabric.Canvas(el);
    clone.clipTo = this.clipTo;
    if (this.backgroundImage) {
      clone.setBackgroundImage(this.backgroundImage.src, function() {
        clone.renderAll();
        if (callback) {
          callback(clone);
        }
      });
      clone.backgroundImageOpacity = this.backgroundImageOpacity;
      clone.backgroundImageStretch = this.backgroundImageStretch;
    }
    else {
      if (callback) {
        callback(clone);
      }
    }
  }
});
(function(global) {

  "use strict";

  var fabric = global.fabric || (global.fabric = { }),
      extend = fabric.util.object.extend,
      clone = fabric.util.object.clone,
      toFixed = fabric.util.toFixed,
      capitalize = fabric.util.string.capitalize,
      getPointer = fabric.util.getPointer,
      degreesToRadians = fabric.util.degreesToRadians,
      slice = Array.prototype.slice;

  if (fabric.Object) {
    return;
  }

  /**
   * @class Object
   * @memberOf fabric
   */
  fabric.Object = fabric.util.createClass(/** @scope fabric.Object.prototype */ {

    /**
     * Type of an object (rect, circle, path, etc)
     * @property
     * @type String
     */
    type:                       'object',

    /**
     * @property
     * @type Boolean
     */
    includeDefaultValues:       true,

    /**
     * @constant
     * @type Number
     */
    NUM_FRACTION_DIGITS:        2,

    /**
     * @constant
     * @type Number
     */
    MIN_SCALE_LIMIT:            0.1,

    /**
     * List of properties to consider when checking if state of an object is changed (fabric.Object#hasStateChanged);
     * as well as for history (undo/redo) purposes
     * @property
     * @type Array
     */
    stateProperties:  ('top left width height scaleX scaleY flipX flipY ' +
                      'theta angle opacity cornersize fill overlayFill stroke ' +
                      'strokeWidth fillRule borderScaleFactor transformMatrix ' +
                      'selectable').split(' '),

    top:                      0,
    left:                     0,
    width:                    0,
    height:                   0,
    scaleX:                   1,
    scaleY:                   1,
    flipX:                    false,
    flipY:                    false,
    theta:                    0,
    opacity:                  1,
    angle:                    0,
    cornersize:               12,
    padding:                  0,
    borderColor:              'rgba(102,153,255,0.75)',
    cornerColor:              'rgba(102,153,255,0.5)',
    fill:                     'rgb(0,0,0)',
    fillRule:                 'source-over',
    overlayFill:              null,
    stroke:                   null,
    strokeWidth:              1,
    borderOpacityWhenMoving:  0.4,
    borderScaleFactor:        1,
    transformMatrix:          null,

    /**
     * When set to `false`, an object can not be selected for modification (using either point-click-based or group-based selection)
     * @property
     * @type Boolean
     */
    selectable:               true,

    /**
     * When set to `false`, object's controls are not displayed and can not be used to manipulate object
     * @property
     * @type Boolean
     */
    hasControls:              true,

    /**
     * When set to `false`, object's borders are not rendered
     * @property
     * @type Boolean
     */
    hasBorders:               true,

    /**
     * When set to `false`, object's rotating point will not be visible or selectable
     * @property
     * @type Boolean
     */
    hasRotatingPoint:         false,

    /**
     * @method callSuper
     * @param {String} methodName
     */
    callSuper: function(methodName) {
      var fn = this.constructor.superclass.prototype[methodName];
      return (arguments.length > 1)
        ? fn.apply(this, slice.call(arguments, 1))
        : fn.call(this);
    },

    /**
     * Constructor
     * @method initialize
     * @param {Object} [options] Options object
     */
    initialize: function(options) {
      options && this.setOptions(options);
    },

    /**
     * @method setOptions
     * @param {Object} [options]
     */
    setOptions: function(options) {
      var i = this.stateProperties.length, prop;
      while (i--) {
        prop = this.stateProperties[i];
        if (prop in options) {
          this.set(prop, options[prop]);
        }
      }
    },

    /**
     * @method transform
     * @param {CanvasRenderingContext2D} ctx Context
     */
    transform: function(ctx) {
      ctx.globalAlpha = this.opacity;
      ctx.translate(this.left, this.top);
      ctx.rotate(this.theta);
      ctx.scale(
        this.scaleX * (this.flipX ? -1 : 1),
        this.scaleY * (this.flipY ? -1 : 1)
      );
    },

    /**
     * Returns an object representation of an instance
     * @method toObject
     * @return {Object}
     */
    toObject: function() {

      var object = {
        type:             this.type,
        left:             toFixed(this.left, this.NUM_FRACTION_DIGITS),
        top:              toFixed(this.top, this.NUM_FRACTION_DIGITS),
        width:            toFixed(this.width, this.NUM_FRACTION_DIGITS),
        height:           toFixed(this.height, this.NUM_FRACTION_DIGITS),
        fill:             this.fill,
        overlayFill:      this.overlayFill,
        stroke:           this.stroke,
        strokeWidth:      this.strokeWidth,
        scaleX:           toFixed(this.scaleX, this.NUM_FRACTION_DIGITS),
        scaleY:           toFixed(this.scaleY, this.NUM_FRACTION_DIGITS),
        angle:            toFixed(this.getAngle(), this.NUM_FRACTION_DIGITS),
        flipX:            this.flipX,
        flipY:            this.flipY,
        opacity:          toFixed(this.opacity, this.NUM_FRACTION_DIGITS),
        selectable:       this.selectable,
        hasControls:      this.hasControls,
        hasBorders:       this.hasBorders,
        hasRotatingPoint: this.hasRotatingPoint
      };

      if (!this.includeDefaultValues) {
        object = this._removeDefaultValues(object);
      }

      return object;
    },

    /**
     * Returns (dataless) object representation of an instance
     * @method toDatalessObject
     */
    toDatalessObject: function() {
      // will be overwritten by subclasses
      return this.toObject();
    },

    /**
     * Returns styles-string for svg-export
     * @method getSvgStyles
     * @return {string}
     */
    getSvgStyles: function() {
      return [
        "stroke: ", (this.stroke ? this.stroke : 'none'), "; ",
        "stroke-width: ", (this.strokeWidth ? this.strokeWidth : '0'), "; ",
        "fill: ", (this.fill ? this.fill : 'none'), "; ",
        "opacity: ", (this.opacity ? this.opacity : '1'), ";"
      ].join("");
    },

    /**
     * Returns transform-string for svg-export
     * @method getSvgTransform
     * @return {string}
     */
    getSvgTransform: function() {
      var angle = this.getAngle();
      return [
        "translate(", toFixed(this.left, 2), " ", toFixed(this.top, 2), ")",
        angle !== 0 ? (" rotate(" + toFixed(angle, 2) + ")") : '',
        (this.scaleX === 1 && this.scaleY === 1) ? '' : (" scale(" + toFixed(this.scaleX, 2) + " " + toFixed(this.scaleY, 2) + ")")
      ].join('');
    },

    /**
     * @private
     * @method _removeDefaultValues
     */
    _removeDefaultValues: function(object) {
      var defaultOptions = fabric.Object.prototype.options;
      if (defaultOptions) {
        this.stateProperties.forEach(function(prop) {
          if (object[prop] === defaultOptions[prop]) {
            delete object[prop];
          }
        });
      }
      return object;
    },

    /**
     * Returns true if an object is in its active state
     * @return {Boolean} true if an object is in its active state
     */
    isActive: function() {
      return !!this.active;
    },

    /**
     * Sets state of an object - `true` makes it active, `false` - inactive
     * @param {Boolean} active
     * @return {fabric.Object} thisArg
     * @chainable
     */
    setActive: function(active) {
      this.active = !!active;
      return this;
    },

    /**
     * Returns a string representation of an instance
     * @return {String}
     */
    toString: function() {
      return "#<fabric." + capitalize(this.type) + ">";
    },

    /**
     * Basic setter
     * @param {Any} property
     * @param {Any} value
     * @return {fabric.Object} thisArg
     * @chainable
     */
    set: function(property, value) {
      var shouldConstrainValue = (property === 'scaleX' || property === 'scaleY') && value < this.MIN_SCALE_LIMIT;
      if (shouldConstrainValue) {
        value = this.MIN_SCALE_LIMIT;
      }
      if (typeof property == 'object') {
        for (var prop in property) {
          this.set(prop, property[prop]);
        }
      }
      else {
        if (property === 'angle') {
          this.setAngle(value);
        }
        else {
          this[property] = value;
        }
      }

      return this;
    },

    /**
     * Toggles specified property from `true` to `false` or from `false` to `true`
     * @method toggle
     * @param {String} property property to toggle
     * @return {fabric.Object} thisArg
     * @chainable
     */
    toggle: function(property) {
      var value = this.get(property);
      if (typeof value === 'boolean') {
        this.set(property, !value);
      }
      return this;
    },

    /**
     * @method setSourcePath
     * @param {String} value
     * @return {fabric.Object} thisArg
     * @chainable
     */
    setSourcePath: function(value) {
      this.sourcePath = value;
      return this;
    },

    /**
     * Basic getter
     * @method get
     * @param {Any} property
     * @return {Any} value of a property
     */
    get: function(property) {
      return (property === 'angle')
        ? this.getAngle()
        : this[property];
    },

    /**
     * @method render
     * @param {CanvasRenderingContext2D} ctx context to render on
     * @param {Boolean} noTransform
     */
    render: function(ctx, noTransform) {

      // do not render if width or height are zeros
      if (this.width === 0 || this.height === 0) return;

      ctx.save();

      var m = this.transformMatrix;
      if (m) {
        ctx.setTransform(m[0], m[1], m[2], m[3], m[4], m[5]);
      }

      if (!noTransform) {
        this.transform(ctx);
      }

      if (this.stroke) {
        ctx.lineWidth = this.strokeWidth;
        ctx.strokeStyle = this.stroke;
      }

      if (this.overlayFill) {
        ctx.fillStyle = this.overlayFill;
      }
      else if (this.fill) {
        ctx.fillStyle = this.fill;
      }

      // TODO: this breaks some shapes, need to look into it
      // if (this.group) {
        // ctx.translate(
        //    -this.group.width / 2 + this.width / 2,
        //    -this.group.height / 2 + this.height / 2
        // );
      // }
      this._render(ctx, noTransform);

      if (this.active && !noTransform) {
        this.drawBorders(ctx);
        this.hideCorners || this.drawCorners(ctx);
      }
      ctx.restore();
    },

    /**
     * Returns width of an object
     * @method getWidth
     * @return {Number} width value
     */
    getWidth: function() {
      return this.width * this.scaleX;
    },

    /**
     * Returns height of an object
     * @method getHeight
     * @return {Number} height value
     */
    getHeight: function() {
      return this.height * this.scaleY;
    },

    /**
     * Scales an object (equally by x and y)
     * @method scale
     * @param value {Number} scale factor
     * @return {fabric.Object} thisArg
     * @chainable
     */
    scale: function(value) {
      this.scaleX = value;
      this.scaleY = value;
      return this;
    },

    /**
     * Scales an object to a given width (scaling by x/y equally)
     * @method scaleToWidth
     * @param value {Number} new width value
     * @return {fabric.Object} thisArg
     * @chainable
     */
    scaleToWidth: function(value) {
      return this.scale(value / this.width);
    },

    /**
     * Scales an object to a given height (scaling by x/y equally)
     * @method scaleToHeight
     * @param value {Number} new height value
     * @return {fabric.Object} thisArg
     * @chainable
     */
    scaleToHeight: function(value) {
      return this.scale(value / this.height);
    },

    /**
     * Sets object opacity
     * @method setOpacity
     * @param value {Number} value 0-1
     * @return {fabric.Object} thisArg
     * @chainable
     */
    setOpacity: function(value) {
      this.set('opacity', value);
      return this;
    },

    /**
     * Returns object's angle value
     * @method getAngle
     * @return {Number} angle value
     */
    getAngle: function() {
      return this.theta * 180 / Math.PI;
    },

    /**
     * Sets object's angle
     * @method setAngle
     * @param value {Number} angle value
     * @return {Object} thisArg
     */
    setAngle: function(value) {
      this.theta = value / 180 * Math.PI;
      this.angle = value;
      return this;
    },

    /**
     * Sets corner position coordinates based on current angle, width and height.
     * @method setCoords
     * return {fabric.Object} thisArg
     * @chainable
     */
    setCoords: function() {

      this.currentWidth = this.width * this.scaleX;
      this.currentHeight = this.height * this.scaleY;

      this._hypotenuse = Math.sqrt(
        Math.pow(this.currentWidth / 2, 2) +
        Math.pow(this.currentHeight / 2, 2));

      this._angle = Math.atan(this.currentHeight / this.currentWidth);

      // offset added for rotate and scale actions
      var offsetX = Math.cos(this._angle + this.theta) * this._hypotenuse,
          offsetY = Math.sin(this._angle + this.theta) * this._hypotenuse,
          theta = this.theta,
          sinTh = Math.sin(theta),
          cosTh = Math.cos(theta);

      var tl = {
        x: this.left - offsetX,
        y: this.top - offsetY
      };
      var tr = {
        x: tl.x + (this.currentWidth * cosTh),
        y: tl.y + (this.currentWidth * sinTh)
      };
      var br = {
        x: tr.x - (this.currentHeight * sinTh),
        y: tr.y + (this.currentHeight * cosTh)
      };
      var bl = {
        x: tl.x - (this.currentHeight * sinTh),
        y: tl.y + (this.currentHeight * cosTh)
      };
      var ml = {
        x: tl.x - (this.currentHeight/2 * sinTh),
        y: tl.y + (this.currentHeight/2 * cosTh)
      };
      var mt = {
        x: tl.x + (this.currentWidth/2 * cosTh),
        y: tl.y + (this.currentWidth/2 * sinTh)
      };
      var mr = {
        x: tr.x - (this.currentHeight/2 * sinTh),
        y: tr.y + (this.currentHeight/2 * cosTh)
      };
      var mb = {
        x: bl.x + (this.currentWidth/2 * cosTh),
        y: bl.y + (this.currentWidth/2 * sinTh)
      };
      var mtr = {
        x: tl.x + (this.currentWidth/2 * cosTh),
        y: tl.y + (this.currentWidth/2 * sinTh)
      };
      var mbr = {
        x: tl.x + (this.currentWidth/2 * cosTh),
        y: tl.y + (this.currentWidth/2 * sinTh)
      };

      // debugging

      // setTimeout(function() {
      //         canvas.contextTop.fillStyle = 'green';
      //         canvas.contextTop.fillRect(mb.x, mb.y, 3, 3);
      //         canvas.contextTop.fillRect(bl.x, bl.y, 3, 3);
      //         canvas.contextTop.fillRect(br.x, br.y, 3, 3);
      //         canvas.contextTop.fillRect(tl.x, tl.y, 3, 3);
      //         canvas.contextTop.fillRect(tr.x, tr.y, 3, 3);
      //         canvas.contextTop.fillRect(ml.x, ml.y, 3, 3);
      //         canvas.contextTop.fillRect(mr.x, mr.y, 3, 3);
      //         canvas.contextTop.fillRect(mt.x, mt.y, 3, 3);
      //       }, 50);

      // clockwise
      this.oCoords = { tl: tl, tr: tr, br: br, bl: bl, ml: ml, mt: mt, mr: mr, mb: mb, mtr: mtr, mbr: mbr };

      // set coordinates of the draggable boxes in the corners used to scale/rotate the image
      this._setCornerCoords();

      return this;
    },

     /**
     * Returns width of an object's bounding rectangle
     * @method getBoundingRectWidth
     * @return {Number} width value
     */
    getBoundingRectWidth: function() {
      var xCoords = [this.oCoords.tl.x, this.oCoords.tr.x, this.oCoords.br.x, this.oCoords.bl.x];
      var minX = fabric.util.array.min(xCoords);
      var maxX = fabric.util.array.max(xCoords);
      return Math.abs(minX - maxX);
    },

    /**
     * Returns height of an object's bounding rectangle
     * @method getBoundingRectHeight
     * @return {Number} height value
     */
    getBoundingRectHeight: function() {
      var yCoords = [this.oCoords.tl.y, this.oCoords.tr.y, this.oCoords.br.y, this.oCoords.bl.y];
      var minY = fabric.util.array.min(yCoords);
      var maxY = fabric.util.array.max(yCoords);
      return Math.abs(minY - maxY);
    },

    /**
     * Draws borders of an object's bounding box.
     * Requires public properties: width, height
     * Requires public options: padding, borderColor
     * @method drawBorders
     * @param {CanvasRenderingContext2D} ctx Context to draw on
     * @return {fabric.Object} thisArg
     * @chainable
     */
    drawBorders: function(ctx) {
      if (!this.hasBorders) return;

      var padding = this.padding,
          padding2 = padding * 2;

      ctx.save();

      ctx.globalAlpha = this.isMoving ? this.borderOpacityWhenMoving : 1;
      ctx.strokeStyle = this.borderColor;

      var scaleX = 1 / (this.scaleX < this.MIN_SCALE_LIMIT ? this.MIN_SCALE_LIMIT : this.scaleX),
          scaleY = 1 / (this.scaleY < this.MIN_SCALE_LIMIT ? this.MIN_SCALE_LIMIT : this.scaleY);

      ctx.lineWidth = 1 / this.borderScaleFactor;

      ctx.scale(scaleX, scaleY);

      var w = this.getWidth(),
          h = this.getHeight();

      ctx.strokeRect(
        ~~(-(w / 2) - padding) + 0.5, // offset needed to make lines look sharper
        ~~(-(h / 2) - padding) + 0.5,
        ~~(w + padding2),
        ~~(h + padding2)
      );

      if (this.hasRotatingPoint && !this.hideCorners && !this.lockRotation) {
        var rotateHeight = (-h/2);
        var rotateWidth = (-w/2);

        ctx.beginPath();
        ctx.moveTo(0, rotateHeight);
        ctx.lineTo(0, rotateHeight - 40);
        ctx.closePath();
        ctx.stroke();
      }

      ctx.restore();
      return this;
    },

    /**
     * Draws corners of an object's bounding box.
     * Requires public properties: width, height, scaleX, scaleY
     * Requires public options: cornersize, padding
     * @method drawCorners
     * @param {CanvasRenderingContext2D} ctx Context to draw on
     * @return {fabric.Object} thisArg
     * @chainable
     */
    drawCorners: function(ctx) {
      if (!this.hasControls) return;

      var size = this.cornersize,
          size2 = size / 2,
          padding = this.padding,
          left = -(this.width / 2),
          top = -(this.height / 2),
          _left,
          _top,
          sizeX = size / this.scaleX,
          sizeY = size / this.scaleY,
          scaleOffsetY = (padding + size2) / this.scaleY,
          scaleOffsetX = (padding + size2) / this.scaleX,
          scaleOffsetSizeX = (padding + size2 - size) / this.scaleX,
          scaleOffsetSizeY = (padding + size2 - size) / this.scaleY,
          height = this.height;

      ctx.save();

      ctx.globalAlpha = this.isMoving ? this.borderOpacityWhenMoving : 1;
      ctx.fillStyle = this.cornerColor;

      // top-left
      _left = left - scaleOffsetX;
      _top = top - scaleOffsetY;
      ctx.fillRect(_left, _top, sizeX, sizeY);

      // top-right
      _left = left + this.width - scaleOffsetX;
      _top = top - scaleOffsetY;
      ctx.fillRect(_left, _top, sizeX, sizeY);

      // bottom-left
      _left = left - scaleOffsetX;
      _top = top + height + scaleOffsetSizeY;
      ctx.fillRect(_left, _top, sizeX, sizeY);

      // bottom-right
      _left = left + this.width + scaleOffsetSizeX;
      _top = top + height + scaleOffsetSizeY;
      ctx.fillRect(_left, _top, sizeX, sizeY);

      // middle-top
      _left = left + this.width/2 - scaleOffsetX;
      _top = top - scaleOffsetY;
      ctx.fillRect(_left, _top, sizeX, sizeY);

      // middle-bottom
      _left = left + this.width/2 - scaleOffsetX;
      _top = top + height + scaleOffsetSizeY;
      ctx.fillRect(_left, _top, sizeX, sizeY);

      // middle-right
      _left = left + this.width + scaleOffsetSizeX;
      _top = top + height/2 - scaleOffsetY;
      ctx.fillRect(_left, _top, sizeX, sizeY);

      // middle-left
      _left = left - scaleOffsetX;
      _top = top + height/2 - scaleOffsetY;
      ctx.fillRect(_left, _top, sizeX, sizeY);

      // middle-top-rotate
      if (this.hasRotatingPoint) {
        // _left = left + this.width/2;
        // _top = top - (45 / this.scaleY) + scaleOffsetY;

        // ctx.save();
        // ctx.beginPath();
        // ctx.arc(_left, _top, sizeX / 2, 0, Math.PI * 2, false);
        // ctx.fill();
        // ctx.restore();
        _left = left + this.width/2 - scaleOffsetX;
        _top = top - (45 / this.scaleY);
        ctx.fillRect(_left, _top, sizeX, sizeY);
      }

      ctx.restore();

      return this;
    },

    /**
     * Clones an instance
     * @method clone
     * @param {Object} options object
     * @return {fabric.Object} clone of an instance
     */
    clone: function(options) {
      if (this.constructor.fromObject) {
        return this.constructor.fromObject(this.toObject(), options);
      }
      return new fabric.Object(this.toObject());
    },

    /**
     * Creates an instance of fabric.Image out of an object
     * @method cloneAsImage
     * @param callback {Function} callback, invoked with an instance as a first argument
     * @return {fabric.Object} thisArg
     * @chainable
     */
    cloneAsImage: function(callback) {
      if (fabric.Image) {
        var i = new Image();

        /** @ignore */
        i.onload = function() {
          if (callback) {
            callback(new fabric.Image(i), orig);
          }
          i = i.onload = null;
        };

        var orig = {
          angle: this.get('angle'),
          flipX: this.get('flipX'),
          flipY: this.get('flipY')
        };

        // normalize angle
        this.set('angle', 0).set('flipX', false).set('flipY', false);
        this.toDataURL(function(dataURL) {
          i.src = dataURL;
        });
      }
      return this;
    },

    /**
     * Converts an object into a data-url-like string
     * @method toDataURL
     * @return {String} string of data
     */
    toDataURL: function(callback) {
      var el = fabric.document.createElement('canvas');
      if (!el.getContext && typeof G_vmlCanvasManager != 'undefined') {
        G_vmlCanvasManager.initElement(el);
      }

      this.setCoords();
      el.width  = this.getBoundingRectWidth();
      el.height = this.getBoundingRectHeight();

      fabric.util.wrapElement(el, 'div');

      var canvas = new fabric.Canvas(el);
      canvas.backgroundColor = 'transparent';
      canvas.renderAll();

      if (this.constructor.async) {
        this.clone(proceed);
      }
      else {
        proceed(this.clone());
      }

      function proceed(clone) {
        clone.left = el.width / 2;
        clone.top = el.height / 2;

        clone.setActive(false);

        canvas.add(clone);
        var data = canvas.toDataURL('png');

        canvas.dispose();
        canvas = clone = null;

        callback && callback(data);
      }
    },

    /**
     * @method hasStateChanged
     * @return {Boolean} true if instance' state has changed
     */
    hasStateChanged: function() {
      return this.stateProperties.some(function(prop) {
        return this[prop] !== this.originalState[prop];
      }, this);
    },

    /**
     * @method saveState
     * @return {fabric.Object} thisArg
     * @chainable
     */
    saveState: function() {
      this.stateProperties.forEach(function(prop) {
        this.originalState[prop] = this.get(prop);
      }, this);
      return this;
    },

    /**
     * @method setupState
     */
    setupState: function() {
      this.originalState = { };
      this.saveState();
    },

    /**
     * Returns true if object intersects with an area formed by 2 points
     * @method intersectsWithRect
     * @param {Object} selectionTL
     * @param {Object} selectionBR
     * @return {Boolean}
     */
    intersectsWithRect: function(selectionTL, selectionBR) {
      var oCoords = this.oCoords,
          tl = new fabric.Point(oCoords.tl.x, oCoords.tl.y),
          tr = new fabric.Point(oCoords.tr.x, oCoords.tr.y),
          bl = new fabric.Point(oCoords.bl.x, oCoords.bl.y),
          br = new fabric.Point(oCoords.br.x, oCoords.br.y);

      var intersection = fabric.Intersection.intersectPolygonRectangle(
        [tl, tr, br, bl],
        selectionTL,
        selectionBR
      );
      return (intersection.status === 'Intersection');
    },

    /**
     * Returns true if object intersects with another object
     * @method intersectsWithObject
     * @param {Object} other Object to test
     * @return {Boolean}
     */
    intersectsWithObject: function(other) {
      // extracts coords
      function getCoords(oCoords) {
        return {
          tl: new fabric.Point(oCoords.tl.x, oCoords.tl.y),
          tr: new fabric.Point(oCoords.tr.x, oCoords.tr.y),
          bl: new fabric.Point(oCoords.bl.x, oCoords.bl.y),
          br: new fabric.Point(oCoords.br.x, oCoords.br.y)
        }
      }
      var thisCoords = getCoords(this.oCoords),
          otherCoords = getCoords(other.oCoords);

      var intersection = fabric.Intersection.intersectPolygonPolygon(
        [thisCoords.tl, thisCoords.tr, thisCoords.br, thisCoords.bl],
        [otherCoords.tl, otherCoords.tr, otherCoords.br, otherCoords.bl]
      );

      return (intersection.status === 'Intersection');
    },

    /**
     * Returns true if object is fully contained within area of another object
     * @method isContainedWithinObject
     * @param {Object} other Object to test
     * @return {Boolean}
     */
    isContainedWithinObject: function(other) {
      return this.isContainedWithinRect(other.oCoords.tl, other.oCoords.br);
    },

    /**
     * Returns true if object is fully contained within area formed by 2 points
     * @method isContainedWithinRect
     * @param {Object} selectionTL
     * @param {Object} selectionBR
     * @return {Boolean}
     */
    isContainedWithinRect: function(selectionTL, selectionBR) {
      var oCoords = this.oCoords,
          tl = new fabric.Point(oCoords.tl.x, oCoords.tl.y),
          tr = new fabric.Point(oCoords.tr.x, oCoords.tr.y),
          bl = new fabric.Point(oCoords.bl.x, oCoords.bl.y),
          br = new fabric.Point(oCoords.br.x, oCoords.br.y);

      return tl.x > selectionTL.x
        && tr.x < selectionBR.x
        && tl.y > selectionTL.y
        && bl.y < selectionBR.y;
    },

    /**
     * @method isType
     * @param type {String} type to check against
     * @return {Boolean} true if specified type is identical to the type of instance
     */
    isType: function(type) {
      return this.type === type;
    },

    /**
     * Determines which one of the four corners has been clicked
     * @method _findTargetCorner
     * @private
     * @param e {Event} event object
     * @param offset {Object} canvas offset
     * @return {String|Boolean} corner code (tl, tr, bl, br, etc.), or false if nothing is found
     */
    _findTargetCorner: function(e, offset) {
      if (!this.hasControls) return false;

      var pointer = getPointer(e),
          ex = pointer.x - offset.left,
          ey = pointer.y - offset.top,
          xpoints,
          lines;

      for (var i in this.oCoords) {
        lines = this._getImageLines(this.oCoords[i].corner, i);
        // debugging
        // canvas.contextTop.fillRect(lines.bottomline.d.x, lines.bottomline.d.y, 2, 2);
        //         canvas.contextTop.fillRect(lines.bottomline.o.x, lines.bottomline.o.y, 2, 2);
        //
        //         canvas.contextTop.fillRect(lines.leftline.d.x, lines.leftline.d.y, 2, 2);
        //         canvas.contextTop.fillRect(lines.leftline.o.x, lines.leftline.o.y, 2, 2);
        //
        //         canvas.contextTop.fillRect(lines.topline.d.x, lines.topline.d.y, 2, 2);
        //         canvas.contextTop.fillRect(lines.topline.o.x, lines.topline.o.y, 2, 2);
        //
        //         canvas.contextTop.fillRect(lines.rightline.d.x, lines.rightline.d.y, 2, 2);
        //         canvas.contextTop.fillRect(lines.rightline.o.x, lines.rightline.o.y, 2, 2);

        xpoints = this._findCrossPoints(ex, ey, lines);
        if (xpoints % 2 == 1 && xpoints != 0) {
          this.__corner = i;
          return i;
        }
      }
      return false;
    },

    /**
     * Helper method to determine how many cross points are between the 4 image edges
     * and the horizontal line determined by the position of our mouse when clicked on canvas
     * @method _findCrossPoints
     * @private
     * @param ex {Number} x coordinate of the mouse
     * @param ey {Number} y coordinate of the mouse
     * @param oCoords {Object} Coordinates of the image being evaluated
     */
    _findCrossPoints: function(ex, ey, oCoords) {
      var b1, b2, a1, a2, xi, yi,
          xcount = 0,
          iLine;

      for (var lineKey in oCoords) {
        iLine = oCoords[lineKey];
        // optimisation 1: line below dot. no cross
        if ((iLine.o.y < ey) && (iLine.d.y < ey)) {
          continue;
        }
        // optimisation 2: line above dot. no cross
        if ((iLine.o.y >= ey) && (iLine.d.y >= ey)) {
          continue;
        }
        // optimisation 3: vertical line case
        if ((iLine.o.x == iLine.d.x) && (iLine.o.x >= ex)) {
          xi = iLine.o.x;
          yi = ey;
        }
        // calculate the intersection point
        else {
          b1 = 0;
          b2 = (iLine.d.y-iLine.o.y)/(iLine.d.x-iLine.o.x);
          a1 = ey-b1*ex;
          a2 = iLine.o.y-b2*iLine.o.x;

          xi = - (a1-a2)/(b1-b2);
          yi = a1+b1*xi;
        }
        // dont count xi < ex cases
        if (xi >= ex) {
          xcount += 1;
        }
        // optimisation 4: specific for square images
        if (xcount == 2) {
          break;
        }
      }
      return xcount;
    },

    /**
     * Method that returns an object with the image lines in it given the coordinates of the corners
     * @method _getImageLines
     * @private
     * @param oCoords {Object} coordinates of the image corners
     */
    _getImageLines: function(oCoords, i) {
      return {
        topline: {
          o: oCoords.tl,
          d: oCoords.tr
        },
        rightline: {
          o: oCoords.tr,
          d: oCoords.br
        },
        bottomline: {
          o: oCoords.br,
          d: oCoords.bl
        },
        leftline: {
          o: oCoords.bl,
          d: oCoords.tl
        }
      }
    },

    /**
     * Sets the coordinates of the draggable boxes in the corners of
     * the image used to scale/rotate it.
     * @method _setCornerCoords
     * @private
     */
    _setCornerCoords: function() {
      var coords = this.oCoords,
          theta = degreesToRadians(45 - this.getAngle()),
          cornerHypotenuse = Math.sqrt(2 * Math.pow(this.cornersize, 2)) / 2,
          cosHalfOffset = cornerHypotenuse * Math.cos(theta),
          sinHalfOffset = cornerHypotenuse * Math.sin(theta),
          sinTh = Math.sin(this.theta),
          cosTh = Math.cos(this.theta);

      coords.tl.corner = {
        tl: {
          x: coords.tl.x - sinHalfOffset,
          y: coords.tl.y - cosHalfOffset
        },
        tr: {
          x: coords.tl.x + cosHalfOffset,
          y: coords.tl.y - sinHalfOffset
        },
        bl: {
          x: coords.tl.x - cosHalfOffset,
          y: coords.tl.y + sinHalfOffset
        },
        br: {
          x: coords.tl.x + sinHalfOffset,
          y: coords.tl.y + cosHalfOffset
        }
      };

      coords.tr.corner = {
        tl: {
          x: coords.tr.x - sinHalfOffset,
          y: coords.tr.y - cosHalfOffset
        },
        tr: {
          x: coords.tr.x + cosHalfOffset,
          y: coords.tr.y - sinHalfOffset
        },
        br: {
          x: coords.tr.x + sinHalfOffset,
          y: coords.tr.y + cosHalfOffset
        },
        bl: {
          x: coords.tr.x - cosHalfOffset,
          y: coords.tr.y + sinHalfOffset
        }
      };

      coords.bl.corner = {
        tl: {
          x: coords.bl.x - sinHalfOffset,
          y: coords.bl.y - cosHalfOffset
        },
        bl: {
          x: coords.bl.x - cosHalfOffset,
          y: coords.bl.y + sinHalfOffset
        },
        br: {
          x: coords.bl.x + sinHalfOffset,
          y: coords.bl.y + cosHalfOffset
        },
        tr: {
          x: coords.bl.x + cosHalfOffset,
          y: coords.bl.y - sinHalfOffset
        }
      };

      coords.br.corner = {
        tr: {
          x: coords.br.x + cosHalfOffset,
          y: coords.br.y - sinHalfOffset
        },
        bl: {
          x: coords.br.x - cosHalfOffset,
          y: coords.br.y + sinHalfOffset
        },
        br: {
          x: coords.br.x + sinHalfOffset,
          y: coords.br.y + cosHalfOffset
        },
        tl: {
          x: coords.br.x - sinHalfOffset,
          y: coords.br.y - cosHalfOffset
        }
      };

      coords.ml.corner = {
        tl: {
          x: coords.ml.x - sinHalfOffset,
          y: coords.ml.y - cosHalfOffset
        },
        tr: {
          x: coords.ml.x + cosHalfOffset,
          y: coords.ml.y - sinHalfOffset
        },
        bl: {
          x: coords.ml.x - cosHalfOffset,
          y: coords.ml.y + sinHalfOffset
        },
        br: {
          x: coords.ml.x + sinHalfOffset,
          y: coords.ml.y + cosHalfOffset
        }
      };

      coords.mt.corner = {
        tl: {
          x: coords.mt.x - sinHalfOffset,
          y: coords.mt.y - cosHalfOffset
        },
        tr: {
          x: coords.mt.x + cosHalfOffset,
          y: coords.mt.y - sinHalfOffset
        },
        bl: {
          x: coords.mt.x - cosHalfOffset,
          y: coords.mt.y + sinHalfOffset
        },
        br: {
          x: coords.mt.x + sinHalfOffset,
          y: coords.mt.y + cosHalfOffset
        }
      };

      coords.mr.corner = {
        tl: {
          x: coords.mr.x - sinHalfOffset,
          y: coords.mr.y - cosHalfOffset
        },
        tr: {
          x: coords.mr.x + cosHalfOffset,
          y: coords.mr.y - sinHalfOffset
        },
        bl: {
          x: coords.mr.x - cosHalfOffset,
          y: coords.mr.y + sinHalfOffset
        },
        br: {
          x: coords.mr.x + sinHalfOffset,
          y: coords.mr.y + cosHalfOffset
        }
      };

      coords.mb.corner = {
        tl: {
          x: coords.mb.x - sinHalfOffset,
          y: coords.mb.y - cosHalfOffset
        },
        tr: {
          x: coords.mb.x + cosHalfOffset,
          y: coords.mb.y - sinHalfOffset
        },
        bl: {
          x: coords.mb.x - cosHalfOffset,
          y: coords.mb.y + sinHalfOffset
        },
        br: {
          x: coords.mb.x + sinHalfOffset,
          y: coords.mb.y + cosHalfOffset
        }
      };

      var rotationPointDistance = 40;
      coords.mtr.corner = {
        tl: {
          x: coords.mtr.x - sinHalfOffset + (sinTh * rotationPointDistance),
          y: coords.mtr.y - cosHalfOffset - (cosTh * rotationPointDistance)
        },
        tr: {
          x: coords.mtr.x + cosHalfOffset + (sinTh * rotationPointDistance),
          y: coords.mtr.y - sinHalfOffset - (cosTh * rotationPointDistance)
        },
        bl: {
          x: coords.mtr.x - cosHalfOffset + (sinTh * rotationPointDistance),
          y: coords.mtr.y + sinHalfOffset - (cosTh * rotationPointDistance)
        },
        br: {
          x: coords.mtr.x + sinHalfOffset + (sinTh * rotationPointDistance),
          y: coords.mtr.y + cosHalfOffset - (cosTh * rotationPointDistance)
        }
      };

      var bottomRotationPointDistance = (-rotationPointDistance - this.currentHeight);

      coords.mbr.corner = {
        tl: {
          x: coords.mbr.x - sinHalfOffset + (sinTh * bottomRotationPointDistance),
          y: coords.mbr.y - cosHalfOffset - (cosTh * bottomRotationPointDistance)
        },
        tr: {
          x: coords.mbr.x + cosHalfOffset + (sinTh * bottomRotationPointDistance),
          y: coords.mbr.y - sinHalfOffset - (cosTh * bottomRotationPointDistance)
        },
        bl: {
          x: coords.mbr.x - cosHalfOffset + (sinTh * bottomRotationPointDistance),
          y: coords.mbr.y + sinHalfOffset - (cosTh * bottomRotationPointDistance)
        },
        br: {
          x: coords.mbr.x + sinHalfOffset + (sinTh * bottomRotationPointDistance),
          y: coords.mbr.y + cosHalfOffset - (cosTh * bottomRotationPointDistance)
        }
      };
    },

    /**
     * Makes object's color grayscale
     * @method toGrayscale
     * @return {fabric.Object} thisArg
     */
    toGrayscale: function() {
      var fillValue = this.get('fill');
      if (fillValue) {
        this.set('overlayFill', new fabric.Color(fillValue).toGrayscale().toRgb());
      }
      return this;
    },

    /**
     * @method complexity
     * @return {Number}
     */
    complexity: function() {
      return 0;
    },

    /**
     * Returns a JSON representation of an instance
     * @method toJSON
     * @return {String} json
     */
    toJSON: function() {
      // delegate, not alias
      return this.toObject();
    },

    setGradientFill: function(ctx, options) {
      this.set('fill', fabric.Gradient.forObject(this, ctx, options));
    },

    animate: function(property, to, options) {
      var obj = this;

      options || (options = { });

      if (!('from' in options)) {
        options.from = this.get(property);
      }

      if (/[+-]/.test((to + '').charAt(0))) {
        to = this.get(property) + parseFloat(to);
      }

      fabric.util.animate({
        startValue: options.from,
        endValue: to,
        byValue: options.by,
        easing: options.easing,
        duration: options.duration,
        onChange: function(value) {
          obj.set(property, value);
          options.onChange && options.onChange();
        },
        onComplete: function() {
          obj.setCoords();
          options.onComplete && options.onComplete();
        }
      });
    }
  });

  /**
   * @alias rotate -> setAngle
   */
  fabric.Object.prototype.rotate = fabric.Object.prototype.setAngle;

  var proto = fabric.Object.prototype;
  for (var i = proto.stateProperties.length; i--; ) {

    var propName = proto.stateProperties[i],
        capitalizedPropName = propName.charAt(0).toUpperCase() + propName.slice(1),
        setterName = 'set' + capitalizedPropName,
        getterName = 'get' + capitalizedPropName;

    // using `new Function` for better introspection
    if (!proto[getterName]) {
      proto[getterName] = (function(property) {
        return new Function('return this.get("' + property + '")');
      })(propName);
    }
    if (!proto[setterName]) {
      proto[setterName] = (function(property) {
        return new Function('value', 'return this.set("' + property + '", value)');
      })(propName);
    }
  }

})(typeof exports != 'undefined' ? exports : this);

//= require "object.class"

(function(global) {
  
  "use strict";
  
  var fabric = global.fabric || (global.fabric = { }),
      extend = fabric.util.object.extend,
      parentSet = fabric.Object.prototype.set,
      coordProps = { 'x1': 1, 'x2': 1, 'y1': 1, 'y2': 1 };
      
  if (fabric.Line) {
    fabric.warn('fabric.Line is already defined');
    return;
  }
  
  /** 
   * @class Line
   * @extends fabric.Object
   */
  fabric.Line = fabric.util.createClass(fabric.Object, /** @scope fabric.Line.prototype */ {
    
    /**
     * @property
     * @type String
     */
    type: 'line',
    
    /**
     * Constructor
     * @method initialize
     * @param {Array} points Array of points
     * @param {Object} [options] Options object
     * @return {fabric.Line} thisArg
     */
    initialize: function(points, options) {
      if (!points) {
        points = [0, 0, 0, 0];
      }
      
      this.callSuper('initialize', options);
      
      this.set('x1', points[0]);
      this.set('y1', points[1]);
      this.set('x2', points[2]);
      this.set('y2', points[3]);
      
      this._setWidthHeight();
    },
    
    _setWidthHeight: function() {
      this.set('width', (this.x2 - this.x1) || 1);
      this.set('height', (this.y2 - this.y1) || 1);
      this.set('left', this.x1 + this.width / 2);
      this.set('top', this.y1 + this.height / 2);
    },
    
    set: function(name, value) {
      parentSet.call(this, name, value);
      if (name in coordProps) {
        this._setWidthHeight();
      }
      return this;
    },
    
    /**
     * @private
     * @method _render
     * @param {CanvasRenderingContext2D} ctx Context to render on
     */
    _render: function(ctx) {
      ctx.beginPath();
      
      // move from center (of virtual box) to its left/top corner
      ctx.moveTo(this.width === 1 ? 0 : (-this.width / 2), this.height === 1 ? 0 : (-this.height / 2));
      ctx.lineTo(this.width === 1 ? 0 : (this.width / 2), this.height === 1 ? 0 : (this.height / 2));
      
      ctx.lineWidth = this.strokeWidth;
      
      // TODO: test this
      // make sure setting "fill" changes color of a line
      // (by copying fillStyle to strokeStyle, since line is stroked, not filled)
      var origStrokeStyle = ctx.strokeStyle;
      ctx.strokeStyle = ctx.fillStyle;
      ctx.stroke();
      ctx.strokeStyle = origStrokeStyle;
    },
    
    /**
     * Returns complexity of an instance
     * @method complexity
     * @return {Number} complexity
     */
    complexity: function() {
      return 1;
    },
    
    /**
     * Returns object representation of an instance
     * @methd toObject
     * @return {Object}
     */
    toObject: function() {
      return extend(this.callSuper('toObject'), {
        x1: this.get('x1'),
        y1: this.get('y1'),
        x2: this.get('x2'),
        y2: this.get('y2')
      });
    },
    
    /**
     * Returns svg representation of an instance
     * @method toSVG
     * @return {string} svg representation of an instance
     */
    toSVG: function() {
      return [
        '<line ',
          'x1="', this.get('x1'), '" ',
          'y1="', this.get('y1'), '" ',
          'x2="', this.get('x2'), '" ',
          'y2="', this.get('y2'), '" ',
          'style="', this.getSvgStyles(), '" ',
        '/>'
      ].join('');
    }
  });
  
  /**
   * List of attribute names to account for when parsing SVG element (used by `fabric.Line.fromElement`)
   * @static
   * @see http://www.w3.org/TR/SVG/shapes.html#LineElement
   */
  fabric.Line.ATTRIBUTE_NAMES = 'x1 y1 x2 y2 stroke stroke-width transform'.split(' ');
  
  /**
   * Returns fabric.Line instance from an SVG element
   * @static
   * @method fabric.Line.fromElement
   * @param {SVGElement} element Element to parse
   * @param {Object} [options] Options object
   * @return {fabric.Line} instance of fabric.Line
   */
  fabric.Line.fromElement = function(element, options) {
    var parsedAttributes = fabric.parseAttributes(element, fabric.Line.ATTRIBUTE_NAMES);
    var points = [
      parsedAttributes.x1 || 0,
      parsedAttributes.y1 || 0,
      parsedAttributes.x2 || 0,
      parsedAttributes.y2 || 0
    ];
    return new fabric.Line(points, extend(parsedAttributes, options));
  };
  
  /**
   * Returns fabric.Line instance from an object representation
   * @static
   * @method fabric.Line.fromObject
   * @param {Object} object Object to create an instance from
   * @return {fabric.Line} instance of fabric.Line
   */
  fabric.Line.fromObject = function(object) {
    var points = [object.x1, object.y1, object.x2, object.y2];
    return new fabric.Line(points, object);
  };

})(typeof exports != 'undefined' ? exports : this);
//= require "object.class"

(function(global) {

  "use strict";

  var fabric  = global.fabric || (global.fabric = { }),
      piBy2   = Math.PI * 2,
      extend = fabric.util.object.extend;

  if (fabric.Circle) {
    fabric.warn('fabric.Circle is already defined.');
    return;
  }

  /**
   * @class Circle
   * @extends fabric.Object
   */
  fabric.Circle = fabric.util.createClass(fabric.Object, /** @scope fabric.Circle.prototype */ {

    /**
     * @property
     * @type String
     */
    type: 'circle',

    /**
     * Constructor
     * @method initialize
     * @param {Object} [options] Options object
     * @return {fabric.Circle} thisArg
     */
    initialize: function(options) {
      options = options || { };

      this.set('radius', options.radius || 0);
      this.callSuper('initialize', options);

      var diameter = this.get('radius') * 2;
      this.set('width', diameter).set('height', diameter);
    },

    /**
     * Returns object representation of an instance
     * @method toObject
     * @return {Object} object representation of an instance
     */
    toObject: function() {
      return extend(this.callSuper('toObject'), {
        radius: this.get('radius')
      });
    },

    /**
     * Returns svg representation of an instance
     * @method toSVG
     * @return {string} svg representation of an instance
     */
    toSVG: function() {
      return ('<circle ' +
        'cx="0" cy="0" ' +
        'r="' + this.radius + '" ' +
        'style="' + this.getSvgStyles() + '" ' +
        'transform="' + this.getSvgTransform() + '" ' +
        '/>');
    },

    /**
     * @private
     * @method _render
     * @param ctx {CanvasRenderingContext2D} context to render on
     */
    _render: function(ctx, noTransform) {
      ctx.beginPath();
      // multiply by currently set alpha (the one that was set by path group where this object is contained, for example)
      ctx.globalAlpha *= this.opacity;
      ctx.arc(noTransform ? this.left : 0, noTransform ? this.top : 0, this.radius, 0, piBy2, false);
      ctx.closePath();
      if (this.fill) {
        ctx.fill();
      }
      if (this.stroke) {
        ctx.stroke();
      }
    },

    /**
     * Returns horizontal radius of an object (according to how an object is scaled)
     * @method getRadiusX
     * @return {Number}
     */
    getRadiusX: function() {
      return this.get('radius') * this.get('scaleX');
    },

    /**
     * Returns vertical radius of an object (according to how an object is scaled)
     * @method getRadiusY
     * @return {Number}
     */
    getRadiusY: function() {
      return this.get('radius') * this.get('scaleY');
    },

    /**
     * Sets radius of an object (and updates width accordingly)
     * @method setRadius
     * @return {Number}
     */
    setRadius: function(value) {
      this.radius = value;
      this.set('width', value * 2).set('height', value * 2);
    },

    /**
     * Returns complexity of an instance
     * @method complexity
     * @return {Number} complexity of this instance
     */
    complexity: function() {
      return 1;
    }
  });

  /**
   * List of attribute names to account for when parsing SVG element (used by {@link fabric.Circle.fromElement})
   * @static
   * @see: http://www.w3.org/TR/SVG/shapes.html#CircleElement
   */
  fabric.Circle.ATTRIBUTE_NAMES = 'cx cy r fill fill-opacity opacity stroke stroke-width transform'.split(' ');

  /**
   * Returns {@link fabric.Circle} instance from an SVG element
   * @static
   * @method fabric.Circle.fromElement
   * @param element {SVGElement} element to parse
   * @param options {Object} options object
   * @throws {Error} If value of `r` attribute is missing or invalid
   * @return {Object} instance of fabric.Circle
   */
  fabric.Circle.fromElement = function(element, options) {
    options || (options = { });
    var parsedAttributes = fabric.parseAttributes(element, fabric.Circle.ATTRIBUTE_NAMES);
    if (!isValidRadius(parsedAttributes)) {
      throw Error('value of `r` attribute is required and can not be negative');
    }
    if ('left' in parsedAttributes) {
      parsedAttributes.left -= (options.width / 2) || 0;
    }
    if ('top' in parsedAttributes) {
      parsedAttributes.top -= (options.height / 2) || 0;
    }
    return new fabric.Circle(extend(parsedAttributes, options));
  };

  /**
   * @private
   */
  function isValidRadius(attributes) {
    return (('radius' in attributes) && (attributes.radius > 0));
  }

  /**
   * Returns {@link fabric.Circle} instance from an object representation
   * @static
   * @method fabric.Circle.fromObject
   * @param {Object} object Object to create an instance from
   * @return {Object} Instance of fabric.Circle
   */
  fabric.Circle.fromObject = function(object) {
    return new fabric.Circle(object);
  };

})(typeof exports != 'undefined' ? exports : this);
(function(global) {
  
  "use strict";
  
  var fabric = global.fabric || (global.fabric = { });
  
  if (fabric.Triangle) {
    fabric.warn('fabric.Triangle is already defined');
    return;
  }
  
  /** 
   * @class Triangle
   * @extends fabric.Object
   */
  fabric.Triangle = fabric.util.createClass(fabric.Object, /** @scope fabric.Triangle.prototype */ {
    
    /**
     * @property
     * @type String
     */
    type: 'triangle',
    
    /**
     * Constructor
     * @method initialize
     * @param options {Object} options object
     * @return {Object} thisArg
     */
    initialize: function(options) {
      options = options || { };
      
      this.callSuper('initialize', options);
      
      this.set('width', options.width || 100)
          .set('height', options.height || 100);
    },
    
    /**
     * @private
     * @method _render
     * @param ctx {CanvasRenderingContext2D} Context to render on
     */
    _render: function(ctx) {      
      var widthBy2 = this.width / 2,
          heightBy2 = this.height / 2;
      
      ctx.beginPath();
      ctx.moveTo(-widthBy2, heightBy2);
      ctx.lineTo(0, -heightBy2);
      ctx.lineTo(widthBy2, heightBy2);
      ctx.closePath();
      
      if (this.fill) {
        ctx.fill();
      }
      if (this.stroke) {
        ctx.stroke();
      }
    },
    
    /**
     * Returns complexity of an instance
     * @method complexity
     * @return {Number} complexity of this instance
     */
    complexity: function() {
      return 1;
    },
    
    /**
     * Returns svg representation of an instance
     * @method toSVG
     * @return {string} svg representation of an instance
     */
    toSVG: function() {

      var widthBy2 = this.width / 2,
          heightBy2 = this.height / 2;

      var points = [
        -widthBy2 + " " + heightBy2,
        "0 " + -heightBy2,
        widthBy2 + " " + heightBy2
      ].join(",");

      return '<polygon ' +
              'points="' + points + '" ' +
              'style="' + this.getSvgStyles() + '" ' +
              'transform="' + this.getSvgTransform() + '" ' +
              '/>';
    }
  });
  
  /**
   * Returns fabric.Triangle instance from an object representation
   * @static
   * @method Canvas.Trangle.fromObject
   * @param object {Object} object to create an instance from
   * @return {Object} instance of Canvas.Triangle
   */
  fabric.Triangle.fromObject = function(object) {
    return new fabric.Triangle(object);
  };

})(typeof exports != 'undefined' ? exports : this);
//= require "object.class"

(function(global){
  
  "use strict";
  
  var fabric = global.fabric || (global.fabric = { }),
      piBy2   = Math.PI * 2,
      extend = fabric.util.object.extend;
  
  if (fabric.Ellipse) {
    fabric.warn('fabric.Ellipse is already defined.');
    return;
  }
  
  /** 
   * @class Ellipse
   * @extends fabric.Object
   */
  fabric.Ellipse = fabric.util.createClass(fabric.Object, /** @scope fabric.Ellipse.prototype */ {
    
    /**
     * @property
     * @type String
     */
    type: 'ellipse',
    
    /**
     * Constructor
     * @method initialize
     * @param {Object} [options] Options object
     * @return {Object} thisArg
     */
    initialize: function(options) {
      options = options || { };
      
      this.callSuper('initialize', options);
      
      this.set('rx', options.rx || 0);
      this.set('ry', options.ry || 0);
      
      this.set('width', this.get('rx') * 2);
      this.set('height', this.get('ry') * 2);
    },
    
    /**
     * Returns object representation of an instance
     * @method toObject
     * @return {Object} object representation of an instance
     */
    toObject: function() {
      return extend(this.callSuper('toObject'), {
        rx: this.get('rx'),
        ry: this.get('ry')
      });
    },
    
    /**
     * Returns svg representation of an instance
     * @method toSVG
     * @return {string} svg representation of an instance
     */
    toSVG: function() {
      return [
        '<ellipse ',
          'rx="', this.get('rx'), '" ',
          'ry="', this.get('ry'), '" ',
          'style="', this.getSvgStyles(), '" ',
          'transform="', this.getSvgTransform(), '" ',
        '/>'
      ].join('');
    },
    
    /**
     * Renders this instance on a given context
     * @method render
     * @param ctx {CanvasRenderingContext2D} context to render on
     * @param noTransform {Boolean} context is not transformed when set to true
     */
    render: function(ctx, noTransform) {
      // do not use `get` for perf. reasons
      if (this.rx === 0 || this.ry === 0) return;
      return this.callSuper('render', ctx, noTransform);
    },
    
    /**
     * @private
     * @method _render
     * @param ctx {CanvasRenderingContext2D} context to render on
     */
    _render: function(ctx, noTransform) {
      ctx.beginPath();
      ctx.save();
      ctx.globalAlpha *= this.opacity;
      ctx.transform(1, 0, 0, this.ry/this.rx, 0, 0);
      ctx.arc(noTransform ? this.left : 0, noTransform ? this.top : 0, this.rx, 0, piBy2, false);
      if (this.stroke) {
        ctx.stroke();
      }
      if (this.fill) {
        ctx.fill();
      }
      ctx.restore();
    },
    
    /**
     * Returns complexity of an instance
     * @method complexity
     * @return {Number} complexity
     */
    complexity: function() {
      return 1;
    }
  });
  
  /**
   * List of attribute names to account for when parsing SVG element (used by {@link fabric.Ellipse.fromElement})
   * @static
   * @see http://www.w3.org/TR/SVG/shapes.html#EllipseElement
   */
  fabric.Ellipse.ATTRIBUTE_NAMES = 'cx cy rx ry fill fill-opacity opacity stroke stroke-width transform'.split(' ');
  
  /**
   * Returns {@link fabric.Ellipse} instance from an SVG element
   * @static
   * @method fabric.Ellipse.fromElement
   * @param {SVGElement} element Element to parse
   * @param {Object} [options] Options object
   * @return {fabric.Ellipse}
   */
  fabric.Ellipse.fromElement = function(element, options) {
    options || (options = { });
    var parsedAttributes = fabric.parseAttributes(element, fabric.Ellipse.ATTRIBUTE_NAMES);
    if ('left' in parsedAttributes) {
      parsedAttributes.left -= (options.width / 2) || 0;
    }
    if ('top' in parsedAttributes) {
      parsedAttributes.top -= (options.height / 2) || 0;
    }
    return new fabric.Ellipse(extend(parsedAttributes, options));
  };
  
  /**
   * Returns fabric.Ellipse instance from an object representation
   * @static
   * @method fabric.Ellipse.fromObject
   * @param {Object} object Object to create an instance from
   * @return {fabric.Ellipse}
   */
  fabric.Ellipse.fromObject = function(object) {
    return new fabric.Ellipse(object);
  };

})(typeof exports != 'undefined' ? exports : this);
//= require "object.class"

(function(global) {

  "use strict";

  var fabric = global.fabric || (global.fabric = { });

  if (fabric.Rect) {
    console.warn('fabric.Rect is already defined');
    return;
  }

  /**
   * @class Rect
   * @extends fabric.Object
   */
  fabric.Rect = fabric.util.createClass(fabric.Object, /** @scope fabric.Rect.prototype */ {

    /**
     * @property
     * @type String
     */
    type: 'rect',

    /**
     * @property
     * @type Object
     */
    options: {
      rx: 0,
      ry: 0
    },

    /**
     * Constructor
     * @method initialize
     * @param options {Object} options object
     * @return {Object} thisArg
     */
    initialize: function(options) {
      this._initStateProperties();
      this.callSuper('initialize', options);
      this._initRxRy();
    },

    /**
     * Creates `stateProperties` list on an instance, and adds `fabric.Rect` -specific ones to it
     * (such as "rx", "ry", etc.)
     * @private
     * @method _initStateProperties
     */
    _initStateProperties: function() {
      this.stateProperties = this.stateProperties.concat(['rx', 'ry']);
    },

    /**
     * @private
     * @method _initRxRy
     */
    _initRxRy: function() {
      if (this.rx && !this.ry) {
        this.ry = this.rx;
      }
      else if (this.ry && !this.rx) {
        this.rx = this.ry;
      }
    },

    /**
     * @private
     * @method _render
     * @param ctx {CanvasRenderingContext2D} context to render on
     */
    _render: function(ctx) {
      var rx = this.rx || 0,
          ry = this.ry || 0,
          x = -this.width / 2,
          y = -this.height / 2,
          w = this.width,
          h = this.height;

      ctx.beginPath();
      ctx.globalAlpha *= this.opacity;

      if (this.group) {
        ctx.translate(this.x || 0, this.y || 0);
      }

      ctx.moveTo(x+rx, y);
      ctx.lineTo(x+w-rx, y);
      ctx.bezierCurveTo(x+w, y, x+w, y+ry, x+w, y+ry);
      ctx.lineTo(x+w, y+h-ry);
      ctx.bezierCurveTo(x+w,y+h,x+w-rx,y+h,x+w-rx,y+h);
      ctx.lineTo(x+rx,y+h);
      ctx.bezierCurveTo(x,y+h,x,y+h-ry,x,y+h-ry);
      ctx.lineTo(x,y+ry);
      ctx.bezierCurveTo(x,y,x+rx,y,x+rx,y);
      ctx.closePath();

      if (this.fill) {
        ctx.fill();
      }
      if (this.stroke) {
        ctx.stroke();
      }
    },

    // since our coordinate system differs from that of SVG
    _normalizeLeftTopProperties: function(parsedAttributes) {
      if (parsedAttributes.left) {
        this.set('left', parsedAttributes.left + this.getWidth() / 2);
      }
      this.set('x', parsedAttributes.left || 0);
      if (parsedAttributes.top) {
        this.set('top', parsedAttributes.top + this.getHeight() / 2);
      }
      this.set('y', parsedAttributes.top || 0);
      return this;
    },

    /**
     * @method complexity
     * @return {Number} complexity
     */
    complexity: function() {
      return 1;
    },

    /**
     * Returns object representation of an instance
     * @method toObject
     * @return {Object} object representation of an instance
     */
    toObject: function() {
      return fabric.util.object.extend(this.callSuper('toObject'), {
        rx: this.get('rx') || 0,
        ry: this.get('ry') || 0
      });
    },

    /**
     * Returns svg representation of an instance
     * @method toSVG
     * @return {string} svg representation of an instance
     */
    toSVG: function() {
      return '<rect ' +
              'x="' + (-1 * this.width / 2) + '" y="' + (-1 * this.height / 2) + '" ' +
              'rx="' + this.get('rx') + '" ry="' + this.get('ry') + '" ' +
              'width="' + this.width + '" height="' + this.height + '" ' +
              'style="' + this.getSvgStyles() + '" ' +
              'transform="' + this.getSvgTransform() + '" ' +
              '/>';
    }
  });

  // TODO (kangax): implement rounded rectangles (both parsing and rendering)

  /**
   * List of attribute names to account for when parsing SVG element (used by `fabric.Rect.fromElement`)
   * @static
   */
  fabric.Rect.ATTRIBUTE_NAMES = 'x y width height rx ry fill fill-opacity opacity stroke stroke-width transform'.split(' ');

  /**
   * @private
   */
  function _setDefaultLeftTopValues(attributes) {
    attributes.left = attributes.left || 0;
    attributes.top  = attributes.top  || 0;
    return attributes;
  }

  /**
   * Returns fabric.Rect instance from an SVG element
   * @static
   * @method fabric.Rect.fromElement
   * @param element {SVGElement} element to parse
   * @param options {Object} options object
   * @return {fabric.Rect} instance of fabric.Rect
   */
  fabric.Rect.fromElement = function(element, options) {
    if (!element) {
      return null;
    }

    var parsedAttributes = fabric.parseAttributes(element, fabric.Rect.ATTRIBUTE_NAMES);
    parsedAttributes = _setDefaultLeftTopValues(parsedAttributes);

    var rect = new fabric.Rect(fabric.util.object.extend((options ? fabric.util.object.clone(options) : { }), parsedAttributes));
    rect._normalizeLeftTopProperties(parsedAttributes);

    return rect;
  };

  /**
   * Returns fabric.Rect instance from an object representation
   * @static
   * @method fabric.Rect.fromObject
   * @param object {Object} object to create an instance from
   * @return {Object} instance of fabric.Rect
   */
  fabric.Rect.fromObject = function(object) {
    return new fabric.Rect(object);
  };

})(typeof exports != 'undefined' ? exports : this);
//= require "object.class"

(function(global) {
  
  "use strict";
  
  var fabric = global.fabric || (global.fabric = { }),
      toFixed = fabric.util.toFixed;
  
  if (fabric.Polyline) {
    fabric.warn('fabric.Polyline is already defined');
    return;
  }
  
  /** 
   * @class Polyline
   * @extends fabric.Object
   */
  fabric.Polyline = fabric.util.createClass(fabric.Object, /** @scope fabric.Polyline.prototype */ {
    
    /**
     * @property
     * @type String
     */
    type: 'polyline',
    
    /**
     * Constructor
     * @method initialize
     * @param {Array} points array of points
     * @param {Object} [options] Options object
     * @return {Object} thisArg
     */
    initialize: function(points, options) {
      options = options || { };
      this.set('points', points);
      this.callSuper('initialize', options);
      this._calcDimensions();
    },
    
    /**
     * @private
     * @method _calcDimensions
     */
    _calcDimensions: function() {
      return fabric.Polygon.prototype._calcDimensions.call(this);
    },
    
    /**
     * Returns object representation of an instance
     * @method toObject
     * @return {Object} Object representation of an instance
     */
    toObject: function() {
      return fabric.Polygon.prototype.toObject.call(this);
    },
    
    /**
     * Returns svg representation of an instance
     * @method toSVG
     * @return {string} svg representation of an instance
     */
    toSVG: function() {
      var points = [];
      for (var i = 0, len = this.points.length; i < len; i++) {
        points.push(toFixed(this.points[i].x, 2), ',', toFixed(this.points[i].y, 2), ' ');
      }
      
      return [
        '<polyline ',
          'points="', points.join(''), '" ',
          'style="', this.getSvgStyles(), '" ',
          'transform="', this.getSvgTransform(), '" ',
        '/>'
      ].join('');
    },
    
    /**
     * @private
     * @method _render
     * @param {CanvasRenderingContext2D} ctx Context to render on
     */
    _render: function(ctx) {
      var point;
      ctx.beginPath();
      for (var i = 0, len = this.points.length; i < len; i++) {
        point = this.points[i];
        ctx.lineTo(point.x, point.y);
      }
      if (this.fill) {
        ctx.fill();
      }
      if (this.stroke) {
        ctx.stroke();
      }
    },
    
    /**
     * Returns complexity of an instance
     * @method complexity
     * @return {Number} complexity
     */
    complexity: function() {
      return this.get('points').length;
    }
  });
  
  /**
   * List of attribute names to account for when parsing SVG element (used by `fabric.Polyline.fromElement`)
   * @static
   * @see: http://www.w3.org/TR/SVG/shapes.html#PolylineElement
   */
  fabric.Polyline.ATTRIBUTE_NAMES = 'fill fill-opacity opacity stroke stroke-width transform'.split(' ');
  
  /**
   * Returns fabric.Polyline instance from an SVG element
   * @static
   * @method fabric.Polyline.fromElement
   * @param {SVGElement} element Element to parse
   * @param {Object} [options] Options object
   * @return {Object} instance of fabric.Polyline
   */
  fabric.Polyline.fromElement = function(element, options) {
    if (!element) {
      return null;
    }
    options || (options = { });
    
    var points = fabric.parsePointsAttribute(element.getAttribute('points')),
        parsedAttributes = fabric.parseAttributes(element, fabric.Polyline.ATTRIBUTE_NAMES);
    
    for (var i = 0, len = points.length; i < len; i++) {
      // normalize coordinates, according to containing box (dimensions of which are passed via `options`)
      points[i].x -= (options.width / 2) || 0;
      points[i].y -= (options.height / 2) || 0;
    }
            
    return new fabric.Polyline(points, fabric.util.object.extend(parsedAttributes, options));
  };
  
  /**
   * Returns fabric.Polyline instance from an object representation
   * @static
   * @method fabric.Polyline.fromObject
   * @param {Object} [object] Object to create an instance from
   * @return {fabric.Polyline}
   */
  fabric.Polyline.fromObject = function(object) {
    var points = object.points;
    return new fabric.Polyline(points, object);
  };
  
})(typeof exports != 'undefined' ? exports : this);
//= require "object.class"

(function(global) {
  
  "use strict";
  
  var fabric = global.fabric || (global.fabric = { }),
      extend = fabric.util.object.extend,
      min = fabric.util.array.min,
      max = fabric.util.array.max,
      toFixed = fabric.util.toFixed;
  
  if (fabric.Polygon) {
    fabric.warn('fabric.Polygon is already defined');
    return;
  }
  
  function byX(p) { return p.x; }
  function byY(p) { return p.y; }
  
  /** 
   * @class Polygon
   * @extends fabric.Object
   */
  fabric.Polygon = fabric.util.createClass(fabric.Object, /** @scope fabric.Polygon.prototype */ {
    
    /**
     * @property
     * @type String
     */
    type: 'polygon',
    
    /**
     * Constructor
     * @method initialize
     * @param {Array} points Array of points
     * @param {Object} options Options object
     * @return {fabric.Polygon} thisArg
     */
    initialize: function(points, options) {
      options = options || { };
      this.points = points;
      this.callSuper('initialize', options);
      this._calcDimensions();
    },
    
    /**
     * @private
     * @method _calcDimensions
     */
    _calcDimensions: function() {
      
      var points = this.points,
          minX = min(points, 'x'),
          minY = min(points, 'y'),
          maxX = max(points, 'x'),
          maxY = max(points, 'y');
      
      this.width = maxX - minX;
      this.height = maxY - minY;
      this.minX = minX;
      this.minY = minY;
    },
    
    /**
     * Returns object representation of an instance
     * @method toObject
     * @return {Object} object representation of an instance
     */
    toObject: function() {
      return extend(this.callSuper('toObject'), {
        points: this.points.concat()
      });
    },
    
    /**
     * Returns svg representation of an instance
     * @method toSVG
     * @return {string} svg representation of an instance
     */
    toSVG: function() {
      var points = [];
      for (var i = 0, len = this.points.length; i < len; i++) {
        points.push(toFixed(this.points[i].x, 2), ',', toFixed(this.points[i].y, 2), ' ');
      }
      
      return [
        '<polygon ',
          'points="', points.join(''), '" ',
          'style="', this.getSvgStyles(), '" ',
          'transform="', this.getSvgTransform(), '" ',
        '/>'
      ].join('');
    },
    
    /**
     * @private
     * @method _render
     * @param ctx {CanvasRenderingContext2D} context to render on
     */
    _render: function(ctx) {
      var point;
      ctx.beginPath();
      for (var i = 0, len = this.points.length; i < len; i++) {
        point = this.points[i];
        ctx.lineTo(point.x, point.y);
      }
      if (this.fill) {
        ctx.fill();
      }
      if (this.stroke) {
        ctx.closePath();
        ctx.stroke();
      }
    },
    
    /**
     * Returns complexity of an instance
     * @method complexity
     * @return {Number} complexity of this instance
     */
    complexity: function() {
      return this.points.length;
    }
  });
  
  /**
   * List of attribute names to account for when parsing SVG element (used by `fabric.Polygon.fromElement`)
   * @static
   * @see: http://www.w3.org/TR/SVG/shapes.html#PolygonElement
   */
  fabric.Polygon.ATTRIBUTE_NAMES = 'fill fill-opacity opacity stroke stroke-width transform'.split(' ');
  
  /**
   * Returns fabric.Polygon instance from an SVG element
   * @static
   * @method fabric.Polygon.fromElement
   * @param {SVGElement} element Element to parse
   * @param {Object} options Options object
   * @return {fabric.Polygon}
   */
  fabric.Polygon.fromElement = function(element, options) {
    if (!element) {
      return null;
    }
    options || (options = { });
    
    var points = fabric.parsePointsAttribute(element.getAttribute('points')),
        parsedAttributes = fabric.parseAttributes(element, fabric.Polygon.ATTRIBUTE_NAMES);
    
    for (var i = 0, len = points.length; i < len; i++) {
      // normalize coordinates, according to containing box (dimensions of which are passed via `options`)
      points[i].x -= (options.width / 2) || 0;
      points[i].y -= (options.height / 2) || 0;
    }
        
    return new fabric.Polygon(points, extend(parsedAttributes, options));
  };
  
  /**
   * Returns fabric.Polygon instance from an object representation
   * @static
   * @method fabric.Polygon.fromObject
   * @param {Object} object Object to create an instance from
   * @return {fabric.Polygon}
   */
  fabric.Polygon.fromObject = function(object) {
    return new fabric.Polygon(object.points, object);
  };

})(typeof exports != 'undefined' ? exports : this);
//= require "object.class"

(function(global) {

  var commandLengths = {
    m: 2,
    l: 2,
    h: 1,
    v: 1,
    c: 6,
    s: 4,
    q: 4,
    t: 2,
    a: 7
  };

  function drawArc(ctx, x, y, coords) {
    var rx = coords[0];
    var ry = coords[1];
    var rot = coords[2];
    var large = coords[3];
    var sweep = coords[4];
    var ex = coords[5];
    var ey = coords[6];
    var segs = arcToSegments(ex, ey, rx, ry, large, sweep, rot, x, y);
    for (var i=0; i<segs.length; i++) {
     var bez = segmentToBezier.apply(this, segs[i]);
     ctx.bezierCurveTo.apply(ctx, bez);
    }
  }

  var arcToSegmentsCache = { },
      segmentToBezierCache = { },
      _join = Array.prototype.join,
      argsString;

  // Copied from Inkscape svgtopdf, thanks!
  function arcToSegments(x, y, rx, ry, large, sweep, rotateX, ox, oy) {
    argsString = _join.call(arguments);
    if (arcToSegmentsCache[argsString]) {
      return arcToSegmentsCache[argsString];
    }

    var th = rotateX * (Math.PI/180);
    var sin_th = Math.sin(th);
    var cos_th = Math.cos(th);
    rx = Math.abs(rx);
    ry = Math.abs(ry);
    var px = cos_th * (ox - x) * 0.5 + sin_th * (oy - y) * 0.5;
    var py = cos_th * (oy - y) * 0.5 - sin_th * (ox - x) * 0.5;
    var pl = (px*px) / (rx*rx) + (py*py) / (ry*ry);
    if (pl > 1) {
      pl = Math.sqrt(pl);
      rx *= pl;
      ry *= pl;
    }

    var a00 = cos_th / rx;
    var a01 = sin_th / rx;
    var a10 = (-sin_th) / ry;
    var a11 = (cos_th) / ry;
    var x0 = a00 * ox + a01 * oy;
    var y0 = a10 * ox + a11 * oy;
    var x1 = a00 * x + a01 * y;
    var y1 = a10 * x + a11 * y;

    var d = (x1-x0) * (x1-x0) + (y1-y0) * (y1-y0);
    var sfactor_sq = 1 / d - 0.25;
    if (sfactor_sq < 0) sfactor_sq = 0;
    var sfactor = Math.sqrt(sfactor_sq);
    if (sweep == large) sfactor = -sfactor;
    var xc = 0.5 * (x0 + x1) - sfactor * (y1-y0);
    var yc = 0.5 * (y0 + y1) + sfactor * (x1-x0);

    var th0 = Math.atan2(y0-yc, x0-xc);
    var th1 = Math.atan2(y1-yc, x1-xc);

    var th_arc = th1-th0;
    if (th_arc < 0 && sweep == 1){
      th_arc += 2*Math.PI;
    } else if (th_arc > 0 && sweep == 0) {
      th_arc -= 2 * Math.PI;
    }

    var segments = Math.ceil(Math.abs(th_arc / (Math.PI * 0.5 + 0.001)));
    var result = [];
    for (var i=0; i<segments; i++) {
      var th2 = th0 + i * th_arc / segments;
      var th3 = th0 + (i+1) * th_arc / segments;
      result[i] = [xc, yc, th2, th3, rx, ry, sin_th, cos_th];
    }

    return (arcToSegmentsCache[argsString] = result);
  }

  function segmentToBezier(cx, cy, th0, th1, rx, ry, sin_th, cos_th) {
    argsString = _join.call(arguments);
    if (segmentToBezierCache[argsString]) {
      return segmentToBezierCache[argsString];
    }

    var a00 = cos_th * rx;
    var a01 = -sin_th * ry;
    var a10 = sin_th * rx;
    var a11 = cos_th * ry;

    var th_half = 0.5 * (th1 - th0);
    var t = (8/3) * Math.sin(th_half * 0.5) * Math.sin(th_half * 0.5) / Math.sin(th_half);
    var x1 = cx + Math.cos(th0) - t * Math.sin(th0);
    var y1 = cy + Math.sin(th0) + t * Math.cos(th0);
    var x3 = cx + Math.cos(th1);
    var y3 = cy + Math.sin(th1);
    var x2 = x3 + t * Math.sin(th1);
    var y2 = y3 - t * Math.cos(th1);

    return (segmentToBezierCache[argsString] = [
      a00 * x1 + a01 * y1,      a10 * x1 + a11 * y1,
      a00 * x2 + a01 * y2,      a10 * x2 + a11 * y2,
      a00 * x3 + a01 * y3,      a10 * x3 + a11 * y3
    ]);
  }

  "use strict";

  var fabric = global.fabric || (global.fabric = { }),
      min = fabric.util.array.min,
      max = fabric.util.array.max,
      extend = fabric.util.object.extend,
      _toString = Object.prototype.toString;

  if (fabric.Path) {
    fabric.warn('fabric.Path is already defined');
    return;
  }
  if (!fabric.Object) {
    fabric.warn('fabric.Path requires fabric.Object');
    return;
  }

  /**
   * @private
   */
  function getX(item) {
    if (item[0] === 'H') {
      return item[1];
    }
    return item[item.length - 2];
  }

  /**
   * @private
   */
  function getY(item) {
    if (item[0] === 'V') {
      return item[1];
    }
    return item[item.length - 1];
  }

  /**
   * @class Path
   * @extends fabric.Object
   */
  fabric.Path = fabric.util.createClass(fabric.Object, /** @scope fabric.Path.prototype */ {

    /**
     * @property
     * @type String
     */
    type: 'path',

    /**
     * Constructor
     * @method initialize
     * @param {Array|String} path Path data (sequence of coordinates and corresponding "command" tokens)
     * @param {Object} [options] Options object
     */
    initialize: function(path, options) {
      options = options || { };

      this.setOptions(options);

      if (!path) {
        throw Error('`path` argument is required');
      }

      var fromArray = _toString.call(path) === '[object Array]';

      this.path = fromArray
        ? path
        : path.match && path.match(/[a-zA-Z][^a-zA-Z]*/g);

      if (!this.path) return;

      // TODO (kangax): rewrite this idiocracy
      if (!fromArray) {
        this._initializeFromArray(options);
      }

      if (options.sourcePath) {
        this.setSourcePath(options.sourcePath);
      }
    },

    /**
     * @private
     * @method _initializeFromArray
     */
    _initializeFromArray: function(options) {
      var isWidthSet = 'width' in options,
          isHeightSet = 'height' in options;

      this.path = this._parsePath();

      if (!isWidthSet || !isHeightSet) {
        extend(this, this._parseDimensions());
        if (isWidthSet) {
          this.width = options.width;
        }
        if (isHeightSet) {
          this.height = options.height;
        }
      }
    },

    /**
     * @private
     * @method _render
     */
    _render: function(ctx) {
      var current, // current instruction
          x = 0, // current x
          y = 0, // current y
          controlX = 0, // current control point x
          controlY = 0, // current control point y
          tempX,
          tempY,
          l = -(this.width / 2),
          t = -(this.height / 2);

      for (var i = 0, len = this.path.length; i < len; ++i) {

        current = this.path[i];

        switch (current[0]) { // first letter

          case 'l': // lineto, relative
            x += current[1];
            y += current[2];
            ctx.lineTo(x + l, y + t);
            break;

          case 'L': // lineto, absolute
            x = current[1];
            y = current[2];
            ctx.lineTo(x + l, y + t);
            break;

          case 'h': // horizontal lineto, relative
            x += current[1];
            ctx.lineTo(x + l, y + t);
            break;

          case 'H': // horizontal lineto, absolute
            x = current[1];
            ctx.lineTo(x + l, y + t);
            break;

          case 'v': // vertical lineto, relative
            y += current[1];
            ctx.lineTo(x + l, y + t);
            break;

          case 'V': // verical lineto, absolute
            y = current[1];
            ctx.lineTo(x + l, y + t);
            break;

          case 'm': // moveTo, relative
            x += current[1];
            y += current[2];
            ctx.moveTo(x + l, y + t);
            break;

          case 'M': // moveTo, absolute
            x = current[1];
            y = current[2];
            ctx.moveTo(x + l, y + t);
            break;

          case 'c': // bezierCurveTo, relative
            tempX = x + current[5];
            tempY = y + current[6];
            controlX = x + current[3];
            controlY = y + current[4];
            ctx.bezierCurveTo(
              x + current[1] + l, // x1
              y + current[2] + t, // y1
              controlX + l, // x2
              controlY + t, // y2
              tempX + l,
              tempY + t
            );
            x = tempX;
            y = tempY;
            break;

          case 'C': // bezierCurveTo, absolute
            x = current[5];
            y = current[6];
            controlX = current[3];
            controlY = current[4];
            ctx.bezierCurveTo(
              current[1] + l,
              current[2] + t,
              controlX + l,
              controlY + t,
              x + l,
              y + t
            );
            break;

          case 's': // shorthand cubic bezierCurveTo, relative
            // transform to absolute x,y
            tempX = x + current[3];
            tempY = y + current[4];
            // calculate reflection of previous control points
            controlX = 2 * x - controlX;
            controlY = 2 * y - controlY;
            ctx.bezierCurveTo(
              controlX + l,
              controlY + t,
              x + current[1] + l,
              y + current[2] + t,
              tempX + l,
              tempY + t
            );
            // set control point to 2nd one of this command
            // "... the first control point is assumed to be the reflection of the second control point on the previous command relative to the current point."
            controlX = x + current[1];
            controlY = y + current[2];

            x = tempX;
            y = tempY;
            break;

          case 'S': // shorthand cubic bezierCurveTo, absolute
            tempX = current[3];
            tempY = current[4];
            // calculate reflection of previous control points
            controlX = 2*x - controlX;
            controlY = 2*y - controlY;
            ctx.bezierCurveTo(
              controlX + l,
              controlY + t,
              current[1] + l,
              current[2] + t,
              tempX + l,
              tempY + t
            );
            x = tempX;
            y = tempY;

            // set control point to 2nd one of this command
            // "... the first control point is assumed to be the reflection of the second control point on the previous command relative to the current point."
            controlX = current[1];
            controlY = current[2];

            break;

          case 'q': // quadraticCurveTo, relative
            x += current[3];
            y += current[4];
            ctx.quadraticCurveTo(
              current[1] + l,
              current[2] + t,
              x + l,
              y + t
            );
            break;

          case 'Q': // quadraticCurveTo, absolute
            x = current[3];
            y = current[4];
            controlX = current[1];
            controlY = current[2];
            ctx.quadraticCurveTo(
              controlX + l,
              controlY + t,
              x + l,
              y + t
            );
            break;

          case 'T':
            tempX = x;
            tempY = y;
            x = current[1];
            y = current[2];
            // calculate reflection of previous control points
            controlX = -controlX + 2 * tempX;
            controlY = -controlY + 2 * tempY;
            ctx.quadraticCurveTo(
              controlX + l,
              controlY + t,
              x + l,
              y + t
            );
            break;

          case 'a':
            // TODO: optimize this
            drawArc(ctx, x + l, y + t, [
              current[1],
              current[2],
              current[3],
              current[4],
              current[5],
              current[6] + x + l,
              current[7] + y + t
            ]);
            x += current[6];
            y += current[7];
            break;

          case 'A':
            // TODO: optimize this
            drawArc(ctx, x + l, y + t, [
              current[1],
              current[2],
              current[3],
              current[4],
              current[5],
              current[6] + l,
              current[7] + t
            ]);
            x = current[6];
            y = current[7];
            break;

          case 'z':
          case 'Z':
            ctx.closePath();
            break;
        }
      }
    },

    /**
     * Renders path on a specified context
     * @method render
     * @param {CanvasRenderingContext2D} ctx context to render path on
     * @param {Boolean} noTransform When true, context is not transformed
     */
    render: function(ctx, noTransform) {
      ctx.save();
      var m = this.transformMatrix;
      if (m) {
        ctx.transform(m[0], m[1], m[2], m[3], m[4], m[5]);
      }
      if (!noTransform) {
        this.transform(ctx);
      }
      // ctx.globalCompositeOperation = this.fillRule;

      if (this.overlayFill) {
        ctx.fillStyle = this.overlayFill;
      }
      else if (this.fill) {
        ctx.fillStyle = this.fill;
      }

      if (this.stroke) {
        ctx.strokeStyle = this.stroke;
      }
      ctx.beginPath();

      this._render(ctx);

      if (this.fill) {
        ctx.fill();
      }
      if (this.stroke) {
        ctx.strokeStyle = this.stroke;
        ctx.lineWidth = this.strokeWidth;
        ctx.lineCap = ctx.lineJoin = 'round';
        ctx.stroke();
      }
      if (!noTransform && this.active) {
        this.drawBorders(ctx);
        this.hideCorners || this.drawCorners(ctx);
      }
      ctx.restore();
    },

    /**
     * Returns string representation of an instance
     * @method toString
     * @return {String} string representation of an instance
     */
    toString: function() {
      return '#<fabric.Path (' + this.complexity() +
        '): { "top": ' + this.top + ', "left": ' + this.left + ' }>';
    },

    /**
     * Returns object representation of an instance
     * @method toObject
     * @return {Object}
     */
    toObject: function() {
      var o = extend(this.callSuper('toObject'), {
        path: this.path
      });
      if (this.sourcePath) {
        o.sourcePath = this.sourcePath;
      }
      if (this.transformMatrix) {
        o.transformMatrix = this.transformMatrix;
      }
      return o;
    },

    /**
     * Returns dataless object representation of an instance
     * @method toDatalessObject
     * @return {Object}
     */
    toDatalessObject: function() {
      var o = this.toObject();
      if (this.sourcePath) {
        o.path = this.sourcePath;
      }
      delete o.sourcePath;
      return o;
    },

    /**
     * Returns svg representation of an instance
     * @method toSVG
     * @return {string} svg representation of an instance
     */
    toSVG: function() {
      var chunks = [];
      for (var i = 0, len = this.path.length; i < len; i++) {
        chunks.push(this.path[i].join(' '));
      }
      var path = chunks.join(' ');

      return [
        '<g transform="', this.getSvgTransform(), '">',
          '<path ',
            'width="', this.width, '" height="', this.height, '" ',
            'd="', path, '" ',
            'style="', this.getSvgStyles(), '" ',
            'transform="translate(', (-this.width / 2), ' ', (-this.height/2), ')" />',
        '</g>'
      ].join('');
    },

    /**
     * Returns number representation of an instance complexity
     * @method complexity
     * @return {Number} complexity
     */
    complexity: function() {
      return this.path.length;
    },

    /**
     * @private
     * @method _parsePath
     */
    _parsePath: function() {
      var result = [ ],
          currentPath,
          chunks,
          parsed;

      for (var i = 0, j, chunksParsed, len = this.path.length; i < len; i++) {
        currentPath = this.path[i];
        chunks = currentPath.slice(1).trim().replace(/(\d)-/g, '$1###-').split(/\s|,|###/);
        chunksParsed = [ currentPath.charAt(0) ];

        for (var j = 0, jlen = chunks.length; j < jlen; j++) {
          parsed = parseFloat(chunks[j]);
          if (!isNaN(parsed)) {
            chunksParsed.push(parsed);
          }
        }

        var command = chunksParsed[0].toLowerCase(),
            commandLength = commandLengths[command];

        if (chunksParsed.length - 1 > commandLength) {
          for (var k = 1, klen = chunksParsed.length; k < klen; k += commandLength) {
            result.push([ chunksParsed[0] ].concat(chunksParsed.slice(k, k + commandLength)));
          }
        }
        else {
          result.push(chunksParsed);
        }
      }

      return result;
    },

    /**
     * @method _parseDimensions
     */
    _parseDimensions: function() {
      var aX = [],
          aY = [],
          previousX,
          previousY,
          isLowerCase = false,
          x,
          y;

      this.path.forEach(function(item, i) {
        if (item[0] !== 'H') {
          previousX = (i === 0) ? getX(item) : getX(this.path[i-1]);
        }
        if (item[0] !== 'V') {
          previousY = (i === 0) ? getY(item) : getY(this.path[i-1]);
        }

        // lowercased letter denotes relative position;
        // transform to absolute
        if (item[0] === item[0].toLowerCase()) {
          isLowerCase = true;
        }

        // last 2 items in an array of coordinates are the actualy x/y (except H/V);
        // collect them

        // TODO (kangax): support relative h/v commands

        x = isLowerCase
          ? previousX + getX(item)
          : item[0] === 'V'
            ? previousX
            : getX(item);

        y = isLowerCase
          ? previousY + getY(item)
          : item[0] === 'H'
            ? previousY
            : getY(item);

        var val = parseInt(x, 10);
        if (!isNaN(val)) aX.push(val);

        val = parseInt(y, 10);
        if (!isNaN(val)) aY.push(val);

      }, this);

      var minX = min(aX),
          minY = min(aY),
          deltaX = 0,
          deltaY = 0;

      var o = {
        top: minY - deltaY,
        left: minX - deltaX,
        bottom: max(aY) - deltaY,
        right: max(aX) - deltaX
      };

      o.width = o.right - o.left;
      o.height = o.bottom - o.top;

      return o;
    }
  });

  /**
   * Creates an instance of fabric.Path from an object
   * @static
   * @method fabric.Path.fromObject
   * @return {fabric.Path} Instance of fabric.Path
   */
  fabric.Path.fromObject = function(object) {
    return new fabric.Path(object.path, object);
  };

  /**
   * List of attribute names to account for when parsing SVG element (used by `fabric.Path.fromElement`)
   * @static
   * @see http://www.w3.org/TR/SVG/paths.html#PathElement
   */
  fabric.Path.ATTRIBUTE_NAMES = 'd fill fill-opacity opacity fill-rule stroke stroke-width transform'.split(' ');

  /**
   * Creates an instance of fabric.Path from an SVG <path> element
   * @static
   * @method fabric.Path.fromElement
   * @param {SVGElement} element to parse
   * @param {Object} options object
   * @return {fabric.Path} Instance of fabric.Path
   */
  fabric.Path.fromElement = function(element, options) {
    var parsedAttributes = fabric.parseAttributes(element, fabric.Path.ATTRIBUTE_NAMES);
    return new fabric.Path(parsedAttributes.d, extend(parsedAttributes, options));
  };

})(typeof exports != 'undefined' ? exports : this);
//= require "path.class"

(function(global) {
  
  "use strict";
  
  var fabric = global.fabric || (global.fabric = { }),
      extend = fabric.util.object.extend,
      invoke = fabric.util.array.invoke,
      parentSet = fabric.Object.prototype.set,
      parentToObject = fabric.Object.prototype.toObject,
      camelize = fabric.util.string.camelize,
      capitalize = fabric.util.string.capitalize;
  
  if (fabric.PathGroup) {
    fabric.warn('fabric.PathGroup is already defined');
    return;
  }
  
  /** 
   * @class PathGroup
   * @extends fabric.Path
   */
  fabric.PathGroup = fabric.util.createClass(fabric.Path, /** @scope fabric.PathGroup.prototype */ {
    
    /**
     * @property
     * @type String
     */
    type: 'path-group',
    
    /**
     * @property
     * @type Boolean
     */
    forceFillOverwrite: false,
    
    /**
     * Constructor
     * @method initialize
     * @param {Array} paths
     * @param {Object} [options] Options object
     * @return {fabric.PathGroup} thisArg
     */
    initialize: function(paths, options) {
      
      options = options || { };
      this.paths = paths || [ ];
      
      for (var i = this.paths.length; i--; ) {
        this.paths[i].group = this;
      }
      
      this.setOptions(options);
      this.setCoords();
      
      if (options.sourcePath) {
        this.setSourcePath(options.sourcePath);
      }
    },
    
    /**
     * @private
     * @method _initProperties
     */
    // _initProperties: function() {
    //       this.stateProperties.forEach(function(prop) {
    //         if (prop === 'fill') {
    //           this.set(prop, this.options[prop]);
    //         }
    //         else if (prop === 'angle') {
    //           this.setAngle(this.options[prop]);
    //         }
    //         else {
    //           this[prop] = this.options[prop];
    //         }
    //       }, this);
    //     },
    
    /**
     * Renders this group on a specified context
     * @method render
     * @param {CanvasRenderingContext2D} ctx Context to render this instance on
     */
    render: function(ctx) {
      if (this.stub) {
        // fast-path, rendering image stub
        ctx.save();
        
        this.transform(ctx);
        this.stub.render(ctx, false /* no transform */);
        if (this.active) {
          this.drawBorders(ctx);
          this.drawCorners(ctx);
        }
        ctx.restore();
      }
      else {
        ctx.save();
        
        var m = this.transformMatrix;
        if (m) {
          ctx.transform(m[0], m[1], m[2], m[3], m[4], m[5]);
        }
        
        this.transform(ctx);
        for (var i = 0, l = this.paths.length; i < l; ++i) {
          this.paths[i].render(ctx, true);
        }
        if (this.active) {
          this.drawBorders(ctx);
          this.hideCorners || this.drawCorners(ctx);
        }
        ctx.restore();
      }
    },
    
    /**
     * Sets certain property to a certain value
     * @method set
     * @param {String} prop
     * @param {Any} value
     * @return {fabric.PathGroup} thisArg
     */
    set: function(prop, value) {
      if ((prop === 'fill' || prop === 'overlayFill') && this.isSameColor()) {
        this[prop] = value;
        var i = this.paths.length;
        while (i--) {
          this.paths[i].set(prop, value);
        }
      }
      else {
        // skipping parent "class" - fabric.Path
        parentSet.call(this, prop, value);
      }
      return this;
    },
    
    /**
     * Returns object representation of this path group
     * @method toObject
     * @return {Object} object representation of an instance
     */
    toObject: function() {
      return extend(parentToObject.call(this), {
        paths: invoke(this.getObjects(), 'clone'),
        sourcePath: this.sourcePath
      });
    },
    
    /**
     * Returns dataless object representation of this path group
     * @method toDatalessObject
     * @return {Object} dataless object representation of an instance
     */
    toDatalessObject: function() {
      var o = this.toObject();
      if (this.sourcePath) {
        o.paths = this.sourcePath;
      }
      return o;
    },
    
    /**
     * Returns svg representation of an instance
     * @method toSVG
     * @return {string} svg representation of an instance
     */
    toSVG: function() {
      var objects = this.getObjects();
      var markup = [
        '<g ',
          'width="', this.width, '" ',
          'height="', this.height, '" ',
          'style="', this.getSvgStyles(), '" ',
          'transform="', this.getSvgTransform(), '" ',
        '>'
      ];

      for (var i = 0, len = objects.length; i < len; i++) {
        markup.push(objects[i].toSVG());
      }
      markup.push('</g>');

      return markup.join('');
    },
    
     /**
      * Returns a string representation of this path group
      * @method toString
      * @return {String} string representation of an object
      */
    toString: function() {
      return '#<fabric.PathGroup (' + this.complexity() + 
        '): { top: ' + this.top + ', left: ' + this.left + ' }>';
    },
    
    /**
     * Returns true if all paths in this group are of same color
     * @method isSameColor
     * @return {Boolean} true if all paths are of the same color (`fill`)
     */
    isSameColor: function() {
      var firstPathFill = this.getObjects()[0].get('fill');
      return this.getObjects().every(function(path) {
        return path.get('fill') === firstPathFill;
      });
    },
    
    /**
      * Returns number representation of object's complexity
      * @method complexity
      * @return {Number} complexity
      */
    complexity: function() {
      return this.paths.reduce(function(total, path) {
        return total + ((path && path.complexity) ? path.complexity() : 0);
      }, 0);
    },
    
    /**
      * Makes path group grayscale
      * @method toGrayscale
      * @return {fabric.PathGroup} thisArg
      */
    toGrayscale: function() {
      var i = this.paths.length;
      while (i--) {
        this.paths[i].toGrayscale();
      }
      return this;
    },
    
    /**
     * Returns all paths in this path group
     * @method getObjects
     * @return {Array} array of path objects included in this path group
     */
    getObjects: function() {
      return this.paths;
    }
  });
  
  /**
   * @private
   * @method instantiatePaths
   */
  function instantiatePaths(paths) {
    for (var i = 0, len = paths.length; i < len; i++) {
      if (!(paths[i] instanceof fabric.Object)) {
        var klassName = camelize(capitalize(paths[i].type));
        paths[i] = fabric[klassName].fromObject(paths[i]);
      }
    }
    return paths;
  }
  
  /**
   * Creates fabric.Triangle instance from an object representation
   * @static
   * @method fabric.PathGroup.fromObject
   * @param {Object} object
   * @return {fabric.PathGroup}
   */
  fabric.PathGroup.fromObject = function(object) {
    var paths = instantiatePaths(object.paths);
    return new fabric.PathGroup(paths, object);
  };

})(typeof exports != 'undefined' ? exports : this);
//= require "object.class"

(function(global){

  "use strict";

  var fabric = global.fabric || (global.fabric = { }),
      extend = fabric.util.object.extend,
      min = fabric.util.array.min,
      max = fabric.util.array.max,
      invoke = fabric.util.array.invoke,
      removeFromArray = fabric.util.removeFromArray;

  if (fabric.Group) {
    return;
  }

  /**
   * @class Group
   * @extends fabric.Object
   */
  fabric.Group = fabric.util.createClass(fabric.Object, /** @scope fabric.Group.prototype */ {

    /**
     * @property
     * @type String
     */
    type: 'group',

    /**
     * Constructor
     * @method initialized
     * @param {Object} objects Group objects
     * @param {Object} [options] Options object
     * @return {Object} thisArg
     */
    initialize: function(objects, options) {
      this.objects = objects || [];
      this.originalState = { };

      this.callSuper('initialize');

      this._calcBounds();
      this._updateObjectsCoords();

      if (options) {
        extend(this, options);
      }
      this._setOpacityIfSame();

      // group is active by default
      this.setCoords(true);
      this.saveCoords();

      //this.activateAllObjects();
    },

    /**
     * @private
     * @method _updateObjectsCoords
     */
    _updateObjectsCoords: function() {
      var groupDeltaX = this.left,
          groupDeltaY = this.top;

      this.forEachObject(function(object) {

        var objectLeft = object.get('left'),
            objectTop = object.get('top');

        object.set('originalLeft', objectLeft);
        object.set('originalTop', objectTop);

        object.set('left', objectLeft - groupDeltaX);
        object.set('top', objectTop - groupDeltaY);

        object.setCoords();

        // do not display corners of objects enclosed in a group
        object.hideCorners = true;
      }, this);
    },

    /**
     * Returns string represenation of a group
     * @method toString
     * @return {String}
     */
    toString: function() {
      return '#<fabric.Group: (' + this.complexity() + ')>';
    },

    /**
     * Returns an array of all objects in this group
     * @method getObjects
     * @return {Array} group objects
     */
    getObjects: function() {
      return this.objects;
    },

    /**
     * Adds an object to a group; Then recalculates group's dimension, position.
     * @method addWithUpdate
     * @param {Object} object
     * @return {fabric.Group} thisArg
     * @chainable
     */
    addWithUpdate: function(object) {
      this._restoreObjectsState();
      this.objects.push(object);
      this._calcBounds();
      this._updateObjectsCoords();
      return this;
    },

    /**
     * Removes an object from a group; Then recalculates group's dimension, position.
     * @method removeWithUpdate
     * @param {Object} object
     * @return {fabric.Group} thisArg
     * @chainable
     */
    removeWithUpdate: function(object) {
      this._restoreObjectsState();
      removeFromArray(this.objects, object);
      object.setActive(false);
      this._calcBounds();
      this._updateObjectsCoords();
      return this;
    },

    /**
     * Adds an object to a group
     * @method add
     * @param {Object} object
     * @return {fabric.Group} thisArg
     * @chainable
     */
    add: function(object) {
      this.objects.push(object);
      return this;
    },

    /**
     * Removes an object from a group
     * @method remove
     * @param {Object} object
     * @return {fabric.Group} thisArg
     * @chainable
     */
    remove: function(object) {
      removeFromArray(this.objects, object);
      return this;
    },

    /**
     * Returns a size of a group (i.e: length of an array containing its objects)
     * @return {Number} Group size
     */
    size: function() {
      return this.getObjects().length;
    },

    /**
     * Sets property to a given value
     * @method set
     * @param {String} name
     * @param {Object|Function} value
     * @return {fabric.Group} thisArg
     * @chainable
     */
    set: function(name, value) {
      if (typeof value == 'function') {
        // recurse
        this.set(name, value(this[name]));
      }
      else {
        if (name === 'fill' || name === 'opacity') {
          var i = this.objects.length;
          this[name] = value;
          while (i--) {
            this.objects[i].set(name, value);
          }
        }
        else {
          this[name] = value;
        }
      }
      return this;
    },

    /**
     * Returns true if a group contains an object
     * @method contains
     * @param {Object} object Object to check against
     * @return {Boolean} `true` if group contains an object
     */
    contains: function(object) {
      return this.objects.indexOf(object) > -1;
    },

    /**
     * Returns object representation of an instance
     * @method toObject
     * @return {Object} object representation of an instance
     */
    toObject: function() {
      return extend(this.callSuper('toObject'), {
        objects: invoke(this.objects, 'clone')
      });
    },

    /**
     * Renders instance on a given context
     * @method render
     * @param {CanvasRenderingContext2D} ctx context to render instance on
     */
    render: function(ctx, noTransform) {
      ctx.save();
      this.transform(ctx);

      var groupScaleFactor = Math.max(this.scaleX, this.scaleY);

      for (var i = 0, len = this.objects.length, object; object = this.objects[i]; i++) {
        var originalScaleFactor = object.borderScaleFactor;
        object.borderScaleFactor = groupScaleFactor;
        object.render(ctx);
        object.borderScaleFactor = originalScaleFactor;
      }
      if (!noTransform && this.active) {
        this.drawBorders(ctx);
        this.hideCorners || this.drawCorners(ctx);
      }
      ctx.restore();
      this.setCoords();
    },

    /**
     * Returns object from the group at the specified index
     * @method item
     * @param index {Number} index of item to get
     * @return {fabric.Object}
     */
    item: function(index) {
      return this.getObjects()[index];
    },

    /**
     * Returns complexity of an instance
     * @method complexity
     * @return {Number} complexity
     */
    complexity: function() {
      return this.getObjects().reduce(function(total, object) {
        total += (typeof object.complexity == 'function') ? object.complexity() : 0;
        return total;
      }, 0);
    },

    /**
     * Retores original state of each of group objects (original state is that which was before group was created).
     * @private
     * @method _restoreObjectsState
     * @return {fabric.Group} thisArg
     * @chainable
     */
    _restoreObjectsState: function() {
      this.objects.forEach(this._restoreObjectState, this);
      return this;
    },

    /**
     * Restores original state of a specified object in group
     * @private
     * @method _restoreObjectState
     * @param {fabric.Object} object
     * @return {fabric.Group} thisArg
     */
    _restoreObjectState: function(object) {

      var groupLeft = this.get('left'),
          groupTop = this.get('top'),
          groupAngle = this.getAngle() * (Math.PI / 180),
          objectLeft = object.get('originalLeft'),
          objectTop = object.get('originalTop'),
          rotatedTop = Math.cos(groupAngle) * object.get('top') + Math.sin(groupAngle) * object.get('left'),
          rotatedLeft = -Math.sin(groupAngle) * object.get('top') + Math.cos(groupAngle) * object.get('left');

      object.setAngle(object.getAngle() + this.getAngle());

      object.set('left', groupLeft + rotatedLeft * this.get('scaleX'));
      object.set('top', groupTop + rotatedTop * this.get('scaleY'));

      object.set('scaleX', object.get('scaleX') * this.get('scaleX'));
      object.set('scaleY', object.get('scaleY') * this.get('scaleY'));

      object.setCoords();
      object.hideCorners = false;
      object.setActive(false);
      object.setCoords();

      return this;
    },

    /**
     * Destroys a group (restoring state of its objects)
     * @method destroy
     * @return {fabric.Group} thisArg
     * @chainable
     */
    destroy: function() {
      return this._restoreObjectsState();
    },

    /**
     * Saves coordinates of this instance (to be used together with `hasMoved`)
     * @saveCoords
     * @return {fabric.Group} thisArg
     * @chainable
     */
    saveCoords: function() {
      this._originalLeft = this.get('left');
      this._originalTop = this.get('top');
      return this;
    },

    /**
     * Checks whether this group was moved (since `saveCoords` was called last)
     * @method hasMoved
     * @return {Boolean} true if an object was moved (since fabric.Group#saveCoords was called)
     */
    hasMoved: function() {
      return this._originalLeft !== this.get('left') ||
             this._originalTop !== this.get('top');
    },

    /**
     * Sets coordinates of all group objects
     * @method setObjectsCoords
     * @return {fabric.Group} thisArg
     * @chainable
     */
    setObjectsCoords: function() {
      this.forEachObject(function(object) {
        object.setCoords();
      });
      return this;
    },

    /**
     * Activates (makes active) all group objects
     * @method activateAllObjects
     * @return {fabric.Group} thisArg
     * @chainable
     */
    activateAllObjects: function() {
      this.forEachObject(function(object) {
        object.setActive();
      });
      return this;
    },

    /**
     * Executes given function for each object in this group
     * @method forEachObject
     * @param {Function} callback
     *                   Callback invoked with current object as first argument,
     *                   index - as second and an array of all objects - as third.
     *                   Iteration happens in reverse order (for performance reasons).
     *                   Callback is invoked in a context of Global Object (e.g. `window`)
     *                   when no `context` argument is given
     *
     * @param {Object} context Context (aka thisObject)
     *
     * @return {fabric.Group} thisArg
     * @chainable
     */
    forEachObject: fabric.StaticCanvas.prototype.forEachObject,

    /**
     * @private
     * @method _setOpacityIfSame
     */
    _setOpacityIfSame: function() {
      var objects = this.getObjects(),
          firstValue = objects[0] ? objects[0].get('opacity') : 1;

      var isSameOpacity = objects.every(function(o) {
        return o.get('opacity') === firstValue;
      });

      if (isSameOpacity) {
        this.opacity = firstValue;
      }
    },

    /**
     * @private
     * @method _calcBounds
     */
    _calcBounds: function() {
      var aX = [],
          aY = [],
          minX, minY, maxX, maxY, o, width, height,
          i = 0,
          len = this.objects.length;

      for (; i < len; ++i) {
        o = this.objects[i];
        o.setCoords();
        for (var prop in o.oCoords) {
          aX.push(o.oCoords[prop].x);
          aY.push(o.oCoords[prop].y);
        }
      };

      minX = min(aX);
      maxX = max(aX);
      minY = min(aY);
      maxY = max(aY);

      width = (maxX - minX) || 0;
      height = (maxY - minY) || 0;

      this.width = width;
      this.height = height;

      this.left = (minX + width / 2) || 0;
      this.top = (minY + height / 2) || 0;
    },

    /**
     * Checks if point is contained within the group
     * @method containsPoint
     * @param {fabric.Point} point point with `x` and `y` properties
     * @return {Boolean} true if point is contained within group
     */
    containsPoint: function(point) {

      var halfWidth = this.get('width') / 2,
          halfHeight = this.get('height') / 2,
          centerX = this.get('left'),
          centerY = this.get('top');

      return  centerX - halfWidth < point.x &&
              centerX + halfWidth > point.x &&
              centerY - halfHeight < point.y &&
              centerY + halfHeight > point.y;
    },

    /**
     * Makes all of this group's objects grayscale (i.e. calling `toGrayscale` on them)
     * @method toGrayscale
     */
    toGrayscale: function() {
      var i = this.objects.length;
      while (i--) {
        this.objects[i].toGrayscale();
      }
    }
  });

  /**
   * Returns fabric.Group instance from an object representation
   * @static
   * @method fabric.Group.fromObject
   * @param object {Object} object to create a group from
   * @param options {Object} options object
   * @return {fabric.Group} an instance of fabric.Group
   */
  fabric.Group.fromObject = function(object, callback) {
    fabric.util.enlivenObjects(object.objects, function(enlivenedObjects) {
      delete object.objects;
      callback && callback(new fabric.Group(enlivenedObjects, object));
    });
  };

  fabric.Group.async = true;

})(typeof exports != 'undefined' ? exports : this);
//= require "object.class"

(function(global) {

  "use strict";

  var extend = fabric.util.object.extend;

  if (!global.fabric) {
    global.fabric = { };
  }

  if (global.fabric.Image) {
    fabric.warn('fabric.Image is already defined.');
    return;
  };

  if (!fabric.Object) {
    fabric.warn('fabric.Object is required for fabric.Image initialization');
    return;
  }

  /**
   * @class Image
   * @extends fabric.Object
   */
  fabric.Image = fabric.util.createClass(fabric.Object, /** @scope fabric.Image.prototype */ {

    /**
     * @property
     * @type Boolean
     */
    active: false,

    /**
     * @property
     * @type Boolean
     */
    bordervisibility: false,

    /**
     * @property
     * @type Boolean
     */
    cornervisibility: false,

    /**
     * @property
     * @type String
     */
    type: 'image',

    /**
     * Constructor
     * @param {HTMLImageElement | String} element Image element
     * @param {Object} options optional
     */
    initialize: function(element, options) {
      options || (options = { });

      this.callSuper('initialize', options);
      this._initElement(element);
      this._originalImage = this.getElement();
      this._initConfig(options);

      this.filters = [ ];

      if (options.filters) {
        this.filters = options.filters;
        this.applyFilters();
      }
    },

    /**
     * Returns image element which this instance if based on
     * @method getElement
     * @return {HTMLImageElement} image element
     */
    getElement: function() {
      return this._element;
    },

    /**
     * Sets image element for this instance to a specified one
     * @method setElement
     * @param {HTMLImageElement} element
     * @return {fabric.Image} thisArg
     * @chainable
     */
    setElement: function(element) {
      this._element = element;
      this._initConfig();
      return this;
    },

    /**
     * Returns original size of an image
     * @method getOriginalSize
     * @return {Object} object with "width" and "height" properties
     */
    getOriginalSize: function() {
      var element = this.getElement();
      return {
        width: element.width,
        height: element.height
      };
    },

    /**
     * Sets border visibility
     * @method setBorderVisibility
     * @param {Boolean} visible When true, border is set to be visible
     */
    setBorderVisibility: function(visible) {
      this._resetWidthHeight();
      this._adjustWidthHeightToBorders(showBorder);
      this.setCoords();
    },

    /**
     * Sets corner visibility
     * @method setCornersVisibility
     * @param {Boolean} visible When true, corners are set to be visible
     */
    setCornersVisibility: function(visible) {
      this.cornervisibility = !!visible;
    },

    /**
     * Renders image on a specified context
     * @method render
     * @param {CanvasRenderingContext2D} ctx Context to render on
     */
    render: function(ctx, noTransform) {
      ctx.save();
      if (!noTransform) {
        this.transform(ctx);
      }
      this._render(ctx);
      if (this.active && !noTransform) {
        this.drawBorders(ctx);
        this.hideCorners || this.drawCorners(ctx);
      }
      ctx.restore();
    },

    /**
     * Returns object representation of an instance
     * @method toObject
     * @return {Object} Object representation of an instance
     */
    toObject: function() {
      return extend(this.callSuper('toObject'), {
        src: this._originalImage.src || this._originalImage._src,
        filters: this.filters.concat()
      });
    },

    /**
     * Returns svg representation of an instance
     * @method toSVG
     * @return {string} svg representation of an instance
     */
    toSVG: function() {
      return '<g transform="' + this.getSvgTransform() + '">'+
                '<image xlink:href="' + this.getSvgSrc() + '" '+
                  'style="' + this.getSvgStyles() + '" ' +
                  // we're essentially moving origin of transformation from top/left corner to the center of the shape
                  // by wrapping it in container <g> element with actual transformation, then offsetting object to the top/left
                  // so that object's center aligns with container's left/top
                  'transform="translate('+ (-this.width/2) + ' ' + (-this.height/2) + ')" ' +
                  'width="' + this.width + '" ' +
                  'height="' + this.height + '"' + '/>'+
              '</g>';
    },

    /**
     * Returns source of an image
     * @method getSrc
     * @return {String} Source of an image
     */
    getSrc: function() {
      return this.getElement().src || this.getElement()._src;
    },

    /**
     * Returns string representation of an instance
     * @method toString
     * @return {String} String representation of an instance
     */
    toString: function() {
      return '#<fabric.Image: { src: "' + this.getSrc() + '" }>';
    },

    /**
     * Returns a clone of an instance
     * @mthod clone
     * @param {Function} callback Callback is invoked with a clone as a first argument
     */
    clone: function(callback) {
      this.constructor.fromObject(this.toObject(), callback);
    },

    /**
     * Applies filters assigned to this image (from "filters" array)
     * @mthod applyFilters
     * @param {Function} callback Callback is invoked when all filters have been applied and new image is generated
     */
    applyFilters: function(callback) {

      if (this.filters.length === 0) {
        this.setElement(this._originalImage);
        callback && callback();
        return;
      }

      var isLikelyNode = typeof Buffer !== 'undefined' && typeof window === 'undefined',
          imgEl = this._originalImage,
          canvasEl = fabric.document.createElement('canvas'),
          replacement = isLikelyNode ? new (require('canvas').Image) : fabric.document.createElement('img'),
          _this = this;

        if (!canvasEl.getContext && typeof G_vmlCanvasManager != 'undefined') {
          G_vmlCanvasManager.initElement(canvasEl);
        }

      canvasEl.width = imgEl.width;
      canvasEl.height = imgEl.height;

      canvasEl.getContext('2d').drawImage(imgEl, 0, 0);

      this.filters.forEach(function(filter) {
        filter && filter.applyTo(canvasEl);
      });

       /** @ignore */
      replacement.onload = function() {
        _this.setElement(replacement);
        callback && callback();
        replacement.onload = canvasEl = imgEl = null;
      };
      replacement.width = imgEl.width;
      replacement.height = imgEl.height;

      if (isLikelyNode) {
        var base64str = canvasEl.toDataURL('image/png').replace(/data:image\/png;base64,/, '');
        replacement.src = new Buffer(base64str, 'base64');
        _this.setElement(replacement);

        // onload doesn't fire in node, so we invoke callback manually
        callback && callback();
      }
      else {
        replacement.src = canvasEl.toDataURL('image/png');
      }

      return this;
    },

    /**
     * @private
     */
    _render: function(ctx) {
      ctx.drawImage(
        this.getElement(),
        - this.width / 2,
        -this.height / 2,
        this.width,
        this.height
      );
    },

    /**
     * @private
     */
    _adjustWidthHeightToBorders: function(showBorder) {
      if (showBorder) {
        this.currentBorder = this.borderwidth;
        this.width += (2 * this.currentBorder);
        this.height += (2 * this.currentBorder);
      }
      else {
        this.currentBorder = 0;
      }
    },

    /**
     * @private
     */
    _resetWidthHeight: function() {
      var element = this.getElement();

      this.set('width', element.width);
      this.set('height', element.height);
    },

    /**
     * The Image class's initialization method. This method is automatically
     * called by the constructor.
     * @method _initElement
     * @param {HTMLImageElement|String} el The element representing the image
     */
    _initElement: function(element) {
      this.setElement(fabric.util.getById(element));
      fabric.util.addClass(this.getElement(), fabric.Image.CSS_CANVAS);
    },

    /**
     * @method _initConfig
     * @param {Object} options Options object
     */
    _initConfig: function(options) {
      this.setOptions(options || { });
      this._setBorder();
      this._setWidthHeight();
    },

    /**
     * @method _initFilters
     * @param {Object} object Object with filters property
     */
    _initFilters: function(object) {
      if (object.filters && object.filters.length) {
        this.filters = object.filters.map(function(filterObj) {
          return fabric.Image.filters[filterObj.type].fromObject(filterObj);
        });
      }
    },

    /**
     * @private
     */
    _setBorder: function() {
      if (this.bordervisibility) {
        this.currentBorder = this.borderwidth;
      }
      else {
        this.currentBorder = 0;
      }
    },

    /**
     * @private
     */
    _setWidthHeight: function() {
      var sidesBorderWidth = 2 * this.currentBorder;
      this.width = (this.getElement().width || 0) + sidesBorderWidth;
      this.height = (this.getElement().height || 0) + sidesBorderWidth;
    },

    /**
     * Returns complexity of an instance
     * @method complexity
     * @return {Number} complexity
     */
    complexity: function() {
      return 1;
    }
  });

  /**
   * Default CSS class name for canvas
   * @static
   * @type String
   */
  fabric.Image.CSS_CANVAS = "canvas-img";

  fabric.Image.prototype.getSvgSrc = fabric.Image.prototype.getSrc;

  /**
   * Creates an instance of fabric.Image from its object representation
   * @static
   * @method fromObject
   * @param object {Object}
   * @param callback {Function} optional
   */
  fabric.Image.fromObject = function(object, callback) {
    var img = fabric.document.createElement('img'),
        src = object.src;

    if (object.width) {
      img.width = object.width;
    }
    if (object.height) {
      img.height = object.height;
    }

    /** @ignore */
    img.onload = function() {
      fabric.Image.prototype._initFilters.call(object, object);

      var instance = new fabric.Image(img, object);
      callback && callback(instance);
      img = img.onload = null;
    };
    img.src = src;
  };

  /**
   * Creates an instance of fabric.Image from an URL string
   * @static
   * @method fromURL
   * @param {String} url URL to create an image from
   * @param {Function} [callback] Callback to invoke when image is created (newly created image is passed as a first argument)
   * @param {Object} [imgOptions] Options object
   */
  fabric.Image.fromURL = function(url, callback, imgOptions) {
    var img = fabric.document.createElement('img');

    /** @ignore */
    img.onload = function() {
      if (callback) {
        callback(new fabric.Image(img, imgOptions));
      }
      img = img.onload = null;
    };
    img.src = url;
  };

  /**
   * List of attribute names to account for when parsing SVG element (used by {@link fabric.Image.fromElement})
   * @static
   * @see http://www.w3.org/TR/SVG/struct.html#ImageElement
   */
  fabric.Image.ATTRIBUTE_NAMES = 'x y width height fill fill-opacity opacity stroke stroke-width transform xlink:href'.split(' ');

  /**
   * Returns {@link fabric.Image} instance from an SVG element
   * @static
   * @method fabric.Image.fromElement
   * @param {SVGElement} element Element to parse
   * @param {Function} callback Callback to execute when fabric.Image object is created
   * @param {Object} [options] Options object
   * @return {fabric.Image}
   */
  fabric.Image.fromElement = function(element, callback, options) {
    options || (options = { });

    var parsedAttributes = fabric.parseAttributes(element, fabric.Image.ATTRIBUTE_NAMES);

    fabric.Image.fromURL(parsedAttributes['xlink:href'], callback, extend(parsedAttributes, options));
  };

  fabric.Image.async = true;

})(typeof exports != 'undefined' ? exports : this);

fabric.util.object.extend(fabric.Object.prototype, {

  /**
   * @method _getAngleValueForStraighten
   * @return {Number} angle value
   * @private
   */
  _getAngleValueForStraighten: function() {
    var angle = this.get('angle');

    // TODO (kangax): can this be simplified?

    if      (angle > -225 && angle <= -135) { return -180;  }
    else if (angle > -135 && angle <= -45)  { return  -90;  }
    else if (angle > -45  && angle <= 45)   { return    0;  }
    else if (angle > 45   && angle <= 135)  { return   90;  }
    else if (angle > 135  && angle <= 225 ) { return  180;  }
    else if (angle > 225  && angle <= 315)  { return  270;  }
    else if (angle > 315)                   { return  360;  }

    return 0;
  },

  /**
   * @method straighten
   * @return {fabric.Object} thisArg
   * @chainable
   */
  straighten: function() {
    var angle = this._getAngleValueForStraighten();
    this.setAngle(angle);
    return this;
  },

  /**
   * @method fxStraighten
   * @param {Object} callbacks
   *                  - onComplete: invoked on completion
   *                  - onChange: invoked on every step of animation
   *
   * @return {fabric.Object} thisArg
   * @chainable
   */
  fxStraighten: function(callbacks) {
    callbacks = callbacks || { };

    var empty = function() { },
        onComplete = callbacks.onComplete || empty,
        onChange = callbacks.onChange || empty,
        _this = this;

    fabric.util.animate({
      startValue: this.get('angle'),
      endValue: this._getAngleValueForStraighten(),
      duration: this.FX_DURATION,
      onChange: function(value) {
        _this.setAngle(value);
        onChange();
      },
      onComplete: function() {
        _this.setCoords();
        onComplete();
      },
      onStart: function() {
        _this.setActive(false);
      }
    });

    return this;
  }
});

fabric.util.object.extend(fabric.StaticCanvas.prototype, {

  /**
   * Straightens object, then rerenders canvas
   * @method straightenObject
   * @param {fabric.Object} object Object to straighten
   * @return {fabric.Canvas} thisArg
   * @chainable
   */
  straightenObject: function (object) {
    object.straighten();
    this.renderAll();
    return this;
  },

  /**
   * Same as `fabric.Canvas#straightenObject`, but animated
   * @method fxStraightenObject
   * @param {fabric.Object} object Object to straighten
   * @return {fabric.Canvas} thisArg
   * @chainable
   */
  fxStraightenObject: function (object) {
    object.fxStraighten({
      onChange: this.renderAll.bind(this)
    });
    return this;
  }
});
/**
 * @namespace
 */
fabric.Image.filters = { };

/**
 * @class fabric.Image.filters.Grayscale
 * @memberOf fabric.Image.filters
 */
fabric.Image.filters.Grayscale = fabric.util.createClass( /** @scope fabric.Image.filters.Grayscale.prototype */ {

  /**
   * @param {String} type
   */
  type: "Grayscale",

  /**
   * @method applyTo
   * @memberOf fabric.Image.filters.Grayscale.prototype
   * @param {Object} canvasEl Canvas element to apply filter to
   */
  applyTo: function(canvasEl) {
    var context = canvasEl.getContext('2d'),
        imageData = context.getImageData(0, 0, canvasEl.width, canvasEl.height),
        data = imageData.data,
        iLen = imageData.width,
        jLen = imageData.height,
        index, average, i, j;

     for (i = 0; i < iLen; i++) {
       for (j = 0; j < jLen; j++) {

         index = (i * 4) * jLen + (j * 4);
         average = (data[index] + data[index + 1] + data[index + 2]) / 3;

         data[index]     = average;
         data[index + 1] = average;
         data[index + 2] = average;
       }
     }

     context.putImageData(imageData, 0, 0);
  },

  /**
   * @method toJSON
   * @return {String} json representation of filter
   */
  toJSON: function() {
    return { type: this.type };
  }
});

fabric.Image.filters.Grayscale.fromObject = function() {
  return new fabric.Image.filters.Grayscale();
};

/**
 * @class fabric.Image.filters.RemoveWhite
 * @memberOf fabric.Image.filters
 */
fabric.Image.filters.RemoveWhite = fabric.util.createClass( /** @scope fabric.Image.filters.RemoveWhite.prototype */ {

  /**
   * @param {String} type
   */
  type: "RemoveWhite",

  /**
   * @memberOf fabric.Image.filters.RemoveWhite.prototype
   * @param {Object} [options] Options object
   */
  initialize: function(options) {
    options || (options = { });
    this.threshold = options.threshold || 30;
    this.distance = options.distance || 20;
  },

  /**
   * @method applyTo
   * @param {Object} canvasEl Canvas element to apply filter to
   */
  applyTo: function(canvasEl) {
    var context = canvasEl.getContext('2d'),
        imageData = context.getImageData(0, 0, canvasEl.width, canvasEl.height),
        data = imageData.data,
        threshold = this.threshold,
        distance = this.distance,
        limit = 255 - threshold,
        abs = Math.abs,
        r, g, b;

    for (var i = 0, len = data.length; i < len; i += 4) {

      r = data[i];
      g = data[i+1];
      b = data[i+2];

      if (r > limit &&
          g > limit &&
          b > limit &&
          abs(r-g) < distance &&
          abs(r-b) < distance &&
          abs(g-b) < distance) {

        data[i+3] = 1;
      }
    }

    context.putImageData(imageData, 0, 0);
  },

  /**
   * @method toJSON
   * @return {String} json representation of filter
   */
  toJSON: function() {
    return {
      type: this.type,
      threshold: this.threshold,
      distance: this.distance
    };
  }
});

fabric.Image.filters.RemoveWhite.fromObject = function(object) {
  return new fabric.Image.filters.RemoveWhite(object);
};

/**
 * @class fabric.Image.filters.Invert
 * @memberOf fabric.Image.filters
 */
fabric.Image.filters.Invert = fabric.util.createClass( /** @scope fabric.Image.filters.Invert.prototype */ {

  /**
   * @param {String} type
   */
  type: "Invert",

  /**
   * @method applyTo
   * @memberOf fabric.Image.filters.Invert.prototype
   * @param {Object} canvasEl Canvas element to apply filter to
   */
  applyTo: function(canvasEl) {
    var context = canvasEl.getContext('2d'),
        imageData = context.getImageData(0, 0, canvasEl.width, canvasEl.height),
        data = imageData.data,
        iLen = data.length, i;

     for (i = 0; i < iLen; i+=4) {
        data[i] = 255 - data[i];
        data[i + 1] = 255 - data[i + 1];
        data[i + 2] = 255 - data[i + 2];
     }

     context.putImageData(imageData, 0, 0);
  },

  /**
   * @method toJSON
   * @return {String} json representation of filter
   */
  toJSON: function() {
    return { type: this.type };
  }
});

fabric.Image.filters.Invert.fromObject = function() {
  return new fabric.Image.filters.Invert();
};

/**
 * @class fabric.Image.filters.Sepia
 * @memberOf fabric.Image.filters
 */
fabric.Image.filters.Sepia = fabric.util.createClass( /** @scope fabric.Image.filters.Sepia.prototype */ {

  /**
   * @param {String} type
   */
  type: "Sepia",

  /**
   * @method applyTo
   * @memberOf fabric.Image.filters.Sepia.prototype
   * @param {Object} canvasEl Canvas element to apply filter to
   */
  applyTo: function(canvasEl) {
    var context = canvasEl.getContext('2d'),
        imageData = context.getImageData(0, 0, canvasEl.width, canvasEl.height),
        data = imageData.data,
        iLen = data.length, i, avg;

     for (i = 0; i < iLen; i+=4) {
        avg = 0.3  * data[i] + 0.59 * data[i + 1] + 0.11 * data[i + 2];
        data[i] = avg + 100;
        data[i + 1] = avg + 50;
        data[i + 2] = avg + 255;
     }

     context.putImageData(imageData, 0, 0);
  },

  /**
   * @method toJSON
   * @return {String} json representation of filter
   */
  toJSON: function() {
    return { type: this.type };
  }
});

fabric.Image.filters.Sepia.fromObject = function() {
  return new fabric.Image.filters.Sepia();
};

/**
 * @class fabric.Image.filters.Sepia2
 * @memberOf fabric.Image.filters
 */
fabric.Image.filters.Sepia2 = fabric.util.createClass( /** @scope fabric.Image.filters.Sepia2.prototype */ {

  /**
   * @param {String} type
   */
  type: "Sepia2",

  /**
   * @method applyTo
   * @memberOf fabric.Image.filters.Sepia.prototype
   * @param {Object} canvasEl Canvas element to apply filter to
   */
  applyTo: function(canvasEl) {
    var context = canvasEl.getContext('2d'),
        imageData = context.getImageData(0, 0, canvasEl.width, canvasEl.height),
        data = imageData.data,
        iLen = data.length, i, r, g, b;

     for (i = 0; i < iLen; i+=4) {

        r = data[i];
        g = data[i + 1];
        b = data[i + 2];

        data[i] = (r * 0.393 + g * 0.769 + b * 0.189 ) / 1.351;
        data[i + 1] = (r * 0.349 + g * 0.686 + b * 0.168 ) / 1.203;
        data[i + 2] = (r * 0.272 + g * 0.534 + b * 0.131 ) / 2.140;
     }

     context.putImageData(imageData, 0, 0);
  },

  /**
   * @method toJSON
   * @return {String} json representation of filter
   */
  toJSON: function() {
    return { type: this.type };
  }
});

fabric.Image.filters.Sepia2.fromObject = function() {
  return new fabric.Image.filters.Sepia2();
};

/**
 * @class fabric.Image.filters.Brightness
 * @memberOf fabric.Image.filters
 */
fabric.Image.filters.Brightness = fabric.util.createClass( /** @scope fabric.Image.filters.Brightness.prototype */ {

  /**
   * @param {String} type
   */
  type: "Brightness",

  /**
   * @memberOf fabric.Image.filters.Brightness.prototype
   * @param {Object} [options] Options object
   */
  initialize: function(options) {
    options || (options = { });
    this.brightness = options.brightness || 100;
  },

  /**
   * @method applyTo
   * @param {Object} canvasEl Canvas element to apply filter to
   */
  applyTo: function(canvasEl) {
    var context = canvasEl.getContext('2d'),
        imageData = context.getImageData(0, 0, canvasEl.width, canvasEl.height),
        data = imageData.data,
        brightness = this.brightness;

    for (var i = 0, len = data.length; i < len; i += 4) {
      data[i] += brightness;
      data[i + 1] += brightness;
      data[i + 2] += brightness;
    }

    context.putImageData(imageData, 0, 0);
  },

  /**
   * @method toJSON
   * @return {String} json representation of filter
   */
  toJSON: function() {
    return {
      type: this.type,
      brightness: this.brightness
    };
  }
});

fabric.Image.filters.Brightness.fromObject = function(object) {
  return new fabric.Image.filters.Brightness(object);
};

/**
 * @class fabric.Image.filters.Brightness
 * @memberOf fabric.Image.filters
 */
fabric.Image.filters.Noise = fabric.util.createClass( /** @scope fabric.Image.filters.Noise.prototype */ {

  /**
   * @param {String} type
   */
  type: "Noise",

  /**
   * @memberOf fabric.Image.filters.Brightness.prototype
   * @param {Object} [options] Options object
   */
  initialize: function(options) {
    options || (options = { });
    this.noise = options.noise || 100;
  },

  /**
   * @method applyTo
   * @param {Object} canvasEl Canvas element to apply filter to
   */
  applyTo: function(canvasEl) {
    var context = canvasEl.getContext('2d'),
        imageData = context.getImageData(0, 0, canvasEl.width, canvasEl.height),
        data = imageData.data,
        noise = this.noise, rand;

    for (var i = 0, len = data.length; i < len; i += 4) {

      rand = (0.5 - Math.random()) * noise;

      data[i] += rand;
      data[i + 1] += rand;
      data[i + 2] += rand;
    }

    context.putImageData(imageData, 0, 0);
  },

  /**
   * @method toJSON
   * @return {String} json representation of filter
   */
  toJSON: function() {
    return {
      type: this.type,
      noise: this.noise
    };
  }
});

fabric.Image.filters.Noise.fromObject = function(object) {
  return new fabric.Image.filters.Noise(object);
};

/**
 * @class fabric.Image.filters.Brightness
 * @memberOf fabric.Image.filters
 */
fabric.Image.filters.GradientTransparency = fabric.util.createClass( /** @scope fabric.Image.filters.GradientTransparency.prototype */ {

  /**
   * @param {String} type
   */
  type: "GradientTransparency",

  /**
   * @memberOf fabric.Image.filters.GradientTransparency.prototype
   * @param {Object} [options] Options object
   */
  initialize: function(options) {
    options || (options = { });
    this.threshold = options.threshold || 100;
  },

  /**
   * @method applyTo
   * @param {Object} canvasEl Canvas element to apply filter to
   */
  applyTo: function(canvasEl) {
    var context = canvasEl.getContext('2d'),
        imageData = context.getImageData(0, 0, canvasEl.width, canvasEl.height),
        data = imageData.data,
        threshold = this.threshold,
        total = data.length;

    for (var i = 0, len = data.length; i < len; i += 4) {
      data[i + 3] = threshold + 255 * (total - i) / total;
    }

    context.putImageData(imageData, 0, 0);
  },

  /**
   * @method toJSON
   * @return {String} json representation of filter
   */
  toJSON: function() {
    return {
      type: this.type,
      threshold: this.threshold
    };
  }
});

fabric.Image.filters.GradientTransparency.fromObject = function(object) {
  return new fabric.Image.filters.GradientTransparency(object);
};
//= require "object.class"

(function(global) {

  "use strict";

  var fabric = global.fabric || (global.fabric = { }),
      extend = fabric.util.object.extend,
      clone = fabric.util.object.clone,
      toFixed = fabric.util.toFixed;

  if (fabric.Text) {
    fabric.warn('fabric.Text is already defined');
    return;
  }
  if (!fabric.Object) {
    fabric.warn('fabric.Text requires fabric.Object');
    return;
  }

  /**
   * @class Text
   * @extends fabric.Object
   */
  fabric.Text = fabric.util.createClass(fabric.Object, /** @scope fabric.Text.prototype */ {

    /**
     * @property
     * @type Number
     */
    fontSize:         40,

    /**
     * @property
     * @type Number
     */
    fontWeight:       100,

    /**
     * @property
     * @type String
     */
    fontFamily:       'Times_New_Roman',

    /**
     * @property
     * @type String
     */
    textDecoration:   '',

    /**
     * @property
     * @type String | null
     */
    textShadow:       null,

    /**
     * Determines text alignment. Possible values: "left", "center", or "right".
     * @property
     * @type String
     */
    textAlign:        'left',

    /**
     * @property
     * @type String
     */
    fontStyle:        '',

    /**
     * @property
     * @type Number
     */
    lineHeight:       1.6,

    /**
     * @property
     * @type String
     */
    strokeStyle:      '',

    /**
     * @property
     * @type Number
     */
    strokeWidth:      1,

    /**
     * @property
     * @type String
     */
    backgroundColor:  '',


    /**
     * @property
     * @type String | null
     */
    path:             null,

    /**
     * @property
     * @type String
     */
    type:             'text',

    /**
     * Constructor
     * @method initialize
     * @param {String} text
     * @param {Object} [options]
     * @return {fabric.Text} thisArg
     */
    initialize: function(text, options) {
      this._initStateProperties();
      this.text = text;
      this.setOptions(options);
      this.theta = this.angle * Math.PI / 180;
      this.width = this.getWidth();
      this.setCoords();
    },

    /**
     * Creates `stateProperties` list on an instance, and adds `fabric.Text` -specific ones to it
     * (such as "fontFamily", "fontWeight", etc.)
     * @private
     * @method _initStateProperties
     */
    _initStateProperties: function() {
      this.stateProperties = this.stateProperties.concat();
      this.stateProperties.push(
        'fontFamily',
        'fontWeight',
        'fontSize',
        'path',
        'text',
        'textDecoration',
        'textShadow',
        'textAlign',
        'fontStyle',
        'lineHeight',
        'strokeStyle',
        'strokeWidth',
        'backgroundColor'
      );
      fabric.util.removeFromArray(this.stateProperties, 'width');
    },

    /**
     * Returns string representation of an instance
     * @method toString
     * @return {String} String representation of text object
     */
    toString: function() {
      return '#<fabric.Text (' + this.complexity() +
        '): { "text": "' + this.text + '", "fontFamily": "' + this.fontFamily + '" }>';
    },

    /**
     * @private
     * @method _render
     * @param {CanvasRenderingContext2D} ctx Context to render on
     */
    _render: function(ctx) {
      var o = Cufon.textOptions || (Cufon.textOptions = { });

      // export options to be used by cufon.js
      o.left = this.left;
      o.top = this.top;
      o.context = ctx;
      o.color = this.fill;

      var el = this._initDummyElement();

      // set "cursor" to top/left corner
      this.transform(ctx);

      // draw text
      Cufon.replaceElement(el, {
        engine: 'canvas',
        separate: 'none',
        fontFamily: this.fontFamily,
        fontWeight: this.fontWeight,
        textDecoration: this.textDecoration,
        textShadow: this.textShadow,
        textAlign: this.textAlign,
        fontStyle: this.fontStyle,
        lineHeight: this.lineHeight,
        strokeStyle: this.strokeStyle,
        strokeWidth: this.strokeWidth,
        backgroundColor: this.backgroundColor
      });

      // update width, height
      this.width = o.width;
      this.height = o.height;
      this._totalLineHeight = o.totalLineHeight;
      this._fontAscent = o.fontAscent;
      this._boundaries = o.boundaries;
      this._shadowOffsets = o.shadowOffsets;
      this._shadows = o.shadows || [ ];

      // need to set coords _after_ the width/height was retreived from Cufon
      this.setCoords();
    },

    // _render: function(context) {
    //       context.fillStyle = this.fill;
    //       context.font = this.fontSize + 'px ' + this.fontFamily;
    //       this.transform(context);
    //       this.width = context.measureText(this.text).width;
    //       this.height = this.fontSize;
    //       context.fillText(this.text, -this.width / 2, 0);
    //       this.setCoords();
    //     },

    /**
     * @private
     * @method _initDummyElement
     */
    _initDummyElement: function() {
      var el = fabric.document.createElement('pre'),
          container = fabric.document.createElement('div');

      // Cufon doesn't play nice with textDecoration=underline if element doesn't have a parent
      container.appendChild(el);

      if (typeof G_vmlCanvasManager == 'undefined') {
        el.innerHTML = this.text;
      }
      else {
        // IE 7 & 8 drop newlines and white space on text nodes
        // see: http://web.student.tuwien.ac.at/~e0226430/innerHtmlQuirk.html
        // see: http://www.w3schools.com/dom/dom_mozilla_vs_ie.asp
        el.innerText =  this.text.replace(/\r?\n/gi, '\r');
      }

      el.style.fontSize = this.fontSize + 'px';
      el.style.letterSpacing = 'normal';

      return el;
    },

    /**
     * Renders text instance on a specified context
     * @method render
     * @param ctx {CanvasRenderingContext2D} context to render on
     */
    render: function(ctx, noTransform) {
      ctx.save();
      this._render(ctx);
      if (!noTransform && this.active) {
        this.drawBorders(ctx);
        this.hideCorners || this.drawCorners(ctx);
      }
      ctx.restore();
    },

    /**
     * Returns object representation of an instance
     * @method toObject
     * @return {Object} Object representation of text object
     */
    toObject: function() {
      return extend(this.callSuper('toObject'), {
        text:           this.text,
        fontSize:       this.fontSize,
        fontWeight:     this.fontWeight,
        fontFamily:     this.fontFamily,
        fontStyle:      this.fontStyle,
        lineHeight:     this.lineHeight,
        textDecoration: this.textDecoration,
        textShadow:     this.textShadow,
        textAlign:      this.textAlign,
        path:           this.path,
        strokeStyle:    this.strokeStyle,
        strokeWidth:    this.strokeWidth,
        backgroundColor: this.backgroundColor
      });
    },

    /**
     * Returns svg representation of an instance
     * @method toSVG
     * @return {string} svg representation of an instance
     */
    toSVG: function() {

      var textLines = this.text.split(/\r?\n/),
          lineTopOffset = -this._fontAscent - ((this._fontAscent / 5) * this.lineHeight),

          textLeftOffset = -(this.width/2),
          textTopOffset = (this.height/2) - (textLines.length * this.fontSize) - this._totalLineHeight,

          textAndBg = this._getSVGTextAndBg(lineTopOffset, textLeftOffset, textLines),
          shadowSpans = this._getSVGShadows(lineTopOffset, textLines);
      
      // move top offset by an ascent
      textTopOffset += ((this._fontAscent / 5) * this.lineHeight);
      
      return [
        '<g transform="', this.getSvgTransform(), '">',
          textAndBg.textBgRects.join(''),
          '<text ',
            (this.fontFamily ? 'font-family="\'' + this.fontFamily + '\'" ': ''),
            (this.fontSize ? 'font-size="' + this.fontSize + '" ': ''),
            (this.fontStyle ? 'font-style="' + this.fontStyle + '" ': ''),
            (this.fontWeight ? 'font-weight="' + this.fontWeight + '" ': ''),
            (this.textDecoration ? 'text-decoration="' + this.textDecoration + '" ': ''),
            'style="', this.getSvgStyles(), '" ',
            /* svg starts from left/bottom corner so we normalize height */
            'transform="translate(', toFixed(textLeftOffset, 2), ' ', toFixed(textTopOffset, 2), ')">',
            shadowSpans.join(''),
            textAndBg.textSpans.join(''),
          '</text>',
        '</g>'
      ].join('');
    },

    _getSVGShadows: function(lineTopOffset, textLines) {
      var shadowSpans = [], j, i, jlen, ilen, lineTopOffsetMultiplier = 1;

      for (j = 0, jlen = this._shadows.length; j < jlen; j++) {
        for (i = 0, ilen = textLines.length; i < ilen; i++) {
          if (textLines[i] !== '') {
            var lineLeftOffset = (this._boundaries && this._boundaries[i]) ? this._boundaries[i].left : 0;
            shadowSpans.push(
              '<tspan x="',
              toFixed((lineLeftOffset + lineTopOffsetMultiplier) + this._shadowOffsets[j][0], 2),
              (i === 0 ? '" y' : '" dy'), '="',
              toFixed(lineTopOffset + (i === 0 ? this._shadowOffsets[j][1] : 0), 2),
              '" ',
              this._getFillAttributes(this._shadows[j].color), '>',
              fabric.util.string.escapeXml(textLines[i]),
            '</tspan>');
            lineTopOffsetMultiplier = 1;
          } else {
            // in some environments (e.g. IE 7 & 8) empty tspans are completely ignored, using a lineTopOffsetMultiplier
            // prevents empty tspans
            lineTopOffsetMultiplier++;
          }
        }
      }
      return shadowSpans;
    },

    _getSVGTextAndBg: function(lineTopOffset, textLeftOffset, textLines) {
      var textSpans = [ ], textBgRects = [ ], i, lineLeftOffset, len, lineTopOffsetMultiplier = 1;

      // text and background
      for (i = 0, len = textLines.length; i < len; i++) {
        if (textLines[i] !== '') {
          lineLeftOffset = (this._boundaries && this._boundaries[i]) ? toFixed(this._boundaries[i].left, 2) : 0;
          textSpans.push(
            '<tspan x="',
            lineLeftOffset, '" ',
            (i === 0 ? 'y' : 'dy'), '="',
            toFixed(lineTopOffset * lineTopOffsetMultiplier, 2) , '" ',
            // doing this on <tspan> elements since setting opacity on containing <text> one doesn't work in Illustrator
            this._getFillAttributes(this.fill), '>',
            fabric.util.string.escapeXml(textLines[i]),
            '</tspan>'
          );
          lineTopOffsetMultiplier = 1;
        } else {
          // in some environments (e.g. IE 7 & 8) empty tspans are completely ignored, using a lineTopOffsetMultiplier
          // prevents empty tspans
          lineTopOffsetMultiplier++;
        }

        if (!this.backgroundColor) continue;

        textBgRects.push(
          '<rect ',
            this._getFillAttributes(this.backgroundColor),
            ' x="',
            toFixed(textLeftOffset + this._boundaries[i].left, 2),
            '" y="',
            /* an offset that seems to straighten things out */
            toFixed((lineTopOffset * i) - this.height / 2, 2),
            '" width="',
            toFixed(this._boundaries[i].width, 2),
            '" height="',
            toFixed(this._boundaries[i].height, 2),
          '"></rect>');
      }
      return {
        textSpans: textSpans,
        textBgRects: textBgRects
      };
    },

    // Adobe Illustrator (at least CS5) is unable to render rgba()-based fill values
    // we work around it by "moving" alpha channel into opacity attribute and setting fill's alpha to 1
    _getFillAttributes: function(value) {
      var fillColor = value ? new fabric.Color(value) : '';
      if (!fillColor || !fillColor.getSource() || fillColor.getAlpha() === 1) {
        return 'fill="' + value + '"';
      }
      return 'opacity="' + fillColor.getAlpha() + '" fill="' + fillColor.setAlpha(1).toRgb() + '"';
    },

    /**
     * Sets "color" of an instance (alias of `set('fill', &hellip;)`)
     * @method setColor
     * @param {String} value
     * @return {fabric.Text} thisArg
     * @chainable
     */
    setColor: function(value) {
      this.set('fill', value);
      return this;
    },

    /**
     * Sets fontSize of an instance and updates its coordinates
     * @method setFontsize
     * @param {Number} value
     * @return {fabric.Text} thisArg
     * @chainable
     */
    setFontsize: function(value) {
      this.set('fontSize', value);
      this.setCoords();
      return this;
    },

    /**
     * Returns actual text value of an instance
     * @method getText
     * @return {String}
     */
    getText: function() {
      return this.text;
    },

    /**
     * Sets text of an instance, and updates its coordinates
     * @method setText
     * @param {String} value
     * @return {fabric.Text} thisArg
     * @chainable
     */
    setText: function(value) {
      this.set('text', value);
      this.setCoords();
      return this;
    },

    /**
     * Sets specified property to a specified value
     * @method set
     * @param {String} name
     * @param {Any} value
     * @return {fabric.Text} thisArg
     * @chainable
     */
    set: function(name, value) {
      if (typeof name == 'object') {
        for (var prop in name) {
          this.set(prop, name[prop]);
        }
      }
      else {
        this[name] = value;
        if (name === 'fontFamily' && this.path) {
          this.path = this.path.replace(/(.*?)([^\/]*)(\.font\.js)/, '$1' + value + '$3');
        }
      }
      return this;
    }
  });

  /**
   * Returns fabric.Text instance from an object representation
   * @static
   * @method fromObject
   * @param {Object} object to create an instance from
   * @return {fabric.Text} an instance
   */
  fabric.Text.fromObject = function(object) {
    return new fabric.Text(object.text, clone(object));
  };

  /**
   * Returns fabric.Text instance from an SVG element (<b>not yet implemented</b>)
   * @static
   * @method fabric.Text.fromElement
   * @return {fabric.Text} an instance
   */
  fabric.Text.fromElement = function(element) {
    // TODO (kangax): implement this
  };
  
  fabric.Text.async = true;

})(typeof exports != 'undefined' ? exports : this);
(function() {

  if (typeof document != 'undefined' && typeof window != 'undefined') {
    return;
  }

  var DOMParser = new require('xmldom').DOMParser,
      URL = require('url'),
      HTTP = require('http'),

      Canvas = require('canvas'),
      Image = require('canvas').Image;

  function request(url, encoding, callback) {
    var oURL = URL.parse(url),
        client = HTTP.createClient(oURL.port, oURL.hostname),
        request = client.request('GET', oURL.pathname, { 'host': oURL.hostname });

    client.addListener('error', function(err) {
      if (err.errno === process.ECONNREFUSED) {
        fabric.log('ECONNREFUSED: connection refused to ' + client.host + ':' + client.port);
      }
      else {
        fabric.log(err.message);
      }
    });

    request.end();
    request.on('response', function (response) {
      var body = "";
      if (encoding) {
        response.setEncoding(encoding);
      }
      response.on('end', function () {
        callback(body);
      });
      response.on('data', function (chunk) {
        if (response.statusCode == 200) {
          body += chunk;
        }
      });
    });
  }

  fabric.util.loadImage = function(url, callback) {
    request(url, 'binary', function(body) {
      var img = new Image();
      img.src = new Buffer(body, 'binary');
      // preserving original url, which seems to be lost in node-canvas
      img._src = url;
      callback(img);
    });
  };

  fabric.loadSVGFromURL = function(url, callback) {
    url = url.replace(/^\n\s*/, '').replace(/\?.*$/, '').trim();
    request(url, '', function(body) {
      var doc = new DOMParser().parseFromString(body);
      fabric.parseSVGDocument(doc.documentElement, function(results, options) {
        callback(results, options);
      });
    });
  };

  fabric.util.getScript = function(url, callback) {
    request(url, '', function(body) {
      eval(body);
      callback && callback();
    });
  };

  fabric.Image.fromObject = function(object, callback) {
    fabric.util.loadImage(object.src, function(img) {
      var oImg = new fabric.Image(img);

      oImg._initConfig(object);
      oImg._initFilters(object);
      callback(oImg);
    });
  };

  fabric.createCanvasForNode = function(width, height) {

    var canvasEl = fabric.document.createElement('canvas'),
        nodeCanvas = new Canvas(width || 600, height || 600);

    // jsdom doesn't create style on canvas element, so here be temp. workaround
    canvasEl.style = { };

    canvasEl.width = nodeCanvas.width;
    canvasEl.height = nodeCanvas.height;

    var canvas = fabric.Canvas || fabric.StaticCanvas;
    var fabricCanvas = new canvas(canvasEl);
    fabricCanvas.contextContainer = nodeCanvas.getContext('2d');
    fabricCanvas.nodeCanvas = nodeCanvas;

    return fabricCanvas;
  };

  fabric.StaticCanvas.prototype.createPNGStream = function() {
    return this.nodeCanvas.createPNGStream();
  };
  if (fabric.Canvas) {
    fabric.Canvas.prototype.createPNGStream
  }

  var origSetWidth = fabric.StaticCanvas.prototype.setWidth;
  fabric.StaticCanvas.prototype.setWidth = function(width) {
    origSetWidth.call(this);
    this.nodeCanvas.width = width;
    return this;
  };
  if (fabric.Canvas) {
    fabric.Canvas.prototype.setWidth = fabric.StaticCanvas.prototype.setWidth;
  }

  var origSetHeight = fabric.StaticCanvas.prototype.setHeight;
  fabric.StaticCanvas.prototype.setHeight = function(height) {
    origSetHeight.call(this);
    this.nodeCanvas.height = height;
    return this;
  };
  if (fabric.Canvas) {
    fabric.Canvas.prototype.setHeight = fabric.StaticCanvas.prototype.setHeight;
  }

})();<|MERGE_RESOLUTION|>--- conflicted
+++ resolved
@@ -1,10 +1,6 @@
 /*! Fabric.js Copyright 2008-2012, Bitsonnet (Juriy Zaytsev, Maxim Chernyak) */
 
-<<<<<<< HEAD
-var fabric = fabric || { version: "0.8.22" };
-=======
 var fabric = fabric || { version: "0.8.23" };
->>>>>>> 9926d838
 
 if (typeof exports != 'undefined') {
   exports.fabric = fabric;
