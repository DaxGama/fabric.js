import { twoMathPi } from '../constants';
import type { FabricObject } from '../shapes/Object/FabricObject';
import type { Control } from './Control';

export type ControlRenderingStyleOverride = Partial<
  Pick<
    FabricObject,
    | 'cornerStyle'
    | 'cornerSize'
    | 'cornerColor'
    | 'cornerStrokeColor'
    | 'cornerDashArray'
    | 'transparentCorners'
    | 'borderColor'
    | 'borderDashArray'
  >
>;

export type ControlRenderer = (
  ctx: CanvasRenderingContext2D,
  x: number,
  y: number,
  styleOverride: ControlRenderingStyleOverride,
  fabricObject: FabricObject
) => void;

/**
 * Render a round control, as per fabric features.
 * This function is written to respect object properties like transparentCorners, cornerSize
 * cornerColor, cornerStrokeColor
 * plus the addition of offsetY and offsetX.
 * @param {CanvasRenderingContext2D} ctx context to render on
 * @param {number} x control center x
 * @param {number} y control center y
 * @param {Object} styleOverride override for FabricObject controls style
 * @param {FabricObject} fabricObject the fabric object for which we are rendering controls
 */
export function renderCircleControl(
  this: Control,
  ctx: CanvasRenderingContext2D,
  x: number,
  y: number,
  styleOverride: ControlRenderingStyleOverride,
  fabricObject: FabricObject
) {
  styleOverride = styleOverride || {};
  const xSize =
      this.sizeX || styleOverride.cornerSize || fabricObject.cornerSize,
    ySize = this.sizeY || styleOverride.cornerSize || fabricObject.cornerSize,
    transparentCorners =
      typeof styleOverride.transparentCorners !== 'undefined'
        ? styleOverride.transparentCorners
        : fabricObject.transparentCorners,
    methodName = transparentCorners ? 'stroke' : 'fill',
    stroke =
      !transparentCorners &&
      (styleOverride.cornerStrokeColor || fabricObject.cornerStrokeColor);
  let size: number;
  ctx.save();
  ctx.fillStyle = styleOverride.cornerColor || fabricObject.cornerColor || '';
  ctx.strokeStyle =
    styleOverride.cornerStrokeColor || fabricObject.cornerStrokeColor || '';
  // TODO: use proper ellipse code.
  if (xSize > ySize) {
    size = xSize;
    ctx.scale(1.0, ySize / xSize);
    y *= xSize / ySize;
  } else if (ySize > xSize) {
    size = ySize;
    ctx.scale(xSize / ySize, 1.0);
    x *= ySize / xSize;
  } else {
    size = xSize;
  }
  // this is still wrong
  ctx.lineWidth = 1;
  ctx.beginPath();
  ctx.arc(x, y, size / 2, 0, twoMathPi, false);
  ctx[methodName]();
  if (stroke) {
    ctx.stroke();
  }
  ctx.restore();
}

/**
 * Render a square control, as per fabric features.
 * This function is written to respect object properties like transparentCorners, cornerSize
 * cornerColor, cornerStrokeColor
 * plus the addition of offsetY and offsetX.
 * @param {CanvasRenderingContext2D} ctx context to render on
 * @param {number} x control center x
 * @param {number} y control center y
 * @param {Object} styleOverride override for FabricObject controls style
 * @param {FabricObject} fabricObject the fabric object for which we are rendering controls
 */
export function renderSquareControl(
  this: Control,
  ctx: CanvasRenderingContext2D,
  x: number,
  y: number,
  styleOverride: ControlRenderingStyleOverride,
  fabricObject: FabricObject
) {
  styleOverride = styleOverride || {};
  const xSize =
      this.sizeX || styleOverride.cornerSize || fabricObject.cornerSize,
    ySize = this.sizeY || styleOverride.cornerSize || fabricObject.cornerSize,
    transparentCorners =
      typeof styleOverride.transparentCorners !== 'undefined'
        ? styleOverride.transparentCorners
        : fabricObject.transparentCorners,
    methodName = transparentCorners ? 'stroke' : 'fill',
    stroke =
      !transparentCorners &&
      (styleOverride.cornerStrokeColor || fabricObject.cornerStrokeColor),
    xSizeBy2 = xSize / 2,
    ySizeBy2 = ySize / 2;
  ctx.save();
  ctx.fillStyle = styleOverride.cornerColor || fabricObject.cornerColor || '';
  ctx.strokeStyle =
    styleOverride.cornerStrokeColor || fabricObject.cornerStrokeColor || '';
  // this is still wrong
  ctx.lineWidth = 1;
<<<<<<< HEAD
  ctx.translate(left, top);
  //  angle is relative to viewport
  ctx.rotate(fabricObject.getTotalAngle());
=======
  ctx.translate(x, y);
  //  angle is relative to canvas plane
  const angle = fabricObject.getTotalAngle();
  ctx.rotate(degreesToRadians(angle));
>>>>>>> 5a73f993
  // this does not work, and fixed with ( && ) does not make sense.
  // to have real transparent corners we need the controls on upperCanvas
  // transparentCorners || ctx.clearRect(-xSizeBy2, -ySizeBy2, xSize, ySize);
  ctx[`${methodName}Rect`](-xSizeBy2, -ySizeBy2, xSize, ySize);
  if (stroke) {
    ctx.strokeRect(-xSizeBy2, -ySizeBy2, xSize, ySize);
  }
  ctx.restore();
}<|MERGE_RESOLUTION|>--- conflicted
+++ resolved
@@ -122,16 +122,9 @@
     styleOverride.cornerStrokeColor || fabricObject.cornerStrokeColor || '';
   // this is still wrong
   ctx.lineWidth = 1;
-<<<<<<< HEAD
   ctx.translate(left, top);
   //  angle is relative to viewport
   ctx.rotate(fabricObject.getTotalAngle());
-=======
-  ctx.translate(x, y);
-  //  angle is relative to canvas plane
-  const angle = fabricObject.getTotalAngle();
-  ctx.rotate(degreesToRadians(angle));
->>>>>>> 5a73f993
   // this does not work, and fixed with ( && ) does not make sense.
   // to have real transparent corners we need the controls on upperCanvas
   // transparentCorners || ctx.clearRect(-xSizeBy2, -ySizeBy2, xSize, ySize);
