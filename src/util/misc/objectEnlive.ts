--- conflicted
+++ resolved
@@ -137,7 +137,6 @@
   { signal }: Abortable = {}
 ) =>
   new Promise<R>((resolve, reject) => {
-<<<<<<< HEAD
     const instances: T[] = [];
     signal && signal.addEventListener('abort', reject, { once: true });
     const promises = Object.values(serializedObject).map(async (value) => {
@@ -149,35 +148,6 @@
       const instance = (await klass.fromObject(value, { signal })) as T;
       instances.push(instance);
       return instance;
-=======
-    const instances: (FabricObject | TFiller | Shadow)[] = [];
-    signal && signal.addEventListener('abort', reject, { once: true });
-    // enlive every possible property
-    const promises = Object.values(serializedObject).map((value: any) => {
-      if (!value) {
-        return value;
-      }
-      // clipPath or shadow or gradient
-      if (value.type) {
-        return enlivenObjects<FabricObject | Shadow | TFiller>([value], {
-          signal,
-        }).then(([enlived]) => {
-          instances.push(enlived);
-          return enlived;
-        });
-      }
-      // pattern
-      if (value.source) {
-        return classRegistry
-          .getClass<typeof Pattern>('pattern')
-          .fromObject(value, { signal })
-          .then((pattern: Pattern) => {
-            instances.push(pattern);
-            return pattern;
-          });
-      }
-      return value;
->>>>>>> b38c6ca8
     });
     const keys = Object.keys(serializedObject) as (keyof D)[];
     Promise.all(promises)
