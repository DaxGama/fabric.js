import { noop } from '../../constants';
<<<<<<< HEAD
import type { BaseFilter } from '../../filters/base_filter.class';
=======
import type { Gradient } from '../../gradient/Gradient';
import type { Pattern } from '../../Pattern';
>>>>>>> 84b7a357
import type { FabricObject } from '../../shapes/Object/FabricObject';
import type { TCrossOrigin, TFiller } from '../../typedefs';
import { classRegistry } from '../class_registry';
import { createImage } from './dom';

export type LoadImageOptions = {
  /**
   * see https://developer.mozilla.org/en-US/docs/Web/API/AbortController/signal
   */
  signal?: AbortSignal;
  /**
   * cors value for the image loading, default to anonymous
   */
  crossOrigin?: TCrossOrigin;
};

/**
 * Loads image element from given url and resolve it, or catch.
 * @param {String} url URL representing an image
 * @param {LoadImageOptions} [options] image loading options
 * @returns {Promise<HTMLImageElement>} the loaded image.
 */
export const loadImage = (
  url: string,
  { signal, crossOrigin = null }: LoadImageOptions = {}
) =>
  new Promise<HTMLImageElement>(function (resolve, reject) {
    if (signal && signal.aborted) {
      return reject(new Error('`options.signal` is in `aborted` state'));
    }
    const img = createImage();
    let abort: EventListenerOrEventListenerObject;
    if (signal) {
      abort = function (err: Event) {
        img.src = '';
        reject(err);
      };
      signal.addEventListener('abort', abort, { once: true });
    }
    const done = function () {
      img.onload = img.onerror = null;
      abort && signal?.removeEventListener('abort', abort);
      resolve(img);
    };
    if (!url) {
      done();
      return;
    }
    img.onload = done;
    img.onerror = function () {
      abort && signal?.removeEventListener('abort', abort);
      reject(new Error('Error loading ' + img.src));
    };
    crossOrigin && (img.crossOrigin = crossOrigin);
    img.src = url;
  });

export type EnlivenObjectOptions = {
  /**
   * handle aborting, see https://developer.mozilla.org/en-US/docs/Web/API/AbortController/signal
   */
  signal?: AbortSignal;
  /**
   * Method for further parsing of object elements,
   * called after each fabric object created.
   */
  reviver?: <T>(serializedObj: Record<string, any>, instance: T) => void;
};

/**
 * Creates corresponding fabric instances from their object representations
 * @param {Object[]} objects Objects to enliven
 * @param {EnlivenObjectOptions} [options]
 * @returns {Promise<FabricObject[]>}
 */
export const enlivenObjects = <T extends object = FabricObject>(
  objects: any[],
  { signal, reviver = noop }: EnlivenObjectOptions = {}
) =>
  new Promise<T[]>((resolve, reject) => {
    const instances: T[] = [];
    signal && signal.addEventListener('abort', reject, { once: true });
    Promise.all(
      objects.map(async (obj) => {
        const fabricInstance = await classRegistry
          .getJSONClass<T>(obj.type)
          .fromObject(obj, {
            signal,
            reviver,
          });
        reviver(obj, fabricInstance);
        instances.push(fabricInstance);
        return fabricInstance;
      })
    )
      .then(resolve)
      .catch((error) => {
        // cleanup
        instances.forEach((instance: any) => {
          instance.dispose && instance.dispose();
        });
        reject(error);
      })
      .finally(() => {
        signal && signal.removeEventListener('abort', reject);
      });
  });

/**
 * Creates corresponding fabric instances residing in an object, e.g. `clipPath`
 * @param {Object} object with properties to enlive ( fill, stroke, clipPath, path )
 * @param {object} [options]
 * @param {AbortSignal} [options.signal] handle aborting, see https://developer.mozilla.org/en-US/docs/Web/API/AbortController/signal
 * @returns {Promise<Record<string, FabricObject | TFiller | BaseFilter | null>>} the input object with enlived values
 */
export const enlivenObjectEnlivables = <
  T extends FabricObject | TFiller | BaseFilter,
  D extends Record<string, Record<string, unknown>> = Record<
    string,
    Record<string, unknown>
  >,
  R extends Record<keyof D, T> = Record<keyof D, T>
>(
  serializedObject: D,
  { signal }: { signal?: AbortSignal } = {}
) =>
  new Promise<R>((resolve, reject) => {
    const instances: T[] = [];
    signal && signal.addEventListener('abort', reject, { once: true });
    const promises = Object.values(serializedObject).map(async (value) => {
      const klass =
        value &&
        typeof value === 'object' &&
        classRegistry.getJSONClass(value, false);
      if (!klass) return;
      const instance = (await klass.fromObject(value, { signal })) as T;
      instances.push(instance);
      return instance;
    });
    const keys = Object.keys(serializedObject) as (keyof D)[];
    Promise.all(promises)
      .then((enlived) => {
        return enlived.reduce((acc, instance, index) => {
          instance && (acc[keys[index]] = instance as R[keyof D]);
          return acc;
        }, {} as R);
      })
      .then(resolve)
      .catch((error) => {
        // cleanup
        instances.forEach((instance: any) => {
          instance.dispose && instance.dispose();
        });
        reject(error);
      })
      .finally(() => {
        signal && signal.removeEventListener('abort', reject);
      });
  });<|MERGE_RESOLUTION|>--- conflicted
+++ resolved
@@ -1,10 +1,5 @@
 import { noop } from '../../constants';
-<<<<<<< HEAD
-import type { BaseFilter } from '../../filters/base_filter.class';
-=======
-import type { Gradient } from '../../gradient/Gradient';
-import type { Pattern } from '../../Pattern';
->>>>>>> 84b7a357
+import type { BaseFilter } from '../../filters/BaseFilter';
 import type { FabricObject } from '../../shapes/Object/FabricObject';
 import type { TCrossOrigin, TFiller } from '../../typedefs';
 import { classRegistry } from '../class_registry';
