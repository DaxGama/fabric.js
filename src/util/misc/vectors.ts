--- conflicted
+++ resolved
@@ -2,12 +2,8 @@
 import { Point } from '../../Point';
 import type { TRadian } from '../../typedefs';
 
-<<<<<<< HEAD
-=======
-const unitVectorX = new Point(1, 0);
 const zero = new Point();
 
->>>>>>> d217b0f7
 /**
  * Rotates `vector` with `radians`
  * @param {Point} vector The vector to rotate (x and y)
@@ -33,8 +29,20 @@
  */
 export const magnitude = (point: Point) => point.distanceFrom(zero);
 
+/**
+ * Dot product of two vectors in 2D
+ * @param {Point} a
+ * @param {Point} b
+ * @returns {number}
+ */
 export const dot = (a: Point, b: Point) => a.x * b.x + a.y * b.y;
 
+/**
+ * Cross product of two vectors in 2D
+ * @param {Point} a
+ * @param {Point} b
+ * @returns {number} the magnitude of Z vector
+ */
 export const det = (a: Point, b: Point) => a.x * b.y - a.y * b.x;
 
 /**
@@ -43,29 +51,23 @@
  * @param {Point} b
  * @returns the angle in radians from `a` to `b`
  */
-<<<<<<< HEAD
 export const calcAngleBetweenVectors = (a: Point, b: Point): TRadian => {
   return Math.atan2(det(a, b), dot(a, b)) as TRadian;
 };
-=======
-export const calcAngleBetweenVectors = (a: Point, b: Point): TRadian =>
-  Math.atan2(crossProduct(a, b), dotProduct(a, b)) as TRadian;
->>>>>>> d217b0f7
 
 /**
  * Calculates the angle between the x axis and the vector
  * @param {Point} v
  * @returns the angle in radians of `v`
  */
-export const calcVectorRotation = (v: IPoint) =>
-  Math.atan2(v.y, v.x) as TRadian;
+export const calcVectorRotation = (v: XY) => Math.atan2(v.y, v.x) as TRadian;
 
 /**
  * @param {Point} v
  * @returns {Point} vector representing the unit vector pointing to the direction of `v`
  */
-<<<<<<< HEAD
-export const getUnitVector = (v: Point): Point => v.scalarDivide(magnitude(v));
+export const getUnitVector = (v: Point): Point =>
+  v.eq(zero) ? v : v.scalarDivide(magnitude(v));
 
 export const dotProduct = (v: Point, onto: Point) => {
   const size = magnitude(v);
@@ -88,10 +90,6 @@
     angle: alpha,
   };
 };
-=======
-export const getUnitVector = (v: Point): Point =>
-  v.eq(zero) ? v : v.scalarDivide(magnitude(v));
->>>>>>> d217b0f7
 
 /**
  * @param {Point} v
@@ -109,28 +107,7 @@
 export const getOrthonormalVector = (
   v: Point,
   counterClockwise = true
-<<<<<<< HEAD
 ): Point => getUnitVector(getOrthogonalVector(v, counterClockwise));
-=======
-): Point =>
-  getUnitVector(new Point(-v.y, v.x).scalarMultiply(counterClockwise ? 1 : -1));
-
-/**
- * Cross product of two vectors in 2D
- * @param {Point} a
- * @param {Point} b
- * @returns {number} the magnitude of Z vector
- */
-export const crossProduct = (a: Point, b: Point): number =>
-  a.x * b.y - a.y * b.x;
-
-/**
- * Dot product of two vectors in 2D
- * @param {Point} a
- * @param {Point} b
- * @returns {number}
- */
-export const dotProduct = (a: Point, b: Point): number => a.x * b.x + a.y * b.y;
 
 /**
  * Checks if the vector is between two others. It is considered
@@ -143,9 +120,8 @@
  */
 export const isBetweenVectors = (t: Point, a: Point, b: Point): boolean => {
   if (t.eq(a) || t.eq(b)) return true;
-  const AxB = crossProduct(a, b),
-    AxT = crossProduct(a, t),
-    BxT = crossProduct(b, t);
+  const AxB = det(a, b),
+    AxT = det(a, t),
+    BxT = det(b, t);
   return AxB >= 0 ? AxT >= 0 && BxT <= 0 : !(AxT <= 0 && BxT >= 0);
-};
->>>>>>> d217b0f7
+};