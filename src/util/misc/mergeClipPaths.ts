--- conflicted
+++ resolved
@@ -1,5 +1,5 @@
-import { fabric } from '../../../HEADER';
 import type { FabricObject } from '../../shapes/fabricObject.class';
+import { Group } from '../../shapes/group.class';
 import { sendObjectToPlane } from './planeChange';
 
 /**
@@ -16,13 +16,8 @@
  * **(2)** one is inverted and the other isn't - the wrapper shouldn't become inverted and the inverted clip path must clip the non inverted one to produce an identical visual effect.\
  * **(3)** both clip paths are not inverted - wrapper and clip paths remain unchanged.
  *
- * @memberOf fabric.util
- * @param {fabric.Object} c1
- * @param {fabric.Object} c2
- * @returns {fabric.Object} merged clip path
  */
-<<<<<<< HEAD
-export const mergeClipPaths = (...[c1, ...clipPaths]: TObject[]) => {
+export const mergeClipPaths = (...[c1, ...clipPaths]: FabricObject[]) => {
   return clipPaths.reduce((merged, curr) => {
     let a = merged,
       b = curr;
@@ -43,25 +38,6 @@
       //  case (1)
       a.inverted = b.inverted = false;
     }
-    return new fabric.Group([a], { clipPath: b, inverted });
+    return new Group([a], { clipPath: b, inverted });
   }, c1);
-=======
-export const mergeClipPaths = (c1: FabricObject, c2: FabricObject) => {
-  let a = c1,
-    b = c2;
-  if (a.inverted && !b.inverted) {
-    //  case (2)
-    a = c2;
-    b = c1;
-  }
-  //  `b` becomes `a`'s clip path so we transform `b` to `a` coordinate plane
-  sendObjectToPlane(b, b.group?.calcTransformMatrix(), a.calcTransformMatrix());
-  //  assign the `inverted` prop to the wrapping group
-  const inverted = a.inverted && b.inverted;
-  if (inverted) {
-    //  case (1)
-    a.inverted = b.inverted = false;
-  }
-  return new fabric.Group([a], { clipPath: b, inverted });
->>>>>>> 72c3add8
 };