--- conflicted
+++ resolved
@@ -1,11 +1,5 @@
-<<<<<<< HEAD
-import { Point } from '../../../point.class';
-import { TDegree, TRadian } from '../../../typedefs';
-=======
 import type { Point } from '../../../Point';
-import type { TDegree } from '../../../typedefs';
-import type { getBisector } from '../vectors';
->>>>>>> 2b7b79ad
+import type { TDegree, TRadian } from '../../../typedefs';
 
 export type TProjectStrokeOnPointsOptions = {
   strokeWidth: number;
