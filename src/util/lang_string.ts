--- conflicted
+++ resolved
@@ -1,8 +1,3 @@
-<<<<<<< HEAD
-=======
-//@ts-nocheck
-
->>>>>>> f78ee70b
 /**
  * Camelizes a string
  * @param {String} string String to camelize
