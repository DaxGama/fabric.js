--- conflicted
+++ resolved
@@ -1,16 +1,12 @@
 /* eslint-disable no-restricted-globals */
 import type { Canvas as NodeCanvas } from 'canvas';
 import { JSDOM } from 'jsdom';
-// @ts-ignore
+// @ts-expect-error internal import
 import utils from 'jsdom/lib/jsdom/living/generated/utils.js';
 import { config } from '../config';
 import { NodeGLProbe } from '../filters/GLProbes/NodeGLProbe';
 import { setEnv } from './index';
-<<<<<<< HEAD
-import { TFabricEnv } from './types';
-=======
-import type { TCopyPasteData, TFabricEnv } from './types';
->>>>>>> 6175f97a
+import type { TFabricEnv } from './types';
 
 const { implForWrapper: jsdomImplForWrapper } = utils;
 
