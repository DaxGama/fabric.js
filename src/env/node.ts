--- conflicted
+++ resolved
@@ -48,22 +48,7 @@
     window: JSDOMWindow,
     isTouchSupported: false,
     WebGLProbe: new NodeGLProbe(),
-<<<<<<< HEAD
-    dispose(element) {
-      const impl = jsdomImplForWrapper(element);
-      if (impl) {
-        impl._image = null;
-        impl._canvas = null;
-        // unsure if necessary
-        impl._currentSrc = null;
-        impl._attributes = null;
-        impl._classList = null;
-      }
-    },
-=======
     dispose,
-    copyPasteData,
->>>>>>> ea9c4887
   };
 };
 
