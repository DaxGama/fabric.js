--- conflicted
+++ resolved
@@ -64,15 +64,8 @@
     options: { signal: AbortSignal }
   ) {
     return Promise.all(
-<<<<<<< HEAD
-      ((object.subFilters || []) as AnyFilter[]).map((filter) =>
-        classRegistry
-          .getJSONClass<BaseFilter>(filter.type)
-          .fromObject(filter, options)
-=======
       ((object.subFilters || []) as BaseFilter[]).map((filter) =>
-        classRegistry.getClass(filter.type).fromObject(filter, options)
->>>>>>> f48f02e3
+        classRegistry.getJSONClass(filter.type).fromObject(filter, options)
       )
     ).then((enlivedFilters) => new Composed({ subFilters: enlivedFilters }));
   }
