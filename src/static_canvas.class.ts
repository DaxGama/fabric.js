--- conflicted
+++ resolved
@@ -1689,27 +1689,6 @@
     }
   });
 
-<<<<<<< HEAD
-  /**
-   * Returns Object representation of canvas
-   * this alias is provided because if you call JSON.stringify on an instance,
-   * the toJSON object will be invoked if it exists.
-   * Having a toJSON method means you can do JSON.stringify(myCanvas)
-   * @function
-   * @param {Array} [propertiesToInclude] Any properties that you might want to additionally include in the output
-   * @return {Object} JSON compatible object
-   * @tutorial {@link http://fabricjs.com/fabric-intro-part-3#serialization}
-   * @see {@link http://jsfiddle.net/fabricjs/pec86/|jsFiddle demo}
-   * @example <caption>JSON without additional properties</caption>
-   * var json = canvas.toJSON();
-   * @example <caption>JSON with additional properties included</caption>
-   * var json = canvas.toJSON(['lockMovementX', 'lockMovementY', 'lockRotation', 'lockScalingX', 'lockScalingY']);
-   * @example <caption>JSON without default values</caption>
-   * var json = canvas.toJSON();
-   */
-  fabric.StaticCanvas.prototype.toJSON = fabric.StaticCanvas.prototype.toObject;
-=======
->>>>>>> d064acfc
 
   if (fabric.isLikelyNode) {
     fabric.StaticCanvas.prototype.createPNGStream = function() {
