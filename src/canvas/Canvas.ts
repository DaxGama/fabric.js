import { LEFT_CLICK, MIDDLE_CLICK, NONE, RIGHT_CLICK } from '../constants';
import type {
  CanvasEvents,
  DragEventData,
  ObjectEvents,
  TPointerEvent,
  TPointerEventInfo,
  TPointerEventNames,
  Transform,
} from '../EventTypeDefs';
import { Point } from '../Point';
import type { Group } from '../shapes/Group';
import type { IText } from '../shapes/IText/IText';
import type { FabricObject } from '../shapes/Object/FabricObject';
import { isTouchEvent, stopEvent } from '../util/dom_event';
import { getDocumentFromElement, getWindowFromElement } from '../util/dom_misc';
import { sendPointToPlane } from '../util/misc/planeChange';
import {
  isFabricObjectWithDragSupport,
  isInteractiveTextObject,
} from '../util/typeAssertions';
import type { CanvasOptions, TCanvasOptions } from './CanvasOptions';
import { SelectableCanvas } from './SelectableCanvas';
import { TextEditingManager } from './TextEditingManager';

const addEventOptions = { passive: false } as EventListenerOptions;

function checkClick(e: TPointerEvent, value: number) {
  return !!(e as MouseEvent).button && (e as MouseEvent).button === value - 1;
}

// just to be clear, the utils are now deprecated and those are here exactly as minifier helpers
// because el.addEventListener can't me be minified while a const yes and we use it 47 times in this file.
// few bytes but why give it away.
const addListener = (
  el: HTMLElement | Document,
  ...args: Parameters<HTMLElement['addEventListener']>
) => el.addEventListener(...args);
const removeListener = (
  el: HTMLElement | Document,
  ...args: Parameters<HTMLElement['removeEventListener']>
) => el.removeEventListener(...args);

const syntheticEventConfig = {
  mouse: {
    in: 'over',
    out: 'out',
    targetIn: 'mouseover',
    targetOut: 'mouseout',
    canvasIn: 'mouse:over',
    canvasOut: 'mouse:out',
  },
  drag: {
    in: 'enter',
    out: 'leave',
    targetIn: 'dragenter',
    targetOut: 'dragleave',
    canvasIn: 'drag:enter',
    canvasOut: 'drag:leave',
  },
} as const;

type TSyntheticEventContext = {
  mouse: { e: TPointerEvent };
  drag: DragEventData;
};

export class Canvas extends SelectableCanvas implements CanvasOptions {
  /**
   * Contains the id of the touch event that owns the fabric transform
   * @type Number
   * @private
   */
  declare mainTouchId: null | number;

  declare enablePointerEvents: boolean;

  /**
   * Holds a reference to a setTimeout timer for event synchronization
   * @type number
   * @private
   */
  private declare _willAddMouseDown: number;

  /**
   * Holds a reference to an object on the canvas that is receiving the drag over event.
   * @type FabricObject
   * @private
   */
  private declare _draggedoverTarget?: FabricObject;

  /**
   * Holds a reference to an object on the canvas from where the drag operation started
   * @type FabricObject
   * @private
   */
  private declare _dragSource?: FabricObject;

  /**
   * Holds a reference to an object on the canvas that is the current drop target
   * May differ from {@link _draggedoverTarget}
   * @todo inspect whether {@link _draggedoverTarget} and {@link _dropTarget} should be merged somehow
   * @type FabricObject
   * @private
   */
  private declare _dropTarget: FabricObject<ObjectEvents> | undefined;

  declare currentTarget?: FabricObject;

  declare currentSubTargets?: FabricObject[];

  private _isClick: boolean;

  textEditingManager = new TextEditingManager(this);

  constructor(el?: string | HTMLCanvasElement, options: TCanvasOptions = {}) {
    super(el, options);
    // bind event handlers
    (
      [
        '_onMouseDown',
        '_onTouchStart',
        '_onMouseMove',
        '_onMouseUp',
        '_onTouchEnd',
        '_onResize',
        // '_onGesture',
        // '_onDrag',
        // '_onShake',
        // '_onLongPress',
        // '_onOrientationChange',
        '_onMouseWheel',
        '_onMouseOut',
        '_onMouseEnter',
        '_onContextMenu',
        '_onDoubleClick',
        '_onDragStart',
        '_onDragEnd',
        '_onDragProgress',
        '_onDragOver',
        '_onDragEnter',
        '_onDragLeave',
        '_onDrop',
      ] as (keyof this)[]
    ).forEach((eventHandler) => {
      this[eventHandler] = (this[eventHandler] as Function).bind(this);
    });
    // register event handlers
    this.addOrRemove(addListener, 'add');
  }

  /**
   * return an event prefix pointer or mouse.
   * @private
   */
  private _getEventPrefix() {
    return this.enablePointerEvents ? 'pointer' : 'mouse';
  }

  addOrRemove(functor: any, eventjsFunctor: 'add' | 'remove') {
    const canvasElement = this.upperCanvasEl,
      eventTypePrefix = this._getEventPrefix();
    functor(getWindowFromElement(canvasElement), 'resize', this._onResize);
    functor(canvasElement, eventTypePrefix + 'down', this._onMouseDown);
    functor(
      canvasElement,
      `${eventTypePrefix}move`,
      this._onMouseMove,
      addEventOptions
    );
    functor(canvasElement, `${eventTypePrefix}out`, this._onMouseOut);
    functor(canvasElement, `${eventTypePrefix}enter`, this._onMouseEnter);
    functor(canvasElement, 'wheel', this._onMouseWheel);
    functor(canvasElement, 'contextmenu', this._onContextMenu);
    functor(canvasElement, 'dblclick', this._onDoubleClick);
    functor(canvasElement, 'dragstart', this._onDragStart);
    functor(canvasElement, 'dragend', this._onDragEnd);
    functor(canvasElement, 'dragover', this._onDragOver);
    functor(canvasElement, 'dragenter', this._onDragEnter);
    functor(canvasElement, 'dragleave', this._onDragLeave);
    functor(canvasElement, 'drop', this._onDrop);
    if (!this.enablePointerEvents) {
      functor(canvasElement, 'touchstart', this._onTouchStart, addEventOptions);
    }
    // if (typeof eventjs !== 'undefined' && eventjsFunctor in eventjs) {
    //   eventjs[eventjsFunctor](canvasElement, 'gesture', this._onGesture);
    //   eventjs[eventjsFunctor](canvasElement, 'drag', this._onDrag);
    //   eventjs[eventjsFunctor](
    //     canvasElement,
    //     'orientation',
    //     this._onOrientationChange
    //   );
    //   eventjs[eventjsFunctor](canvasElement, 'shake', this._onShake);
    //   eventjs[eventjsFunctor](canvasElement, 'longpress', this._onLongPress);
    // }
  }

  /**
   * Removes all event listeners
   */
  removeListeners() {
    this.addOrRemove(removeListener, 'remove');
    // if you dispose on a mouseDown, before mouse up, you need to clean document to...
    const eventTypePrefix = this._getEventPrefix();
    const doc = getDocumentFromElement(this.upperCanvasEl);
    removeListener(
      doc,
      `${eventTypePrefix}up`,
      this._onMouseUp as EventListener
    );
    removeListener(
      doc,
      'touchend',
      this._onTouchEnd as EventListener,
      addEventOptions
    );
    removeListener(
      doc,
      `${eventTypePrefix}move`,
      this._onMouseMove as EventListener,
      addEventOptions
    );
    removeListener(
      doc,
      'touchmove',
      this._onMouseMove as EventListener,
      addEventOptions
    );
  }

  /**
   * @private
   * @param {Event} [e] Event object fired on wheel event
   */
  private _onMouseWheel(e: MouseEvent) {
    this.__onMouseWheel(e);
  }

  /**
   * @private
   * @param {Event} e Event object fired on mousedown
   */
  private _onMouseOut(e: TPointerEvent) {
    const target = this._hoveredTarget;
    const shared = {
      e,
      isClick: false,
      pointer: this.getPointer(e, true),
      absolutePointer: this.getPointer(e),
    };
    this.fire('mouse:out', { ...shared, target });
    this._hoveredTarget = undefined;
    target && target.fire('mouseout', { ...shared });
    this._hoveredTargets.forEach((nestedTarget) => {
      this.fire('mouse:out', { ...shared, target: nestedTarget });
      nestedTarget && nestedTarget.fire('mouseout', { ...shared });
    });
    this._hoveredTargets = [];
  }

  /**
   * @private
   * @param {Event} e Event object fired on mouseenter
   */
  private _onMouseEnter(e: TPointerEvent) {
    // This find target and consequent 'mouse:over' is used to
    // clear old instances on hovered target.
    // calling findTarget has the side effect of killing target.__corner.
    // as a short term fix we are not firing this if we are currently transforming.
    // as a long term fix we need to separate the action of finding a target with the
    // side effects we added to it.
    if (!this._currentTransform && !this.findTarget(e)) {
      this.fire('mouse:over', {
        e,
        isClick: false,
        pointer: this.getPointer(e, true),
        absolutePointer: this.getPointer(e),
      });
      this._hoveredTarget = undefined;
      this._hoveredTargets = [];
    }
  }

  /**
   * supports native like text dragging
   * @private
   * @param {DragEvent} e
   */
  private _onDragStart(e: DragEvent) {
    this._isClick = false;
    const activeObject = this.getActiveObject();
    if (
      isFabricObjectWithDragSupport(activeObject) &&
      activeObject.onDragStart(e)
    ) {
      this._dragSource = activeObject;
      const options = { e, target: activeObject };
      this.fire('dragstart', options);
      activeObject.fire('dragstart', options);
      addListener(
        this.upperCanvasEl,
        'drag',
        this._onDragProgress as EventListener
      );
      return;
    }
    stopEvent(e);
  }

  /**
   * First we clear top context where the effects are being rendered.
   * Then we render the effects.
   * Doing so will render the correct effect for all cases including an overlap between `source` and `target`.
   * @private
   */
  private _renderDragEffects(
    e: DragEvent,
    source?: FabricObject,
    target?: FabricObject
  ) {
    let dirty = false;
    // clear top context
    const dropTarget = this._dropTarget;
    if (dropTarget && dropTarget !== source && dropTarget !== target) {
      dropTarget.clearContextTop();
      dirty = true;
    }
    source?.clearContextTop();
    target !== source && target?.clearContextTop();
    // render effects
    const ctx = this.contextTop;
    ctx.save();
    ctx.transform(...this.viewportTransform);
    if (source) {
      ctx.save();
      source.transform(ctx);
      source.renderDragSourceEffect(e);
      ctx.restore();
      dirty = true;
    }
    if (target) {
      ctx.save();
      target.transform(ctx);
      target.renderDropTargetEffect(e);
      ctx.restore();
      dirty = true;
    }
    ctx.restore();
    dirty && (this.contextTopDirty = true);
  }

  /**
   * supports native like text dragging
   * https://developer.mozilla.org/en-US/docs/Web/API/HTML_Drag_and_Drop_API/Drag_operations#finishing_a_drag
   * @private
   * @param {DragEvent} e
   */
  private _onDragEnd(e: DragEvent) {
    const didDrop = !!e.dataTransfer && e.dataTransfer.dropEffect !== NONE,
      dropTarget = didDrop ? this._activeObject : undefined,
      options = {
        e,
        target: this._dragSource as FabricObject,
        subTargets: this.targets,
        dragSource: this._dragSource as FabricObject,
        didDrop,
        dropTarget: dropTarget as FabricObject,
      };
    removeListener(
      this.upperCanvasEl,
      'drag',
      this._onDragProgress as EventListener
    );
    this.fire('dragend', options);
    this._dragSource && this._dragSource.fire('dragend', options);
    delete this._dragSource;
    // we need to call mouse up synthetically because the browser won't
    this._onMouseUp(e);
  }

  /**
   * fire `drag` event on canvas and drag source
   * @private
   * @param {DragEvent} e
   */
  private _onDragProgress(e: DragEvent) {
    const options = {
      e,
      target: this._dragSource as FabricObject | undefined,
      dragSource: this._dragSource as FabricObject | undefined,
      dropTarget: this._draggedoverTarget as FabricObject,
    };
    this.fire('drag', options);
    this._dragSource && this._dragSource.fire('drag', options);
  }

  /**
   * As opposed to {@link findTarget} we want the top most object to be returned w/o the active object cutting in line.
   * Override at will
   */
  protected findDragTargets(e: DragEvent) {
    this.targets = [];
    const target = this._searchPossibleTargets(
      this._objects,
      this.getPointer(e, true)
    );
    return {
      target,
      targets: [...this.targets],
    };
  }

  /**
   * prevent default to allow drop event to be fired
   * https://developer.mozilla.org/en-US/docs/Web/API/HTML_Drag_and_Drop_API/Drag_operations#specifying_drop_targets
   * @private
   * @param {DragEvent} [e] Event object fired on Event.js shake
   */
  private _onDragOver(e: DragEvent) {
    const eventType = 'dragover';
    const { target, targets } = this.findDragTargets(e);
    const dragSource = this._dragSource as FabricObject;
    const options = {
      e,
      target,
      subTargets: targets,
      dragSource,
      canDrop: false,
      dropTarget: undefined,
    };
    let dropTarget;
    //  fire on canvas
    this.fire(eventType, options);
    //  make sure we fire dragenter events before dragover
    //  if dragleave is needed, object will not fire dragover so we don't need to trouble ourselves with it
    this._fireEnterLeaveEvents(target, options);
    if (target) {
      if (target.canDrop(e)) {
        dropTarget = target;
      }
      target.fire(eventType, options);
    }
    //  propagate the event to subtargets
    for (let i = 0; i < targets.length; i++) {
      const subTarget = targets[i];
      // accept event only if previous targets didn't (the accepting target calls `preventDefault` to inform that the event is taken)
      // TODO: verify if those should loop in inverse order then?
      // what is the order of subtargets?
      if (subTarget.canDrop(e)) {
        dropTarget = subTarget;
      }
      subTarget.fire(eventType, options);
    }
    //  render drag effects now that relations between source and target is clear
    this._renderDragEffects(e, dragSource, dropTarget);
    this._dropTarget = dropTarget;
  }

  /**
   * fire `dragleave` on `dragover` targets
   * @private
   * @param {Event} [e] Event object fired on Event.js shake
   */
  private _onDragEnter(e: DragEvent) {
    const { target, targets } = this.findDragTargets(e);
    const options = {
      e,
      target,
      subTargets: targets,
      dragSource: this._dragSource,
    };
    this.fire('dragenter', options);
    //  fire dragenter on targets
    this._fireEnterLeaveEvents(target, options);
  }

  /**
   * fire `dragleave` on `dragover` targets
   * @private
   * @param {Event} [e] Event object fired on Event.js shake
   */
  private _onDragLeave(e: DragEvent) {
    const options = {
      e,
      target: this._draggedoverTarget,
      subTargets: this.targets,
      dragSource: this._dragSource,
    };
    this.fire('dragleave', options);

    //  fire dragleave on targets
    this._fireEnterLeaveEvents(undefined, options);
    this._renderDragEffects(e, this._dragSource);
    this._dropTarget = undefined;
    //  clear targets
    this.targets = [];
    this._hoveredTargets = [];
  }

  /**
   * `drop:before` is a an event that allows you to schedule logic
   * before the `drop` event. Prefer `drop` event always, but if you need
   * to run some drop-disabling logic on an event, since there is no way
   * to handle event handlers ordering, use `drop:before`
   * @private
   * @param {Event} e
   */
  private _onDrop(e: DragEvent) {
    const { target, targets } = this.findDragTargets(e);
    const options = this._basicEventHandler('drop:before', {
      e,
      target,
      subTargets: targets,
      dragSource: this._dragSource,
      pointer: this.getPointer(e, true),
      absolutePointer: this.getPointer(e),
    });
    //  will be set by the drop target
    options.didDrop = false;
    //  will be set by the drop target, used in case options.target refuses the drop
    options.dropTarget = undefined;
    //  fire `drop`
    this._basicEventHandler('drop', options);
    //  inform canvas of the drop
    //  we do this because canvas was unaware of what happened at the time the `drop` event was fired on it
    //  use for side effects
    this.fire('drop:after', options);
  }

  /**
   * @private
   * @param {Event} e Event object fired on mousedown
   */
  private _onContextMenu(e: TPointerEvent): false {
    const target = this.findTarget(e),
      subTargets = this.targets || [];
    const options = this._basicEventHandler('contextmenu:before', {
      e,
      target,
      subTargets,
    });
    // TODO: this line is silly because the dev can subscribe to the event and prevent it themselves
    this.stopContextMenu && stopEvent(e);
    this._basicEventHandler('contextmenu', options);
    return false;
  }

  /**
   * @private
   * @param {Event} e Event object fired on mousedown
   */
  private _onDoubleClick(e: TPointerEvent) {
    this._cacheTransformEventData(e);
    this._handleEvent(e, 'dblclick');
    this._resetTransformEventData();
  }

  /**
   * Return a the id of an event.
   * returns either the pointerId or the identifier or 0 for the mouse event
   * @private
   * @param {Event} evt Event object
   */
  getPointerId(evt: TouchEvent | PointerEvent): number {
    const changedTouches = (evt as TouchEvent).changedTouches;

    if (changedTouches) {
      return changedTouches[0] && changedTouches[0].identifier;
    }

    if (this.enablePointerEvents) {
      return (evt as PointerEvent).pointerId;
    }

    return -1;
  }

  /**
   * Determines if an event has the id of the event that is considered main
   * @private
   * @param {evt} event Event object
   */
  _isMainEvent(evt: TPointerEvent): boolean {
    if ((evt as PointerEvent).isPrimary === true) {
      return true;
    }
    if ((evt as PointerEvent).isPrimary === false) {
      return false;
    }
    if (evt.type === 'touchend' && (evt as TouchEvent).touches.length === 0) {
      return true;
    }
    if ((evt as TouchEvent).changedTouches) {
      return (
        (evt as TouchEvent).changedTouches[0].identifier === this.mainTouchId
      );
    }
    return true;
  }

  /**
   * @private
   * @param {Event} e Event object fired on mousedown
   */
  _onTouchStart(e: TouchEvent) {
    e.preventDefault();
    if (this.mainTouchId === null) {
      this.mainTouchId = this.getPointerId(e);
    }
    this.__onMouseDown(e);
    this._resetTransformEventData();
    const canvasElement = this.upperCanvasEl,
      eventTypePrefix = this._getEventPrefix();
    const doc = getDocumentFromElement(canvasElement);
    addListener(
      doc,
      'touchend',
      this._onTouchEnd as EventListener,
      addEventOptions
    );
    addListener(
      doc,
      'touchmove',
      this._onMouseMove as EventListener,
      addEventOptions
    );
    // Unbind mousedown to prevent double triggers from touch devices
    removeListener(
      canvasElement,
      `${eventTypePrefix}down`,
      this._onMouseDown as EventListener
    );
  }

  /**
   * @private
   * @param {Event} e Event object fired on mousedown
   */
  _onMouseDown(e: TPointerEvent) {
    this.__onMouseDown(e);
    this._resetTransformEventData();
    const canvasElement = this.upperCanvasEl,
      eventTypePrefix = this._getEventPrefix();
    removeListener(
      canvasElement,
      `${eventTypePrefix}move`,
      this._onMouseMove as EventListener,
      addEventOptions
    );
    const doc = getDocumentFromElement(canvasElement);
    addListener(doc, `${eventTypePrefix}up`, this._onMouseUp as EventListener);
    addListener(
      doc,
      `${eventTypePrefix}move`,
      this._onMouseMove as EventListener,
      addEventOptions
    );
  }

  /**
   * @private
   * @param {Event} e Event object fired on mousedown
   */
  _onTouchEnd(e: TouchEvent) {
    if (e.touches.length > 0) {
      // if there are still touches stop here
      return;
    }
    this.__onMouseUp(e);
    this._resetTransformEventData();
    this.mainTouchId = null;
    const eventTypePrefix = this._getEventPrefix();
    const doc = getDocumentFromElement(this.upperCanvasEl);
    removeListener(
      doc,
      'touchend',
      this._onTouchEnd as EventListener,
      addEventOptions
    );
    removeListener(
      doc,
      'touchmove',
      this._onMouseMove as EventListener,
      addEventOptions
    );
    if (this._willAddMouseDown) {
      clearTimeout(this._willAddMouseDown);
    }
    this._willAddMouseDown = setTimeout(() => {
      // Wait 400ms before rebinding mousedown to prevent double triggers
      // from touch devices
      addListener(
        this.upperCanvasEl,
        `${eventTypePrefix}down`,
        this._onMouseDown as EventListener
      );
      this._willAddMouseDown = 0;
    }, 400) as unknown as number;
  }

  /**
   * @private
   * @param {Event} e Event object fired on mouseup
   */
  _onMouseUp(e: TPointerEvent) {
    this.__onMouseUp(e);
    this._resetTransformEventData();
    const canvasElement = this.upperCanvasEl,
      eventTypePrefix = this._getEventPrefix();
    if (this._isMainEvent(e)) {
      const doc = getDocumentFromElement(this.upperCanvasEl);
      removeListener(
        doc,
        `${eventTypePrefix}up`,
        this._onMouseUp as EventListener
      );
      removeListener(
        doc,
        `${eventTypePrefix}move`,
        this._onMouseMove as EventListener,
        addEventOptions
      );
      addListener(
        canvasElement,
        `${eventTypePrefix}move`,
        this._onMouseMove as EventListener,
        addEventOptions
      );
    }
  }

  /**
   * @private
   * @param {Event} e Event object fired on mousemove
   */
  _onMouseMove(e: TPointerEvent) {
    const activeObject = this.getActiveObject();
    !this.allowTouchScrolling &&
      (!activeObject ||
        // a drag event sequence is started by the active object flagging itself on mousedown / mousedown:before
        // we must not prevent the event's default behavior in order for the window to start dragging
        (isFabricObjectWithDragSupport(activeObject) &&
          !activeObject.shouldStartDragging())) &&
      e.preventDefault &&
      e.preventDefault();
    this.__onMouseMove(e);
  }

  /**
   * @private
   */
  _onResize() {
    this.calcOffset();
    this._resetTransformEventData();
  }

  /**
   * Decides whether the canvas should be redrawn in mouseup and mousedown events.
   * @private
   * @param {Object} target
   */
  _shouldRender(target: FabricObject | undefined) {
    const activeObject = this.getActiveObject();

    // if just one of them is available or if they are both but are different objects
    if (
      !!activeObject !== !!target ||
      (activeObject && target && activeObject !== target)
    ) {
      // this covers: switch of target, from target to no target, selection of target
      // multiSelection with key and mouse
      return true;
    } else if (isInteractiveTextObject(activeObject)) {
      // if we mouse up/down over a editing textbox a cursor change,
      // there is no need to re render
      return false;
    }
    return false;
  }

  /**
   * Method that defines the actions when mouse is released on canvas.
   * The method resets the currentTransform parameters, store the image corner
   * position in the image object and render the canvas on top.
   * @private
   * @param {Event} e Event object fired on mouseup
   */
  __onMouseUp(e: TPointerEvent) {
    const transform = this._currentTransform;
    this._cacheTransformEventData(e);
    const target = this._target;
    const isClick = this._isClick;
    this._handleEvent(e, 'up:before');
    // if right/middle click just fire events and return
    // target undefined will make the _handleEvent search the target
    if (checkClick(e, RIGHT_CLICK)) {
      if (this.fireRightClick) {
        this._handleEvent(e, 'up', RIGHT_CLICK, isClick);
      }
      return;
    }

    if (checkClick(e, MIDDLE_CLICK)) {
      if (this.fireMiddleClick) {
        this._handleEvent(e, 'up', MIDDLE_CLICK, isClick);
      }
      this._resetTransformEventData();
      return;
    }

    if (this.isDrawingMode && this._isCurrentlyDrawing) {
      this._onMouseUpInDrawingMode(e);
      return;
    }

    if (!this._isMainEvent(e)) {
      return;
    }
    let shouldRender = false;
    if (transform) {
      this._finalizeCurrentTransform(e);
      shouldRender = transform.actionPerformed;
    }
    if (!isClick) {
      const targetWasActive = target === this._activeObject;
      this.handleSelection(e);
      if (!shouldRender) {
        shouldRender =
          this._shouldRender(target) ||
          (!targetWasActive && target === this._activeObject);
      }
    }
    let pointer, corner;
    if (target) {
      corner = target._findTargetCorner(
        this.getPointer(e, true),
        isTouchEvent(e)
      );
      if (
        target.selectable &&
        target !== this._activeObject &&
        target.activeOn === 'up'
      ) {
        this.setActiveObject(target, e);
        shouldRender = true;
      } else {
        const control = target.controls[corner as string];
        const mouseUpHandler =
          control && control.getMouseUpHandler(e, target, control);
        if (mouseUpHandler) {
          pointer = this.getPointer(e);
          mouseUpHandler(e, transform!, pointer.x, pointer.y);
        }
      }
      target.isMoving = false;
    }
    // if we are ending up a transform on a different control or a new object
    // fire the original mouse up from the corner that started the transform
    if (
      transform &&
      (transform.target !== target || transform.corner !== corner)
    ) {
      const originalControl =
          transform.target && transform.target.controls[transform.corner],
        originalMouseUpHandler =
          originalControl &&
          originalControl.getMouseUpHandler(
            e,
            transform.target,
            originalControl
          );
      pointer = pointer || this.getPointer(e);
      originalMouseUpHandler &&
        originalMouseUpHandler(e, transform, pointer.x, pointer.y);
    }
    this._setCursorFromEvent(e, target);
    this._handleEvent(e, 'up', LEFT_CLICK, isClick);
    this._groupSelector = null;
    this._currentTransform = null;
    // reset the target information about which corner is selected
    target && (target.__corner = undefined);
    if (shouldRender) {
      this.requestRenderAll();
    } else if (
      !isClick &&
      !(
        isInteractiveTextObject(this._activeObject) &&
        this._activeObject.isEditing
      )
    ) {
      this.renderTop();
    }
  }

  _basicEventHandler<T extends keyof (CanvasEvents | ObjectEvents)>(
    eventType: T,
    options: (CanvasEvents & ObjectEvents)[T]
  ) {
    const { target, subTargets = [] } = options as {
      target?: FabricObject;
      subTargets: FabricObject[];
    };
    this.fire(eventType, options);
    target && target.fire(eventType, options);
    for (let i = 0; i < subTargets.length; i++) {
      subTargets[i].fire(eventType, options);
    }
    return options;
  }

  /**
   * @private
   * Handle event firing for target and subtargets
   * @param {Event} e event from mouse
   * @param {String} eventType event to fire (up, down or move)
   * @param {fabric.Object} targetObj receiving event
   * @param {Number} [button] button used in the event 1 = left, 2 = middle, 3 = right
   * @param {Boolean} isClick for left button only, indicates that the mouse up happened without move.
   */
  _handleEvent(
    e: TPointerEvent,
    eventType: TPointerEventNames,
    button = LEFT_CLICK,
    isClick = false
  ) {
    const target = this._target,
      targets = this.targets || [],
      options: TPointerEventInfo = {
        e: e,
        target: target,
        subTargets: targets,
        button,
        isClick,
        pointer: this.getPointer(e, true),
        absolutePointer: this.getPointer(e),
        transform: this._currentTransform,
      };
    if (eventType === 'up') {
      options.currentTarget = this.findTarget(e);
      options.currentSubTargets = this.targets;
    }
    this.fire(`mouse:${eventType}`, options);
    // this may be a little be more complicated of what we want to handle
    target && target.fire(`mouse${eventType}`, options);
    for (let i = 0; i < targets.length; i++) {
      targets[i].fire(`mouse${eventType}`, options);
    }
  }

  /**
   * End the current transform.
   * You don't usually need to call this method unless you are interrupting a user initiated transform
   * because of some other event ( a press of key combination, or something that block the user UX )
   * @param {Event} [e] send the mouse event that generate the finalize down, so it can be used in the event
   */
  endCurrentTransform(e: TPointerEvent) {
    const transform = this._currentTransform;
    this._finalizeCurrentTransform(e);
    if (transform && transform.target) {
      // this could probably go inside _finalizeCurrentTransform
      transform.target.isMoving = false;
    }
    this._currentTransform = null;
  }

  /**
   * @private
   * @param {Event} e send the mouse event that generate the finalize down, so it can be used in the event
   */
  _finalizeCurrentTransform(e: TPointerEvent) {
    const transform = this._currentTransform!,
      target = transform.target,
      options = {
        e,
        target,
        transform,
        action: transform.action,
      };

    if (target._scaling) {
      target._scaling = false;
    }

    target.setCoords();

    if (transform.actionPerformed) {
      this.fire('object:modified', options);
      target.fire('modified', options);
    }
  }

  /**
   * @private
   * @param {Event} e Event object fired on mousedown
   */
  _onMouseDownInDrawingMode(e: TPointerEvent) {
    this._isCurrentlyDrawing = true;
    if (this.getActiveObject()) {
      this.discardActiveObject(e);
      this.requestRenderAll();
    }
    // this is an absolute pointer, the naming is wrong
    const pointer = this.getPointer(e);
    this.freeDrawingBrush &&
      this.freeDrawingBrush.onMouseDown(pointer, { e, pointer });
    this._handleEvent(e, 'down');
  }

  /**
   * @private
   * @param {Event} e Event object fired on mousemove
   */
  _onMouseMoveInDrawingMode(e: TPointerEvent) {
    if (this._isCurrentlyDrawing) {
      const pointer = this.getPointer(e);
      this.freeDrawingBrush &&
        this.freeDrawingBrush.onMouseMove(pointer, {
          e,
          // this is an absolute pointer, the naming is wrong
          pointer,
        });
    }
    this.setCursor(this.freeDrawingCursor);
    this._handleEvent(e, 'move');
  }

  /**
   * @private
   * @param {Event} e Event object fired on mouseup
   */
  _onMouseUpInDrawingMode(e: TPointerEvent) {
    const pointer = this.getPointer(e);
    if (this.freeDrawingBrush) {
      this._isCurrentlyDrawing = !!this.freeDrawingBrush.onMouseUp({
        e: e,
        // this is an absolute pointer, the naming is wrong
        pointer: pointer,
      });
    } else {
      this._isCurrentlyDrawing = false;
    }
    this._handleEvent(e, 'up');
  }

  /**
   * Method that defines the actions when mouse is clicked on canvas.
   * The method inits the currentTransform parameters and renders all the
   * canvas so the current image can be placed on the top canvas and the rest
   * in on the container one.
   * @private
   * @param {Event} e Event object fired on mousedown
   */
  __onMouseDown(e: TPointerEvent) {
    this._isClick = true;
    this._cacheTransformEventData(e);
    this._handleEvent(e, 'down:before');
    let target: FabricObject | undefined = this._target;
    // if right click just fire events
    if (checkClick(e, RIGHT_CLICK)) {
      if (this.fireRightClick) {
        this._handleEvent(e, 'down', RIGHT_CLICK);
      }
      return;
    }

    if (checkClick(e, MIDDLE_CLICK)) {
      if (this.fireMiddleClick) {
        this._handleEvent(e, 'down', MIDDLE_CLICK);
      }
      return;
    }

    if (this.isDrawingMode) {
      this._onMouseDownInDrawingMode(e);
      return;
    }

    if (!this._isMainEvent(e)) {
      return;
    }

    // ignore if some object is being transformed at this moment
    if (this._currentTransform) {
      return;
    }

    let shouldRender = this._shouldRender(target);
    let grouped = false;
    if (this.handleMultiSelection(e, target)) {
      // active object might have changed while grouping
      target = this._activeObject;
      grouped = true;
      shouldRender = true;
    } else if (this._shouldClearSelection(e, target)) {
      this.discardActiveObject(e);
    }
    // we start a group selector rectangle if
    // selection is enabled
    // and there is no target, or the following 3 conditions are satisfied:
    // target is not selectable ( otherwise we selected it )
    // target is not editing
    // target is not already selected ( otherwise we drag )
    if (
      this.selection &&
      (!target ||
        (!target.selectable &&
          !(target as IText).isEditing &&
          target !== this._activeObject))
    ) {
      const p = this.getPointer(e, true);
      this._groupSelector = {
        x: p.x,
        y: p.y,
        deltaY: 0,
        deltaX: 0,
      };
    }

    if (target) {
      const alreadySelected = target === this._activeObject;
      if (target.selectable && target.activeOn === 'down') {
        this.setActiveObject(target, e);
      }
      const pointer = this.getPointer(e, true);
      const corner = target._findTargetCorner(pointer, isTouchEvent(e));
      if (target === this._activeObject && (corner || !grouped)) {
        this._setupCurrentTransform(e, target, alreadySelected);
        const control = target.controls[corner],
          mouseDownHandler =
            control && control.getMouseDownHandler(e, target, control);
        if (mouseDownHandler) {
          mouseDownHandler(e, this._currentTransform!, pointer.x, pointer.y);
        }
      }
    }
    //  we clear `_objectsToRender` in case of a change in order to repopulate it at rendering
    //  run before firing the `down` event to give the dev a chance to populate it themselves
    shouldRender && (this._objectsToRender = undefined);
    this._handleEvent(e, 'down');
    // we must renderAll so that we update the visuals
    shouldRender && this.requestRenderAll();
  }

  /**
   * reset cache form common information needed during event processing
   * @private
   */
  _resetTransformEventData() {
    this._target = undefined;
    this._pointer = undefined;
    this._absolutePointer = undefined;
  }

  /**
   * Cache common information needed during event processing
   * @private
   * @param {Event} e Event object fired on event
   */
  _cacheTransformEventData(e: TPointerEvent) {
    // reset in order to avoid stale caching
    this._resetTransformEventData();
    this._pointer = this.getPointer(e, true);
    this._absolutePointer = sendPointToPlane(
      this._pointer,
      undefined,
      this.viewportTransform
    );
    this._target = this._currentTransform
      ? this._currentTransform.target
      : this.findTarget(e);
  }

  /**
   * @private
   */
  _beforeTransform(e: TPointerEvent) {
    const t = this._currentTransform!;
    this.fire('before:transform', {
      e,
      transform: t,
    });
  }

  /**
   * Method that defines the actions when mouse is hovering the canvas.
   * The currentTransform parameter will define whether the user is rotating/scaling/translating
   * an image or neither of them (only hovering). A group selection is also possible and would cancel
   * all any other type of action.
   * In case of an image transformation only the top canvas will be rendered.
   * @private
   * @param {Event} e Event object fired on mousemove
   */
  __onMouseMove(e: TPointerEvent) {
    this._isClick = false;
    this._handleEvent(e, 'move:before');
    this._cacheTransformEventData(e);

    if (this.isDrawingMode) {
      this._onMouseMoveInDrawingMode(e);
      return;
    }

    if (!this._isMainEvent(e)) {
      return;
    }

    const groupSelector = this._groupSelector;

    // We initially clicked in an empty area, so we draw a box for multiple selection
    if (groupSelector) {
      const pointer = this.getPointer(e, true);

      groupSelector.deltaX = pointer.x - groupSelector.x;
      groupSelector.deltaY = pointer.y - groupSelector.y;

      this.renderTop();
    } else if (!this._currentTransform) {
      const target = this.findTarget(e);
      this._setCursorFromEvent(e, target);
      this._fireOverOutEvents(e, target);
    } else {
      this._transformObject(e);
    }
    this.textEditingManager.onMouseMove(e);
    this._handleEvent(e, 'move');
    this._resetTransformEventData();
  }

  /**
   * Manage the mouseout, mouseover events for the fabric object on the canvas
   * @param {Fabric.Object} target the target where the target from the mousemove event
   * @param {Event} e Event object fired on mousemove
   * @private
   */
  _fireOverOutEvents(e: TPointerEvent, target?: FabricObject) {
    const _hoveredTarget = this._hoveredTarget,
      _hoveredTargets = this._hoveredTargets,
      targets = this.targets,
      length = Math.max(_hoveredTargets.length, targets.length);

    this.fireSyntheticInOutEvents('mouse', {
      e,
      target,
      oldTarget: _hoveredTarget,
      fireCanvas: true,
    });
    for (let i = 0; i < length; i++) {
      this.fireSyntheticInOutEvents('mouse', {
        e,
        target: targets[i],
        oldTarget: _hoveredTargets[i],
      });
    }
    this._hoveredTarget = target;
    this._hoveredTargets = this.targets.concat();
  }

  /**
   * Manage the dragEnter, dragLeave events for the fabric objects on the canvas
   * @param {Fabric.Object} target the target where the target from the onDrag event
   * @param {Object} data Event object fired on dragover
   * @private
   */
  _fireEnterLeaveEvents(target: FabricObject | undefined, data: DragEventData) {
    const draggedoverTarget = this._draggedoverTarget,
      _hoveredTargets = this._hoveredTargets,
      targets = this.targets,
      length = Math.max(_hoveredTargets.length, targets.length);

    this.fireSyntheticInOutEvents('drag', {
      ...data,
      target,
      oldTarget: draggedoverTarget,
      fireCanvas: true,
    });
    for (let i = 0; i < length; i++) {
      this.fireSyntheticInOutEvents('drag', {
        ...data,
        target: targets[i],
        oldTarget: _hoveredTargets[i],
      });
    }
    this._draggedoverTarget = target;
  }

  /**
   * Manage the synthetic in/out events for the fabric objects on the canvas
   * @param {Fabric.Object} target the target where the target from the supported events
   * @param {Object} data Event object fired
   * @param {Object} config configuration for the function to work
   * @param {String} config.targetName property on the canvas where the old target is stored
   * @param {String} [config.canvasEvtOut] name of the event to fire at canvas level for out
   * @param {String} config.evtOut name of the event to fire for out
   * @param {String} [config.canvasEvtIn] name of the event to fire at canvas level for in
   * @param {String} config.evtIn name of the event to fire for in
   * @private
   */
  fireSyntheticInOutEvents<T extends keyof TSyntheticEventContext>(
    type: T,
    {
      target,
      oldTarget,
      fireCanvas,
      e,
      ...data
    }: TSyntheticEventContext[T] & {
      target?: FabricObject;
      oldTarget?: FabricObject;
      fireCanvas?: boolean;
    }
  ) {
    const { targetIn, targetOut, canvasIn, canvasOut } =
      syntheticEventConfig[type];
    const targetChanged = oldTarget !== target;

    if (oldTarget && targetChanged) {
      const outOpt = {
        ...data,
        e,
        target: oldTarget,
        nextTarget: target,
        isClick: false,
        pointer: this.getPointer(e, true),
        absolutePointer: this.getPointer(e),
      };
      fireCanvas && this.fire(canvasIn, outOpt);
      oldTarget.fire(targetOut, outOpt);
    }
    if (target && targetChanged) {
      const inOpt: TPointerEventInfo = {
        ...data,
        e,
        target,
        previousTarget: oldTarget,
        isClick: false,
        pointer: this.getPointer(e, true),
        absolutePointer: this.getPointer(e),
      };
      fireCanvas && this.fire(canvasOut, inOpt);
      target.fire(targetIn, inOpt);
    }
  }

  /**
   * Method that defines actions when an Event Mouse Wheel
   * @param {Event} e Event object fired on mouseup
   */
  __onMouseWheel(e: TPointerEvent) {
    this._cacheTransformEventData(e);
    this._handleEvent(e, 'wheel');
    this._resetTransformEventData();
  }

  /**
   * @private
   * @param {Event} e Event fired on mousemove
   */
  _transformObject(e: TPointerEvent) {
<<<<<<< HEAD
    this._performTransformAction(
      e,
      Object.assign(this._currentTransform!, {
        shiftKey: e.shiftKey,
        altKey: !!this.centeredKey && e[this.centeredKey],
      })
    ) && this.requestRenderAll();
=======
    const pointer = this.getPointer(e),
      transform = this._currentTransform!,
      target = transform.target,
      //  transform pointer to target's containing coordinate plane
      //  both pointer and object should agree on every point
      localPointer = target.group
        ? sendPointToPlane(
            pointer,
            undefined,
            target.group.calcTransformMatrix()
          )
        : pointer;
    // seems used only here.
    // @TODO: investigate;
    transform.reset = false;
    transform.shiftKey = e.shiftKey;
    transform.altKey = !!this.centeredKey && e[this.centeredKey];

    this._performTransformAction(e, transform, localPointer);
    transform.actionPerformed && this.requestRenderAll();
>>>>>>> d217b0f7
  }

  /**
   * @private
   */
  _performTransformAction(e: TPointerEvent, transform: Transform) {
    const { action, actionHandler } = transform;
    let actionPerformed = false;
    if (actionHandler) {
      const pointer = this.getPointer(e, true);
      actionPerformed = actionHandler(e, transform, pointer.x, pointer.y);
      transform.lastX = pointer.x;
      transform.lastY = pointer.y;
    }
    if (action === 'drag' && actionPerformed) {
      transform.target.isMoving = true;
      this.setCursor(transform.target.moveCursor || this.moveCursor);
    }
    return (transform.actionPerformed =
      transform.actionPerformed || actionPerformed);
  }

  /**
   * Sets the cursor depending on where the canvas is being hovered.
   * Note: very buggy in Opera
   * @param {Event} e Event object
   * @param {Object} target Object that the mouse is hovering, if so.
   */
  _setCursorFromEvent(e: TPointerEvent, target?: FabricObject) {
    if (!target) {
      this.setCursor(this.defaultCursor);
      return;
    }
    let hoverCursor = target.hoverCursor || this.hoverCursor;
    const activeSelection =
        this._activeObject === this._activeSelection
          ? this._activeObject
          : null,
      // only show proper corner when group selection is not active
      corner =
        (!activeSelection || target.group !== activeSelection) &&
        // here we call findTargetCorner always with undefined for the touch parameter.
        // we assume that if you are using a cursor you do not need to interact with
        // the bigger touch area.
        target._findTargetCorner(this.getPointer(e, true));

    if (!corner) {
      if ((target as Group).subTargetCheck) {
        // hoverCursor should come from top-most subTarget,
        // so we walk the array backwards
        this.targets
          .concat()
          .reverse()
          .map((_target) => {
            hoverCursor = _target.hoverCursor || hoverCursor;
          });
      }
      this.setCursor(hoverCursor);
    } else {
      const control = target.controls[corner];
      this.setCursor(control.cursorStyleHandler(e, control, target));
    }
  }

  /**
   * ## Handles multiple selection
   * - toggles `target` selection (selects/deselects `target` if it isn't/is selected respectively)
   * - sets the active object in case it is not set or in case there is a single active object left under active selection.
   * ---
   * - If the active object is the active selection we add/remove `target` from it
   * - If not, add the active object and `target` to the active selection and make it the active object.
   * @private
   * @param {TPointerEvent} e Event object
   * @param {FabricObject} target target of event to select/deselect
   * @returns true if grouping occurred
   */
  protected handleMultiSelection(e: TPointerEvent, target?: FabricObject) {
    const activeObject = this._activeObject;
    const activeSelection = this._activeSelection;
    const isAS = activeObject === activeSelection;
    if (
      // check if an active object exists on canvas and if the user is pressing the `selectionKey` while canvas supports multi selection.
      !!activeObject &&
      this._isSelectionKeyPressed(e) &&
      this.selection &&
      // on top of that the user also has to hit a target that is selectable.
      !!target &&
      target.selectable &&
      // group target and active object only if they are different objects
      // else we try to find a subtarget of `ActiveSelection`
      (activeObject !== target || isAS) &&
      //  make sure `activeObject` and `target` aren't ancestors of each other in case `activeObject` is not `ActiveSelection`
      // if it is then we want to remove `target` from it
      (isAS ||
        (!target.isDescendantOf(activeObject) &&
          !activeObject.isDescendantOf(target))) &&
      //  target accepts selection
      !target.onSelect({ e }) &&
      // make sure we are not on top of a control
      !activeObject.getActiveControl()
    ) {
      if (isAS) {
        const prevActiveObjects =
          activeSelection.getObjects() as FabricObject[];
        if (target === activeSelection) {
          const pointer = this.getPointer(e, true);
          target =
            // first search active objects for a target to remove
            this.searchPossibleTargets(prevActiveObjects, pointer) ||
            //  if not found, search under active selection for a target to add
            // `prevActiveObjects` will be searched but we already know they will not be found
            this.searchPossibleTargets(this._objects, pointer);
          // if nothing is found bail out
          if (!target || !target.selectable) {
            return false;
          }
        }
        if (target.group === activeSelection) {
          // `target` is part of active selection => remove it
          activeSelection.remove(target);
          this._hoveredTarget = target;
          this._hoveredTargets = [...this.targets];
          if (activeSelection.size() === 1) {
            // activate last remaining object
            this._setActiveObject(activeSelection.item(0) as FabricObject, e);
          }
        } else {
          //  `target` isn't part of active selection => add it
          activeSelection.multiSelectAdd(target);
          this._hoveredTarget = activeSelection;
          this._hoveredTargets = [...this.targets];
        }
        this._fireSelectionEvents(prevActiveObjects, e);
      } else {
        isInteractiveTextObject(activeObject) && activeObject.exitEditing();
        // add the active object and the target to the active selection and set it as the active object
        activeSelection.multiSelectAdd(activeObject, target);
        this._hoveredTarget = activeSelection;
        // ISSUE 4115: should we consider subTargets here?
        // this._hoveredTargets = [];
        // this._hoveredTargets = this.targets.concat();
        this._setActiveObject(activeSelection, e);
        this._fireSelectionEvents([activeObject], e);
      }
      return true;
    }
    return false;
  }

  /**
   * ## Handles selection
   * - selects objects that are contained in (and possibly intersecting) the selection bounding box
   * - sets the active object
   * ---
   * runs on mouse up
   */
  protected handleSelection(e: TPointerEvent) {
    if (!this.selection || !this._groupSelector) {
      return false;
    }
    const { x, y, deltaX, deltaY } = this._groupSelector,
      point1 = new Point(x, y),
      point2 = point1.add(new Point(deltaX, deltaY)),
      tl = point1.min(point2),
      br = point1.max(point2),
      size = br.subtract(tl),
      isClick = point1.eq(point2);

    const collectedObjects = this.collectObjects(
      {
        left: tl.x,
        top: tl.y,
        width: size.x,
        height: size.y,
      },
      { includeIntersecting: !this.selectionFullyContained }
    ) as FabricObject[];

    const objects = isClick
      ? collectedObjects[0]
        ? [collectedObjects[0]]
        : []
      : collectedObjects.length > 1
      ? collectedObjects.filter((object) => !object.onSelect({ e })).reverse()
      : collectedObjects;

    // set active object
    if (objects.length === 1) {
      // set as active object
      this.setActiveObject(objects[0], e);
    } else if (objects.length > 1) {
      // add to active selection and make it the active object
      this._activeSelection.add(...objects);
      this.setActiveObject(this._activeSelection, e);
    }

    // cleanup
    this._groupSelector = null;
    return true;
  }

  /**
   * @override clear {@link textEditingManager}
   */
  clear() {
    this.textEditingManager.clear();
    super.clear();
  }

  /**
   * @override clear {@link textEditingManager}
   */
  destroy() {
    this.removeListeners();
    this.textEditingManager.dispose();
    super.destroy();
  }
}<|MERGE_RESOLUTION|>--- conflicted
+++ resolved
@@ -1356,7 +1356,6 @@
    * @param {Event} e Event fired on mousemove
    */
   _transformObject(e: TPointerEvent) {
-<<<<<<< HEAD
     this._performTransformAction(
       e,
       Object.assign(this._currentTransform!, {
@@ -1364,28 +1363,6 @@
         altKey: !!this.centeredKey && e[this.centeredKey],
       })
     ) && this.requestRenderAll();
-=======
-    const pointer = this.getPointer(e),
-      transform = this._currentTransform!,
-      target = transform.target,
-      //  transform pointer to target's containing coordinate plane
-      //  both pointer and object should agree on every point
-      localPointer = target.group
-        ? sendPointToPlane(
-            pointer,
-            undefined,
-            target.group.calcTransformMatrix()
-          )
-        : pointer;
-    // seems used only here.
-    // @TODO: investigate;
-    transform.reset = false;
-    transform.shiftKey = e.shiftKey;
-    transform.altKey = !!this.centeredKey && e[this.centeredKey];
-
-    this._performTransformAction(e, transform, localPointer);
-    transform.actionPerformed && this.requestRenderAll();
->>>>>>> d217b0f7
   }
 
   /**
