(function(){

  var cursorMap = [
    'n-resize',
    'ne-resize',
    'e-resize',
    'se-resize',
    's-resize',
    'sw-resize',
    'w-resize',
    'nw-resize'
  ],
  cursorOffset = {
    'mt': 0, // n
    'tr': 1, // ne
    'mr': 2, // e
    'br': 3, // se
    'mb': 4, // s
    'bl': 5, // sw
    'ml': 6, // w
    'tl': 7 // nw
  },
  addListener = fabric.util.addListener,
  removeListener = fabric.util.removeListener,
  getPointer = fabric.util.getPointer;

  fabric.util.object.extend(fabric.Canvas.prototype, /** @lends fabric.Canvas.prototype */ {

    /**
     * Adds mouse listeners to canvas
     * @private
     */
    _initEventListeners: function () {

      this._bindEvents();

      addListener(fabric.window, 'resize', this._onResize);

      // mouse events
      addListener(this.upperCanvasEl, 'mousedown', this._onMouseDown);
      addListener(this.upperCanvasEl, 'mousemove', this._onMouseMove);
      addListener(this.upperCanvasEl, 'mousewheel', this._onMouseWheel);

      // touch events
      addListener(this.upperCanvasEl, 'touchstart', this._onMouseDown);
      addListener(this.upperCanvasEl, 'touchmove', this._onMouseMove);

      if (typeof Event !== 'undefined' && 'add' in Event) {
        Event.add(this.upperCanvasEl, 'gesture', this._onGesture);
        Event.add(this.upperCanvasEl, 'drag', this._onDrag);
        Event.add(this.upperCanvasEl, 'orientation', this._onOrientationChange);
        Event.add(this.upperCanvasEl, 'shake', this._onShake);
      }
    },

    /**
     * @private
     */
    _bindEvents: function() {
      this._onMouseDown = this._onMouseDown.bind(this);
      this._onMouseMove = this._onMouseMove.bind(this);
      this._onMouseUp = this._onMouseUp.bind(this);
      this._onResize = this._onResize.bind(this);
      this._onGesture = this._onGesture.bind(this);
      this._onDrag = this._onDrag.bind(this);
      this._onShake = this._onShake.bind(this);
      this._onOrientationChange = this._onOrientationChange.bind(this);
      this._onMouseWheel = this._onMouseWheel.bind(this);
    },

    /**
     * Removes all event listeners
     */
    removeListeners: function() {
      removeListener(fabric.window, 'resize', this._onResize);

      removeListener(this.upperCanvasEl, 'mousedown', this._onMouseDown);
      removeListener(this.upperCanvasEl, 'mousemove', this._onMouseMove);
      removeListener(this.upperCanvasEl, 'mousewheel', this._onMouseWheel);

      removeListener(this.upperCanvasEl, 'touchstart', this._onMouseDown);
      removeListener(this.upperCanvasEl, 'touchmove', this._onMouseMove);

      if (typeof Event !== 'undefined' && 'remove' in Event) {
        Event.remove(this.upperCanvasEl, 'gesture', this._onGesture);
        Event.remove(this.upperCanvasEl, 'drag', this._onDrag);
        Event.remove(this.upperCanvasEl, 'orientation', this._onOrientationChange);
        Event.remove(this.upperCanvasEl, 'shake', this._onShake);
      }
    },

    /**
     * @private
     * @param {Event} [e] Event object fired on Event.js gesture
     * @param {Event} [self] Inner Event object
     */
    _onGesture: function(e, s) {
      this.__onTransformGesture && this.__onTransformGesture(e, s);
    },

    /**
     * @private
     * @param {Event} [e] Event object fired on Event.js drag
     * @param {Event} [self] Inner Event object
     */
    _onDrag: function(e, s) {
      this.__onDrag && this.__onDrag(e, s);
    },

    /**
     * @private
     * @param {Event} [e] Event object fired on Event.js wheel event
     * @param {Event} [self] Inner Event object
     */
    _onMouseWheel: function(e, s) {
      this.__onMouseWheel && this.__onMouseWheel(e, s);
    },

    /**
     * @private
     * @param {Event} [e] Event object fired on Event.js orientation change
     * @param {Event} [self] Inner Event object
     */
    _onOrientationChange: function(e,s) {
      this.__onOrientationChange && this.__onOrientationChange(e,s);
    },

    /**
     * @private
     * @param {Event} [e] Event object fired on Event.js shake
     * @param {Event} [self] Inner Event object
     */
    _onShake: function(e,s) {
      this.__onShake && this.__onShake(e,s);
    },

    /**
     * @private
     * @param {Event} e Event object fired on mousedown
     */
    _onMouseDown: function (e) {
      this.__onMouseDown(e);

      addListener(fabric.document, 'mouseup', this._onMouseUp);
      addListener(fabric.document, 'touchend', this._onMouseUp);

      addListener(fabric.document, 'mousemove', this._onMouseMove);
      addListener(fabric.document, 'touchmove', this._onMouseMove);

      removeListener(this.upperCanvasEl, 'mousemove', this._onMouseMove);
      removeListener(this.upperCanvasEl, 'touchmove', this._onMouseMove);
    },

    /**
     * @private
     * @param {Event} e Event object fired on mouseup
     */
    _onMouseUp: function (e) {
      this.__onMouseUp(e);

      removeListener(fabric.document, 'mouseup', this._onMouseUp);
      removeListener(fabric.document, 'touchend', this._onMouseUp);

      removeListener(fabric.document, 'mousemove', this._onMouseMove);
      removeListener(fabric.document, 'touchmove', this._onMouseMove);

      addListener(this.upperCanvasEl, 'mousemove', this._onMouseMove);
      addListener(this.upperCanvasEl, 'touchmove', this._onMouseMove);
    },

    /**
     * @private
     * @param {Event} e Event object fired on mousemove
     */
    _onMouseMove: function (e) {
      !this.allowTouchScrolling && e.preventDefault && e.preventDefault();
      this.__onMouseMove(e);
    },

    /**
     * @private
     */
    _onResize: function () {
      this.calcOffset();
    },

    /**
     * Decides whether the canvas should be redrawn in mouseup and mousedown events.
     * @private
     * @param {Object} target
     * @param {Object} pointer
     */
    _shouldRender: function(target, pointer) {
      var activeObject = this.getActiveGroup() || this.getActiveObject();

      return !!(
        (target && (
          target.isMoving ||
          target !== activeObject))
        ||
        (!target && !!activeObject)
        ||
        (!target && !activeObject && !this._groupSelector)
        ||
        (pointer &&
          this._previousPointer &&
          this.selection && (
          pointer.x !== this._previousPointer.x ||
          pointer.y !== this._previousPointer.y))
      );
    },

    /**
     * Method that defines the actions when mouse is released on canvas.
     * The method resets the currentTransform parameters, store the image corner
     * position in the image object and render the canvas on top.
     * @private
     * @param {Event} e Event object fired on mouseup
     */
    __onMouseUp: function (e) {
      var target;

      if (this.isDrawingMode && this._isCurrentlyDrawing) {
        this._onMouseUpInDrawingMode(e);
        return;
      }

      if (this._currentTransform) {
        this._finalizeCurrentTransform();
        target = this._currentTransform.target;
      }
      else {
<<<<<<< HEAD
        pointer = this.getPointer(e, true);
      }

      render = this._shouldRender(target, pointer);

      if (this.selection && this._groupSelector) {
        // group selection was completed, determine its bounds
        this._findSelectedObjects(e);
=======
        target = this.findTarget(e, true);
>>>>>>> f84ac95f
      }

      var shouldRender = this._shouldRender(target, this.getPointer(e));

      this._maybeGroupObjects(e);

      if (target) {
        target.isMoving = false;
      }

      shouldRender && this.renderAll();

      this._handleCursorAndEvent(e, target);
    },

    _handleCursorAndEvent: function(e, target) {
      this._setCursorFromEvent(e, target);

      // TODO: why are we doing this?
      var _this = this;
      setTimeout(function () {
        _this._setCursorFromEvent(e, target);
      }, 50);

      this.fire('mouse:up', { target: target, e: e });
      target && target.fire('mouseup', { e: e });
    },

    /**
     * @private
     */
    _finalizeCurrentTransform: function() {

      var transform = this._currentTransform;
      var target = transform.target;

      if (target._scaling) {
        target._scaling = false;
      }

      target.setCoords();

      // only fire :modified event if target coordinates were changed during mousedown-mouseup
      if (this.stateful && target.hasStateChanged()) {
        this.fire('object:modified', { target: target });
        target.fire('modified');
      }

      this._restoreOriginXY(target);
    },

    /**
     * @private
     * @param {Object} target Object to restore
     */
    _restoreOriginXY: function(target) {
      if (this._previousOriginX && this._previousOriginY) {

        var originPoint = target.translateToOriginPoint(
          target.getCenterPoint(),
          this._previousOriginX,
          this._previousOriginY);

        target.originX = this._previousOriginX;
        target.originY = this._previousOriginY;

        target.left = originPoint.x;
        target.top = originPoint.y;

        this._previousOriginX = null;
        this._previousOriginY = null;
      }
    },

    /**
     * @private
     * @param {Event} e Event object fired on mousedown
     */
    _onMouseDownInDrawingMode: function(e) {
      this._isCurrentlyDrawing = true;
      this.discardActiveObject(e).renderAll();
      if (this.clipTo) {
        fabric.util.clipContext(this, this.contextTop);
      }
      var ivt = fabric.util.invertTransform(this.viewportTransform);
      var pointer = fabric.util.transformPoint(this.getPointer(e, true), ivt);
      this.freeDrawingBrush.onMouseDown(pointer);
      this.fire('mouse:down', { e: e });
    },

    /**
     * @private
     * @param {Event} e Event object fired on mousemove
     */
    _onMouseMoveInDrawingMode: function(e) {
      if (this._isCurrentlyDrawing) {
        var pointer = this.getPointer(e);
        this.freeDrawingBrush.onMouseMove(pointer);
      }
      this.upperCanvasEl.style.cursor = this.freeDrawingCursor;
      this.fire('mouse:move', { e: e });
    },

    /**
     * @private
     * @param {Event} e Event object fired on mouseup
     */
    _onMouseUpInDrawingMode: function(e) {
      this._isCurrentlyDrawing = false;
      if (this.clipTo) {
        this.contextTop.restore();
      }
      this.freeDrawingBrush.onMouseUp();
      this.fire('mouse:up', { e: e });
    },

    /**
     * Method that defines the actions when mouse is clic ked on canvas.
     * The method inits the currentTransform parameters and renders all the
     * canvas so the current image can be placed on the top canvas and the rest
     * in on the container one.
     * @private
     * @param {Event} e Event object fired on mousedown
     */
    __onMouseDown: function (e) {

      // accept only left clicks
      var isLeftClick  = 'which' in e ? e.which === 1 : e.button === 1;
      if (!isLeftClick && !fabric.isTouchSupported) return;

      if (this.isDrawingMode) {
        this._onMouseDownInDrawingMode(e);
        return;
      }

      // ignore if some object is being transformed at this moment
      if (this._currentTransform) return;

      var target = this.findTarget(e),
<<<<<<< HEAD
          pointer = this.getPointer(e, true),
          corner,
          render;
=======
          pointer = this.getPointer(e);
>>>>>>> f84ac95f

      // save pointer for check in __onMouseUp event
      this._previousPointer = pointer;

      var shouldRender = this._shouldRender(target, pointer),
          shouldGroup = this._shouldGroup(e, target);

      if (this._shouldClearSelection(e, target)) {
        this._clearSelection(e, target, pointer);
      }
      else if (shouldGroup) {
        this._handleGrouping(e, target);
        target = this.getActiveGroup();
      }

      if (target && target.selectable && !shouldGroup) {
        this._beforeTransform(e, target);
        this._setupCurrentTransform(e, target);
      }
      // we must renderAll so that active image is placed on the top canvas
      shouldRender && this.renderAll();

      this.fire('mouse:down', { target: target, e: e });
      target && target.fire('mousedown', { e: e });
    },

    /**
     * @private
     */
    _beforeTransform: function(e, target) {
      var corner;

      this.stateful && target.saveState();

      // determine if it's a drag or rotate case
      if ((corner = target._findTargetCorner(e, this._offset))) {
        this.onBeforeScaleRotate(target);
      }

      if (target !== this.getActiveGroup() && target !== this.getActiveObject()) {
        this.deactivateAll();
        this.setActiveObject(target, e);
      }
    },

    /**
     * @private
     */
    _clearSelection: function(e, target, pointer) {
      this.deactivateAllWithDispatch(e);

      if (target && target.selectable) {
        this.setActiveObject(target, e);
      }
      else if (this.selection) {
        this._groupSelector = {
          ex: pointer.x,
          ey: pointer.y,
          top: 0,
          left: 0
        };
      }
    },

    /**
     * @private
     * @param {Object} target Object for that origin is set to center
     */
    _setOriginToCenter: function(target) {
      this._previousOriginX = this._currentTransform.target.originX;
      this._previousOriginY = this._currentTransform.target.originY;

      var center = target.getCenterPoint();

      target.originX = 'center';
      target.originY = 'center';

      target.left = center.x;
      target.top = center.y;

      this._currentTransform.left = target.left;
      this._currentTransform.top = target.top;
    },

    /**
     * @private
     * @param {Object} target Object for that center is set to origin
     */
    _setCenterToOrigin: function(target) {
      var originPoint = target.translateToOriginPoint(
        target.getCenterPoint(),
        this._previousOriginX,
        this._previousOriginY);

      target.originX = this._previousOriginX;
      target.originY = this._previousOriginY;

      target.left = originPoint.x;
      target.top = originPoint.y;

      this._previousOriginX = null;
      this._previousOriginY = null;
    },

    /**
      * Method that defines the actions when mouse is hovering the canvas.
      * The currentTransform parameter will definde whether the user is rotating/scaling/translating
      * an image or neither of them (only hovering). A group selection is also possible and would cancel
      * all any other type of action.
      * In case of an image transformation only the top canvas will be rendered.
      * @private
      * @param {Event} e Event object fired on mousemove
      */
    __onMouseMove: function (e) {

      var target, pointer;

      if (this.isDrawingMode) {
<<<<<<< HEAD
        if (this._isCurrentlyDrawing) {
          var ivt = fabric.util.invertTransform(this.viewportTransform);
          pointer = fabric.util.transformPoint(this.getPointer(e, true), ivt);
          this.freeDrawingBrush.onMouseMove(pointer);
        }
        this.upperCanvasEl.style.cursor = this.freeDrawingCursor;
        this.fire('mouse:move', { e: e });
=======
        this._onMouseMoveInDrawingMode(e);
>>>>>>> f84ac95f
        return;
      }

      var groupSelector = this._groupSelector;

      // We initially clicked in an empty area, so we draw a box for multiple selection
      if (groupSelector) {
        pointer = this.getPointer(e, true);

<<<<<<< HEAD
        groupSelector.left = pointer.x - groupSelector.ex;
        groupSelector.top = pointer.y - groupSelector.ey;
=======
        groupSelector.left = pointer.x - this._offset.left - groupSelector.ex;
        groupSelector.top = pointer.y - this._offset.top - groupSelector.ey;

>>>>>>> f84ac95f
        this.renderTop();
      }
      else if (!this._currentTransform) {

        target = this.findTarget(e);

        if (!target || target && !target.selectable) {
          this.upperCanvasEl.style.cursor = this.defaultCursor;
        }
        else {
          this._setCursorFromEvent(e, target);
        }
      }
      else {
<<<<<<< HEAD
        // object is being transformed (scaled/rotated/moved/etc.)
        pointer = fabric.util.transformPoint(
          getPointer(e, this.upperCanvasEl),
          fabric.util.invertTransform(this.viewportTransform)
        );
=======
        this._transformObject(e);
      }
>>>>>>> f84ac95f

      this.fire('mouse:move', { target: target, e: e });
      target && target.fire('mousemove', { e: e });
    },

    /**
     * @private
     * @param {Event} e Event fired on mousemove
     */
    _transformObject: function(e) {

      var pointer = getPointer(e, this.upperCanvasEl),
          transform = this._currentTransform;

      transform.reset = false,
      transform.target.isMoving = true;

      this._beforeScaleTransform(e, transform);
      this._performTransformAction(e, transform, pointer);

      this.renderAll();
    },

    /**
     * @private
     */
    _performTransformAction: function(e, transform, pointer) {
      var x = pointer.x,
          y = pointer.y,
          target = transform.target,
          action = transform.action;

      if (action === 'rotate') {
        this._rotateObject(x, y);
        this._fire('rotating', target, e);
      }
      else if (action === 'scale') {
        this._onScale(e, transform, x, y);
        this._fire('scaling', target, e);
      }
      else if (action === 'scaleX') {
        this._scaleObject(x, y, 'x');
        this._fire('scaling', target, e);
      }
      else if (action === 'scaleY') {
        this._scaleObject(x, y, 'y');
        this._fire('scaling', target, e);
      }
      else {
        this._translateObject(x, y);
        this._fire('moving', target, e);
        this._setCursor(this.moveCursor);
      }
    },

    /**
     * @private
     */
    _fire: function(eventName, target, e) {
      this.fire('object:' + eventName, { target: target, e: e});
      target.fire(eventName, { e: e });
    },

    /**
     * @private
     */
    _beforeScaleTransform: function(e, transform) {
      if (transform.action === 'scale' || transform.action === 'scaleX' || transform.action === 'scaleY') {
        var centerTransform = this._shouldCenterTransform(e, transform.target);

           // Switch from a normal resize to center-based
        if ((centerTransform && (transform.originX !== 'center' || transform.originY !== 'center')) ||
           // Switch from center-based resize to normal one
           (!centerTransform && transform.originX === 'center' && transform.originY === 'center')
        ) {
          this._resetCurrentTransform(e);
          transform.reset = true;
        }
      }
    },

    /**
     * @private
     */
    _onScale: function(e, transform, x, y) {
      // rotate object only if shift key is not pressed
      // and if it is not a group we are transforming
      if ((e.shiftKey || this.uniScaleTransform) && !transform.target.get('lockUniScaling')) {
        transform.currentAction = 'scale';
        this._scaleObject(x, y);
      }
      else {
        // Switch from a normal resize to proportional
        if (!transform.reset && transform.currentAction === 'scale') {
          this._resetCurrentTransform(e, transform.target);
        }

        transform.currentAction = 'scaleEqually';
        this._scaleObject(x, y, 'equally');
      }
    },

    /**
     * Sets the cursor depending on where the canvas is being hovered.
     * Note: very buggy in Opera
     * @param {Event} e Event object
     * @param {Object} target Object that the mouse is hovering, if so.
     */
    _setCursorFromEvent: function (e, target) {
      var style = this.upperCanvasEl.style;

      if (!target || !target.selectable) {
        style.cursor = this.defaultCursor;
        return false;
      }
      else {
        var activeGroup = this.getActiveGroup();
        // only show proper corner when group selection is not active
        var corner = target._findTargetCorner
                      && (!activeGroup || !activeGroup.contains(target))
                      && target._findTargetCorner(e, this._offset);

        if (!corner) {
          style.cursor = target.hoverCursor || this.hoverCursor;
        }
        else {
          this._setCornerCursor(corner, target);
        }
      }
      return true;
    },

    /**
     * @private
     */
    _setCornerCursor: function(corner, target) {
      var style = this.upperCanvasEl.style;

      if (corner in cursorOffset) {
        style.cursor = this._getRotatedCornerCursor(corner, target);
      }
      else if (corner === 'mtr' && target.hasRotatingPoint) {
        style.cursor = this.rotationCursor;
      }
      else {
        style.cursor = this.defaultCursor;
        return false;
      }
    },

    /**
     * @private
     */
    _getRotatedCornerCursor: function(corner, target) {
      var n = Math.round((target.getAngle() % 360) / 45);

      if (n < 0) {
        n += 8; // full circle ahead
      }
      n += cursorOffset[corner];
      // normalize n to be from 0 to 7
      n %= 8;

      return cursorMap[n];
    }
  });
})();<|MERGE_RESOLUTION|>--- conflicted
+++ resolved
@@ -230,18 +230,7 @@
         target = this._currentTransform.target;
       }
       else {
-<<<<<<< HEAD
-        pointer = this.getPointer(e, true);
-      }
-
-      render = this._shouldRender(target, pointer);
-
-      if (this.selection && this._groupSelector) {
-        // group selection was completed, determine its bounds
-        this._findSelectedObjects(e);
-=======
         target = this.findTarget(e, true);
->>>>>>> f84ac95f
       }
 
       var shouldRender = this._shouldRender(target, this.getPointer(e));
@@ -338,7 +327,8 @@
      */
     _onMouseMoveInDrawingMode: function(e) {
       if (this._isCurrentlyDrawing) {
-        var pointer = this.getPointer(e);
+        var ivt = fabric.util.invertTransform(this.viewportTransform);
+        pointer = fabric.util.transformPoint(this.getPointer(e, true), ivt);
         this.freeDrawingBrush.onMouseMove(pointer);
       }
       this.upperCanvasEl.style.cursor = this.freeDrawingCursor;
@@ -381,13 +371,7 @@
       if (this._currentTransform) return;
 
       var target = this.findTarget(e),
-<<<<<<< HEAD
-          pointer = this.getPointer(e, true),
-          corner,
-          render;
-=======
-          pointer = this.getPointer(e);
->>>>>>> f84ac95f
+          pointer = this.getPointer(e, true);
 
       // save pointer for check in __onMouseUp event
       this._previousPointer = pointer;
@@ -506,17 +490,7 @@
       var target, pointer;
 
       if (this.isDrawingMode) {
-<<<<<<< HEAD
-        if (this._isCurrentlyDrawing) {
-          var ivt = fabric.util.invertTransform(this.viewportTransform);
-          pointer = fabric.util.transformPoint(this.getPointer(e, true), ivt);
-          this.freeDrawingBrush.onMouseMove(pointer);
-        }
-        this.upperCanvasEl.style.cursor = this.freeDrawingCursor;
-        this.fire('mouse:move', { e: e });
-=======
         this._onMouseMoveInDrawingMode(e);
->>>>>>> f84ac95f
         return;
       }
 
@@ -526,14 +500,9 @@
       if (groupSelector) {
         pointer = this.getPointer(e, true);
 
-<<<<<<< HEAD
-        groupSelector.left = pointer.x - groupSelector.ex;
-        groupSelector.top = pointer.y - groupSelector.ey;
-=======
         groupSelector.left = pointer.x - this._offset.left - groupSelector.ex;
         groupSelector.top = pointer.y - this._offset.top - groupSelector.ey;
 
->>>>>>> f84ac95f
         this.renderTop();
       }
       else if (!this._currentTransform) {
@@ -548,16 +517,8 @@
         }
       }
       else {
-<<<<<<< HEAD
-        // object is being transformed (scaled/rotated/moved/etc.)
-        pointer = fabric.util.transformPoint(
-          getPointer(e, this.upperCanvasEl),
-          fabric.util.invertTransform(this.viewportTransform)
-        );
-=======
         this._transformObject(e);
       }
->>>>>>> f84ac95f
 
       this.fire('mouse:move', { target: target, e: e });
       target && target.fire('mousemove', { e: e });
@@ -569,7 +530,10 @@
      */
     _transformObject: function(e) {
 
-      var pointer = getPointer(e, this.upperCanvasEl),
+      var pointer = fabric.util.transformPoint(
+            getPointer(e, this.upperCanvasEl),
+            fabric.util.invertTransform(this.viewportTransform)
+          ),
           transform = this._currentTransform;
 
       transform.reset = false,
