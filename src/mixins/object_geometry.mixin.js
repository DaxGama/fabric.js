--- conflicted
+++ resolved
@@ -196,9 +196,6 @@
      * @return {Array} [tl, tr, br, bl] of points
      */
     getCoords: function (absolute, calculate) {
-<<<<<<< HEAD
-      return arrayFromCoords(this._getCoords(absolute, calculate));
-=======
       var coords = arrayFromCoords(this._getCoords(absolute, calculate));
       if (this.group) {
         var t = this.group.calcTransformMatrix();
@@ -207,7 +204,6 @@
         });
       }
       return coords;
->>>>>>> 06de045e
     },
 
     /**
