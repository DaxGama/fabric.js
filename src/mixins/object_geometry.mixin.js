(function() {

  function arrayFromCoords(coords) {
    return [
      new fabric.Point(coords.tl.x, coords.tl.y),
      new fabric.Point(coords.tr.x, coords.tr.y),
      new fabric.Point(coords.br.x, coords.br.y),
      new fabric.Point(coords.bl.x, coords.bl.y)
    ];
  }

  var util = fabric.util,
      degreesToRadians = util.degreesToRadians,
      multiplyMatrices = util.multiplyTransformMatrices,
      transformPoint = util.transformPoint;

  util.object.extend(fabric.Object.prototype, /** @lends fabric.Object.prototype */ {

    /**
     * Describe object's corner position in canvas element coordinates.
     * properties are depending on control keys and padding the main controls.
     * each property is an object with x, y and corner.
     * The `corner` property contains in a similar manner the 4 points of the
     * interactive area of the corner.
     * The coordinates depends from the controls positionHandler and are used
     * to draw and locate controls
     * @memberOf fabric.Object.prototype
     */
    oCoords: null,

    /**
     * Describe object's corner position in canvas object absolute coordinates
     * properties are tl,tr,bl,br and describe the four main corner.
     * each property is an object with x, y, instance of Fabric.Point.
     * The coordinates depends from this properties: width, height, scaleX, scaleY
     * skewX, skewY, angle, strokeWidth, top, left.
     * Those coordinates are useful to understand where an object is. They get updated
     * with oCoords but they do not need to be updated when zoom or panning change.
     * The coordinates get updated with @method setCoords.
     * You can calculate them without updating with @method calcACoords();
     * @memberOf fabric.Object.prototype
     */
    aCoords: null,

    /**
     * Describe object's corner position in canvas element coordinates.
     * includes padding. Used of object detection.
     * set and refreshed with setCoords.
     * @memberOf fabric.Object.prototype
     */
    lineCoords: null,

    /**
     * storage for object transform matrix
     */
    ownMatrixCache: null,

    /**
     * storage for object full transform matrix
     */
    matrixCache: null,

    /**
     * custom controls interface
     * controls are added by default_controls.js
     */
    controls: { },

    /**
     * @returns {number} x position according to object's {@link fabric.Object#originX} property in canvas coordinate plane
     */
    getX: function () {
      return this.getXY().x;
    },

    /**
     * @param {number} value x position according to object's {@link fabric.Object#originX} property in canvas coordinate plane
     */
    setX: function (value) {
      this.setXY(this.getXY().setX(value));
    },

    /**
     * @returns {number} x position according to object's {@link fabric.Object#originX} property in parent's coordinate plane\
     * if parent is canvas then this property is identical to {@link fabric.Object#getX}
     */
    getRelativeX: function () {
      return this.left;
    },

    /**
     * @param {number} value x position according to object's {@link fabric.Object#originX} property in parent's coordinate plane\
     * if parent is canvas then this method is identical to {@link fabric.Object#setX}
     */
    setRelativeX: function (value) {
      this.left = value;
    },

    /**
     * @returns {number} y position according to object's {@link fabric.Object#originY} property in canvas coordinate plane
     */
    getY: function () {
      return this.getXY().y;
    },

    /**
     * @param {number} value y position according to object's {@link fabric.Object#originY} property in canvas coordinate plane
     */
    setY: function (value) {
      this.setXY(this.getXY().setY(value));
    },

    /**
     * @returns {number} y position according to object's {@link fabric.Object#originY} property in parent's coordinate plane\
     * if parent is canvas then this property is identical to {@link fabric.Object#getY}
     */
    getRelativeY: function () {
      return this.top;
    },

    /**
     * @param {number} value y position according to object's {@link fabric.Object#originY} property in parent's coordinate plane\
     * if parent is canvas then this property is identical to {@link fabric.Object#setY}
     */
    setRelativeY: function (value) {
      this.top = value;
    },

    /**
     * @returns {number} x position according to object's {@link fabric.Object#originX} {@link fabric.Object#originY} properties in canvas coordinate plane
     */
    getXY: function () {
      var relativePosition = this.getRelativeXY();
      return this.group ?
        fabric.util.transformPoint(relativePosition, this.group.calcTransformMatrix()) :
        relativePosition;
    },

    /**
<<<<<<< HEAD
     * @param {fabric.Point} point position according to object's {@link fabric.Object#originX} {@link fabric.Object#originY} properties in canvas coordinate plane
=======
     * Set an object position to a particular point, the point is intended in absolute ( canvas ) coordinate.
     * You can specify {@link fabric.Object#originX} and {@link fabric.Object#originY} values,
     * that otherwise are the object's current values.
     * @example <caption>Set object's bottom left corner to point (5,5) on canvas</caption>
     * object.setXY(new fabric.Point(5, 5), 'left', 'bottom').
     * @param {fabric.Point} point position in canvas coordinate plane
>>>>>>> fbb45817
     * @param {'left'|'center'|'right'|number} [originX] Horizontal origin: 'left', 'center' or 'right'
     * @param {'top'|'center'|'bottom'|number} [originY] Vertical origin: 'top', 'center' or 'bottom'
     */
    setXY: function (point, originX, originY) {
      if (this.group) {
        point = fabric.util.transformPoint(
          point,
          fabric.util.invertTransform(this.group.calcTransformMatrix())
        );
      }
      this.setRelativeXY(point, originX, originY);
    },

    /**
     * @returns {number} x position according to object's {@link fabric.Object#originX} {@link fabric.Object#originY} properties in parent's coordinate plane
     */
    getRelativeXY: function () {
      return new fabric.Point(this.left, this.top);
    },

    /**
<<<<<<< HEAD
=======
     * As {@link fabric.Object#setXY}, but in current parent's coordinate plane ( the current group if any or the canvas)
>>>>>>> fbb45817
     * @param {fabric.Point} point position according to object's {@link fabric.Object#originX} {@link fabric.Object#originY} properties in parent's coordinate plane
     * @param {'left'|'center'|'right'|number} [originX] Horizontal origin: 'left', 'center' or 'right'
     * @param {'top'|'center'|'bottom'|number} [originY] Vertical origin: 'top', 'center' or 'bottom'
     */
    setRelativeXY: function (point, originX, originY) {
      this.setPositionByOrigin(point, originX || this.originX, originY || this.originY);
    },

    /**
     * return correct set of coordinates for intersection
     * this will return either aCoords or lineCoords.
     * @param {Boolean} absolute will return aCoords if true or lineCoords
     * @return {Object} {tl, tr, br, bl} points
     */
    _getCoords: function(absolute, calculate) {
      if (calculate) {
        return (absolute ? this.calcACoords() : this.calcLineCoords());
      }
      if (!this.aCoords || !this.lineCoords) {
        this.setCoords(true);
      }
      return (absolute ? this.aCoords : this.lineCoords);
    },

    /**
     * return correct set of coordinates for intersection
     * this will return either aCoords or lineCoords.
     * The coords are returned in an array.
     * @return {Array} [tl, tr, br, bl] of points
     */
    getCoords: function (absolute, calculate) {
      var coords = arrayFromCoords(this._getCoords(absolute, calculate));
      if (this.group) {
        var t = this.group.calcTransformMatrix();
        return coords.map(function (p) {
          return util.transformPoint(p, t);
        });
      }
      return coords;
    },

    /**
     * Checks if object intersects with an area formed by 2 points
     * @param {Object} pointTL top-left point of area
     * @param {Object} pointBR bottom-right point of area
     * @param {Boolean} [absolute] use coordinates without viewportTransform
     * @param {Boolean} [calculate] use coordinates of current position instead of .oCoords
     * @return {Boolean} true if object intersects with an area formed by 2 points
     */
    intersectsWithRect: function(pointTL, pointBR, absolute, calculate) {
      var coords = this.getCoords(absolute, calculate),
          intersection = fabric.Intersection.intersectPolygonRectangle(
            coords,
            pointTL,
            pointBR
          );
      return intersection.status === 'Intersection';
    },

    /**
     * Checks if object intersects with another object
     * @param {Object} other Object to test
     * @param {Boolean} [absolute] use coordinates without viewportTransform
     * @param {Boolean} [calculate] use coordinates of current position instead of .oCoords
     * @return {Boolean} true if object intersects with another object
     */
    intersectsWithObject: function(other, absolute, calculate) {
      var intersection = fabric.Intersection.intersectPolygonPolygon(
        this.getCoords(absolute, calculate),
        other.getCoords(absolute, calculate)
      );

      return intersection.status === 'Intersection'
        || other.isContainedWithinObject(this, absolute, calculate)
        || this.isContainedWithinObject(other, absolute, calculate);
    },

    /**
     * Checks if object is fully contained within area of another object
     * @param {Object} other Object to test
     * @param {Boolean} [absolute] use coordinates without viewportTransform
     * @param {Boolean} [calculate] use coordinates of current position instead of .oCoords
     * @return {Boolean} true if object is fully contained within area of another object
     */
    isContainedWithinObject: function(other, absolute, calculate) {
      var points = this.getCoords(absolute, calculate),
          otherCoords = absolute ? other.aCoords : other.lineCoords,
          i = 0, lines = other._getImageLines(otherCoords);
      for (; i < 4; i++) {
        if (!other.containsPoint(points[i], lines)) {
          return false;
        }
      }
      return true;
    },

    /**
     * Checks if object is fully contained within area formed by 2 points
     * @param {Object} pointTL top-left point of area
     * @param {Object} pointBR bottom-right point of area
     * @param {Boolean} [absolute] use coordinates without viewportTransform
     * @param {Boolean} [calculate] use coordinates of current position instead of .oCoords
     * @return {Boolean} true if object is fully contained within area formed by 2 points
     */
    isContainedWithinRect: function(pointTL, pointBR, absolute, calculate) {
      var boundingRect = this.getBoundingRect(absolute, calculate);

      return (
        boundingRect.left >= pointTL.x &&
        boundingRect.left + boundingRect.width <= pointBR.x &&
        boundingRect.top >= pointTL.y &&
        boundingRect.top + boundingRect.height <= pointBR.y
      );
    },

    /**
     * Checks if point is inside the object
     * @param {fabric.Point} point Point to check against
     * @param {Object} [lines] object returned from @method _getImageLines
     * @param {Boolean} [absolute] use coordinates without viewportTransform
     * @param {Boolean} [calculate] use coordinates of current position instead of .oCoords
     * @return {Boolean} true if point is inside the object
     */
    containsPoint: function(point, lines, absolute, calculate) {
      var coords = this._getCoords(absolute, calculate),
          lines = lines || this._getImageLines(coords),
          xPoints = this._findCrossPoints(point, lines);
      // if xPoints is odd then point is inside the object
      return (xPoints !== 0 && xPoints % 2 === 1);
    },

    /**
     * Checks if object is contained within the canvas with current viewportTransform
     * the check is done stopping at first point that appears on screen
     * @param {Boolean} [calculate] use coordinates of current position instead of .aCoords
     * @return {Boolean} true if object is fully or partially contained within canvas
     */
    isOnScreen: function(calculate) {
      if (!this.canvas) {
        return false;
      }
      var pointTL = this.canvas.vptCoords.tl, pointBR = this.canvas.vptCoords.br;
      var points = this.getCoords(true, calculate);
      // if some point is on screen, the object is on screen.
      if (points.some(function(point) {
        return point.x <= pointBR.x && point.x >= pointTL.x &&
        point.y <= pointBR.y && point.y >= pointTL.y;
      })) {
        return true;
      }
      // no points on screen, check intersection with absolute coordinates
      if (this.intersectsWithRect(pointTL, pointBR, true, calculate)) {
        return true;
      }
      return this._containsCenterOfCanvas(pointTL, pointBR, calculate);
    },

    /**
     * Checks if the object contains the midpoint between canvas extremities
     * Does not make sense outside the context of isOnScreen and isPartiallyOnScreen
     * @private
     * @param {Fabric.Point} pointTL Top Left point
     * @param {Fabric.Point} pointBR Top Right point
     * @param {Boolean} calculate use coordinates of current position instead of .oCoords
     * @return {Boolean} true if the object contains the point
     */
    _containsCenterOfCanvas: function(pointTL, pointBR, calculate) {
      // worst case scenario the object is so big that contains the screen
      var centerPoint = { x: (pointTL.x + pointBR.x) / 2, y: (pointTL.y + pointBR.y) / 2 };
      if (this.containsPoint(centerPoint, null, true, calculate)) {
        return true;
      }
      return false;
    },

    /**
     * Checks if object is partially contained within the canvas with current viewportTransform
     * @param {Boolean} [calculate] use coordinates of current position instead of .oCoords
     * @return {Boolean} true if object is partially contained within canvas
     */
    isPartiallyOnScreen: function(calculate) {
      if (!this.canvas) {
        return false;
      }
      var pointTL = this.canvas.vptCoords.tl, pointBR = this.canvas.vptCoords.br;
      if (this.intersectsWithRect(pointTL, pointBR, true, calculate)) {
        return true;
      }
      var allPointsAreOutside = this.getCoords(true, calculate).every(function(point) {
        return (point.x >= pointBR.x || point.x <= pointTL.x) &&
        (point.y >= pointBR.y || point.y <= pointTL.y);
      });
      return allPointsAreOutside && this._containsCenterOfCanvas(pointTL, pointBR, calculate);
    },

    /**
     * Method that returns an object with the object edges in it, given the coordinates of the corners
     * @private
     * @param {Object} oCoords Coordinates of the object corners
     */
    _getImageLines: function(oCoords) {

      var lines = {
        topline: {
          o: oCoords.tl,
          d: oCoords.tr
        },
        rightline: {
          o: oCoords.tr,
          d: oCoords.br
        },
        bottomline: {
          o: oCoords.br,
          d: oCoords.bl
        },
        leftline: {
          o: oCoords.bl,
          d: oCoords.tl
        }
      };

      // // debugging
      // if (this.canvas.contextTop) {
      //   this.canvas.contextTop.fillRect(lines.bottomline.d.x, lines.bottomline.d.y, 2, 2);
      //   this.canvas.contextTop.fillRect(lines.bottomline.o.x, lines.bottomline.o.y, 2, 2);
      //
      //   this.canvas.contextTop.fillRect(lines.leftline.d.x, lines.leftline.d.y, 2, 2);
      //   this.canvas.contextTop.fillRect(lines.leftline.o.x, lines.leftline.o.y, 2, 2);
      //
      //   this.canvas.contextTop.fillRect(lines.topline.d.x, lines.topline.d.y, 2, 2);
      //   this.canvas.contextTop.fillRect(lines.topline.o.x, lines.topline.o.y, 2, 2);
      //
      //   this.canvas.contextTop.fillRect(lines.rightline.d.x, lines.rightline.d.y, 2, 2);
      //   this.canvas.contextTop.fillRect(lines.rightline.o.x, lines.rightline.o.y, 2, 2);
      // }

      return lines;
    },

    /**
     * Helper method to determine how many cross points are between the 4 object edges
     * and the horizontal line determined by a point on canvas
     * @private
     * @param {fabric.Point} point Point to check
     * @param {Object} lines Coordinates of the object being evaluated
     */
    // remove yi, not used but left code here just in case.
    _findCrossPoints: function(point, lines) {
      var b1, b2, a1, a2, xi, // yi,
          xcount = 0,
          iLine;

      for (var lineKey in lines) {
        iLine = lines[lineKey];
        // optimisation 1: line below point. no cross
        if ((iLine.o.y < point.y) && (iLine.d.y < point.y)) {
          continue;
        }
        // optimisation 2: line above point. no cross
        if ((iLine.o.y >= point.y) && (iLine.d.y >= point.y)) {
          continue;
        }
        // optimisation 3: vertical line case
        if ((iLine.o.x === iLine.d.x) && (iLine.o.x >= point.x)) {
          xi = iLine.o.x;
          // yi = point.y;
        }
        // calculate the intersection point
        else {
          b1 = 0;
          b2 = (iLine.d.y - iLine.o.y) / (iLine.d.x - iLine.o.x);
          a1 = point.y - b1 * point.x;
          a2 = iLine.o.y - b2 * iLine.o.x;

          xi = -(a1 - a2) / (b1 - b2);
          // yi = a1 + b1 * xi;
        }
        // dont count xi < point.x cases
        if (xi >= point.x) {
          xcount += 1;
        }
        // optimisation 4: specific for square images
        if (xcount === 2) {
          break;
        }
      }
      return xcount;
    },

    /**
     * Returns coordinates of object's bounding rectangle (left, top, width, height)
     * the box is intended as aligned to axis of canvas.
     * @param {Boolean} [absolute] use coordinates without viewportTransform
     * @param {Boolean} [calculate] use coordinates of current position instead of .oCoords / .aCoords
     * @return {Object} Object with left, top, width, height properties
     */
    getBoundingRect: function(absolute, calculate) {
      var coords = this.getCoords(absolute, calculate);
      return util.makeBoundingBoxFromPoints(coords);
    },

    /**
     * Returns width of an object's bounding box counting transformations
     * before 2.0 it was named getWidth();
     * @return {Number} width value
     */
    getScaledWidth: function() {
      return this._getTransformedDimensions().x;
    },

    /**
     * Returns height of an object bounding box counting transformations
     * before 2.0 it was named getHeight();
     * @return {Number} height value
     */
    getScaledHeight: function() {
      return this._getTransformedDimensions().y;
    },

    /**
     * Makes sure the scale is valid and modifies it if necessary
     * @private
     * @param {Number} value
     * @return {Number}
     */
    _constrainScale: function(value) {
      if (Math.abs(value) < this.minScaleLimit) {
        if (value < 0) {
          return -this.minScaleLimit;
        }
        else {
          return this.minScaleLimit;
        }
      }
      else if (value === 0) {
        return 0.0001;
      }
      return value;
    },

    /**
     * Scales an object (equally by x and y)
     * @param {Number} value Scale factor
     * @return {fabric.Object} thisArg
     * @chainable
     */
    scale: function(value) {
      this._set('scaleX', value);
      this._set('scaleY', value);
      return this.setCoords();
    },

    /**
     * Scales an object to a given width, with respect to bounding box (scaling by x/y equally)
     * @param {Number} value New width value
     * @param {Boolean} absolute ignore viewport
     * @return {fabric.Object} thisArg
     * @chainable
     */
    scaleToWidth: function(value, absolute) {
      // adjust to bounding rect factor so that rotated shapes would fit as well
      var boundingRectFactor = this.getBoundingRect(absolute).width / this.getScaledWidth();
      return this.scale(value / this.width / boundingRectFactor);
    },

    /**
     * Scales an object to a given height, with respect to bounding box (scaling by x/y equally)
     * @param {Number} value New height value
     * @param {Boolean} absolute ignore viewport
     * @return {fabric.Object} thisArg
     * @chainable
     */
    scaleToHeight: function(value, absolute) {
      // adjust to bounding rect factor so that rotated shapes would fit as well
      var boundingRectFactor = this.getBoundingRect(absolute).height / this.getScaledHeight();
      return this.scale(value / this.height / boundingRectFactor);
    },

    calcLineCoords: function() {
      var vpt = this.getViewportTransform(),
          padding = this.padding, angle = degreesToRadians(this.getTotalAngle()),
          cos = util.cos(angle), sin = util.sin(angle),
          cosP = cos * padding, sinP = sin * padding, cosPSinP = cosP + sinP,
          cosPMinusSinP = cosP - sinP, aCoords = this.calcACoords();

      var lineCoords = {
        tl: transformPoint(aCoords.tl, vpt),
        tr: transformPoint(aCoords.tr, vpt),
        bl: transformPoint(aCoords.bl, vpt),
        br: transformPoint(aCoords.br, vpt),
      };

      if (padding) {
        lineCoords.tl.x -= cosPMinusSinP;
        lineCoords.tl.y -= cosPSinP;
        lineCoords.tr.x += cosPSinP;
        lineCoords.tr.y -= cosPMinusSinP;
        lineCoords.bl.x -= cosPSinP;
        lineCoords.bl.y += cosPMinusSinP;
        lineCoords.br.x += cosPMinusSinP;
        lineCoords.br.y += cosPSinP;
      }

      return lineCoords;
    },

    calcOCoords: function() {
      var rotateMatrix = this._calcRotateMatrix(),
          translateMatrix = this._calcTranslateMatrix(),
          vpt = this.getViewportTransform(),
          startMatrix = this.group ? multiplyMatrices(vpt, this.group.calcTransformMatrix()) : vpt,
          startMatrix = multiplyMatrices(startMatrix, translateMatrix),
          finalMatrix = multiplyMatrices(startMatrix, rotateMatrix),
          finalMatrix = multiplyMatrices(finalMatrix, [1 / vpt[0], 0, 0, 1 / vpt[3], 0, 0]),
          dim = this._calculateCurrentDimensions(),
          coords = {};
      this.forEachControl(function(control, key, fabricObject) {
        coords[key] = control.positionHandler(dim, finalMatrix, fabricObject);
      });

      // debug code
      /*
       var canvas = this.canvas;
      setTimeout(function () {
        if (!canvas) return;
         canvas.contextTop.clearRect(0, 0, 700, 700);
         canvas.contextTop.fillStyle = 'green';
         Object.keys(coords).forEach(function(key) {
           var control = coords[key];
           canvas.contextTop.fillRect(control.x, control.y, 3, 3);
         });
       }, 50);
       */
      return coords;
    },

    calcACoords: function() {
      var rotateMatrix = this._calcRotateMatrix(),
          translateMatrix = this._calcTranslateMatrix(),
          finalMatrix = multiplyMatrices(translateMatrix, rotateMatrix),
          dim = this._getTransformedDimensions(),
          w = dim.x / 2, h = dim.y / 2;
      return {
        // corners
        tl: transformPoint({ x: -w, y: -h }, finalMatrix),
        tr: transformPoint({ x: w, y: -h }, finalMatrix),
        bl: transformPoint({ x: -w, y: h }, finalMatrix),
        br: transformPoint({ x: w, y: h }, finalMatrix)
      };
    },

    /**
     * Sets corner and controls position coordinates based on current angle, width and height, left and top.
     * oCoords are used to find the corners
     * aCoords are used to quickly find an object on the canvas
     * lineCoords are used to quickly find object during pointer events.
     * See {@link https://github.com/fabricjs/fabric.js/wiki/When-to-call-setCoords} and {@link http://fabricjs.com/fabric-gotchas}
     *
     * @param {Boolean} [skipCorners] skip calculation of oCoords.
     * @return {fabric.Object} thisArg
     * @chainable
     */
    setCoords: function(skipCorners) {
      this.aCoords = this.calcACoords();
      // in case we are in a group, for how the inner group target check works,
      // lineCoords are exactly aCoords. Since the vpt gets absorbed by the normalized pointer.
      this.lineCoords = this.group ? this.aCoords : this.calcLineCoords();
      if (skipCorners) {
        return this;
      }
      // set coordinates of the draggable boxes in the corners used to scale/rotate the image
      this.oCoords = this.calcOCoords();
      this._setCornerCoords && this._setCornerCoords();
      return this;
    },

    /**
     * calculate rotation matrix of an object
     * @return {Array} rotation matrix for the object
     */
    _calcRotateMatrix: function() {
      return util.calcRotateMatrix(this);
    },

    /**
     * calculate the translation matrix for an object transform
     * @return {Array} rotation matrix for the object
     */
    _calcTranslateMatrix: function() {
      var center = this.getRelativeCenterPoint();
      return [1, 0, 0, 1, center.x, center.y];
    },

    transformMatrixKey: function(skipGroup) {
      var sep = '_', prefix = '';
      if (!skipGroup && this.group) {
        prefix = this.group.transformMatrixKey(skipGroup) + sep;
      };
      return prefix + this.top + sep + this.left + sep + this.scaleX + sep + this.scaleY +
        sep + this.skewX + sep + this.skewY + sep + this.angle + sep + this.originX + sep + this.originY +
        sep + this.width + sep + this.height + sep + this.strokeWidth + this.flipX + this.flipY;
    },

    /**
     * calculate transform matrix that represents the current transformations from the
     * object's properties.
     * @param {Boolean} [skipGroup] return transform matrix for object not counting parent transformations
     * There are some situation in which this is useful to avoid the fake rotation.
     * @return {Array} transform matrix for the object
     */
    calcTransformMatrix: function(skipGroup) {
      var matrix = this.calcOwnMatrix();
      if (skipGroup || !this.group) {
        return matrix;
      }
      var key = this.transformMatrixKey(skipGroup), cache = this.matrixCache || (this.matrixCache = {});
      if (cache.key === key) {
        return cache.value;
      }
      if (this.group) {
        matrix = multiplyMatrices(this.group.calcTransformMatrix(false), matrix);
      }
      cache.key = key;
      cache.value = matrix;
      return matrix;
    },

    /**
     * calculate transform matrix that represents the current transformations from the
     * object's properties, this matrix does not include the group transformation
     * @return {Array} transform matrix for the object
     */
    calcOwnMatrix: function() {
      var key = this.transformMatrixKey(true), cache = this.ownMatrixCache || (this.ownMatrixCache = {});
      if (cache.key === key) {
        return cache.value;
      }
      var tMatrix = this._calcTranslateMatrix(),
          options = {
            angle: this.angle,
            translateX: tMatrix[4],
            translateY: tMatrix[5],
            scaleX: this.scaleX,
            scaleY: this.scaleY,
            skewX: this.skewX,
            skewY: this.skewY,
            flipX: this.flipX,
            flipY: this.flipY,
          };
      cache.key = key;
      cache.value = util.composeMatrix(options);
      return cache.value;
    },

    /**
     * Calculate object dimensions from its properties
     * @private
     * @returns {fabric.Point} dimensions
     */
    _getNonTransformedDimensions: function() {
      return new fabric.Point(this.width, this.height).scalarAddEquals(this.strokeWidth);
    },

    /**
     * Calculate object bounding box dimensions from its properties scale, skew.
     * @param {Object} [options]
     * @param {Number} [options.scaleX]
     * @param {Number} [options.scaleY]
     * @param {Number} [options.skewX]
     * @param {Number} [options.skewY]
     * @private
     * @returns {fabric.Point} dimensions
     */
    _getTransformedDimensions: function (options) {
      options = Object.assign({
        scaleX: this.scaleX,
        scaleY: this.scaleY,
        skewX: this.skewX,
        skewY: this.skewY,
        width: this.width,
        height: this.height,
        strokeWidth: this.strokeWidth
      }, options || {});
      //  stroke is applied before/after transformations are applied according to `strokeUniform`
      var preScalingStrokeValue, postScalingStrokeValue, strokeWidth = options.strokeWidth;
      if (this.strokeUniform) {
        preScalingStrokeValue = 0;
        postScalingStrokeValue = strokeWidth;
      }
      else {
        preScalingStrokeValue = strokeWidth;
        postScalingStrokeValue = 0;
      }
      var dimX = options.width + preScalingStrokeValue,
          dimY = options.height + preScalingStrokeValue,
          finalDimensions,
          noSkew = options.skewX === 0 && options.skewY === 0;
      if (noSkew) {
        finalDimensions = new fabric.Point(dimX * options.scaleX, dimY * options.scaleY);
      }
      else {
        var bbox = util.sizeAfterTransform(dimX, dimY, options);
        finalDimensions = new fabric.Point(bbox.x, bbox.y);
      }

      return finalDimensions.scalarAddEquals(postScalingStrokeValue);
    },

    /**
     * Calculate object dimensions for controls box, including padding and canvas zoom.
     * and active selection
     * @private
     * @returns {fabric.Point} dimensions
     */
    _calculateCurrentDimensions: function()  {
      var vpt = this.getViewportTransform(),
          dim = this._getTransformedDimensions(),
          p = transformPoint(dim, vpt, true);
      return p.scalarAdd(2 * this.padding);
    },
  });
})();<|MERGE_RESOLUTION|>--- conflicted
+++ resolved
@@ -137,16 +137,12 @@
     },
 
     /**
-<<<<<<< HEAD
-     * @param {fabric.Point} point position according to object's {@link fabric.Object#originX} {@link fabric.Object#originY} properties in canvas coordinate plane
-=======
      * Set an object position to a particular point, the point is intended in absolute ( canvas ) coordinate.
      * You can specify {@link fabric.Object#originX} and {@link fabric.Object#originY} values,
      * that otherwise are the object's current values.
      * @example <caption>Set object's bottom left corner to point (5,5) on canvas</caption>
      * object.setXY(new fabric.Point(5, 5), 'left', 'bottom').
      * @param {fabric.Point} point position in canvas coordinate plane
->>>>>>> fbb45817
      * @param {'left'|'center'|'right'|number} [originX] Horizontal origin: 'left', 'center' or 'right'
      * @param {'top'|'center'|'bottom'|number} [originY] Vertical origin: 'top', 'center' or 'bottom'
      */
@@ -168,10 +164,7 @@
     },
 
     /**
-<<<<<<< HEAD
-=======
      * As {@link fabric.Object#setXY}, but in current parent's coordinate plane ( the current group if any or the canvas)
->>>>>>> fbb45817
      * @param {fabric.Point} point position according to object's {@link fabric.Object#originX} {@link fabric.Object#originY} properties in parent's coordinate plane
      * @param {'left'|'center'|'right'|number} [originX] Horizontal origin: 'left', 'center' or 'right'
      * @param {'top'|'center'|'bottom'|number} [originY] Vertical origin: 'top', 'center' or 'bottom'
