--- conflicted
+++ resolved
@@ -61,14 +61,9 @@
    * @property {Ancestors} otherFork ancestors that are of `other` only
    * 
    * @param {fabric.Object} other
-<<<<<<< HEAD
-   * @param {boolean} [strict] finds only ancestors that are objects excluding canvas
-   * @returns {{ index: number, otherIndex: number, ancestors: Ancestors } | undefined} ancestors may include the passed objects if one is an ancestor of the other resulting in index of -1
-=======
    * @param {boolean} [strict] finds only ancestors that are objects (without canvas)
    * @returns {AncestryComparison | undefined}
    * 
->>>>>>> c64b090c
    */
   findCommonAncestors: function (other, strict) {
     if (this === other) {
