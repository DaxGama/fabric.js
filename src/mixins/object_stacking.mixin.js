--- conflicted
+++ resolved
@@ -87,40 +87,6 @@
     if (this === other) {
       return undefined;
     }
-<<<<<<< HEAD
-    var ancestors = this.getAncestors().reverse().concat(this);
-    var otherAncestors = other.getAncestors().reverse().concat(other);
-    var i, j, found = false;
-    //  find the common ancestor
-    for (i = 0; i < ancestors.length; i++) {
-      for (j = 0; j < otherAncestors.length; j++) {
-        if (ancestors[i] === otherAncestors[j]) {
-          found = true;
-          break;
-        }
-      }
-      if (found) {
-        break;
-      }
-    }
-    if (!found) {
-      return undefined;
-    }
-    //  compare trees from the common ancestor down
-    var tree = ancestors.slice(i),
-        otherTree = otherAncestors.slice(j),
-        a, b, parent;
-    for (i = 1; i < Math.min(tree.length, otherTree.length); i++) {
-      a = tree[i];
-      b = otherTree[i];
-      if (a !== b) {
-        parent = tree[i - 1];
-        return parent._objects.indexOf(a) > parent._objects.indexOf(b);
-      }
-    }
-    //  happens if a is ancestor of b or vice versa
-    return tree.length > otherTree.length;
-=======
     var ancestorData = this.findCommonAncestors(other);
     if (!ancestorData) {
       return undefined;
@@ -140,6 +106,5 @@
         thisIndex = firstCommonAncestor._objects.indexOf(headOfFork),
         otherIndex = firstCommonAncestor._objects.indexOf(headOfOtherFork);
     return thisIndex > -1 && thisIndex > otherIndex;
->>>>>>> 06de045e
   }
 });