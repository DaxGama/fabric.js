(function () {
  /** ERASER_START */

  var __drawClipPath = fabric.Object.prototype._drawClipPath;
  var _needsItsOwnCache = fabric.Object.prototype.needsItsOwnCache;
  var _toObject = fabric.Object.prototype.toObject;
  var _getSvgCommons = fabric.Object.prototype.getSvgCommons;
  var __createBaseClipPathSVGMarkup = fabric.Object.prototype._createBaseClipPathSVGMarkup;
  var __createBaseSVGMarkup = fabric.Object.prototype._createBaseSVGMarkup;
  /**
   * @fires erasing:end
   */
  fabric.util.object.extend(fabric.Object.prototype, {
    /**
     * Indicates whether this object can be erased by {@link fabric.EraserBrush}
     * The `deep` option introduces fine grained control over a group's `erasable` property.
     * When set to `deep` the eraser will erase nested objects if they are erasable, leaving the group and the other objects untouched.
     * When set to `true` the eraser will erase the entire group. Once the group changes the eraser is propagated to its children for proper functionality.
     * When set to `false` the eraser will leave all objects including the group untouched.
     * @tutorial {@link http://fabricjs.com/erasing#erasable_property}
     * @type boolean | 'deep'
     * @default true
     */
    erasable: true,

    /**
     * @tutorial {@link http://fabricjs.com/erasing#eraser}
     * @type fabric.Eraser
     */
    eraser: undefined,

    /**
     * @override
     * @returns Boolean
     */
    needsItsOwnCache: function () {
      return _needsItsOwnCache.call(this) || !!this.eraser;
    },

    /**
     * draw eraser above clip path
     * @override
     * @private
     * @param {CanvasRenderingContext2D} ctx
     * @param {fabric.Object} clipPath
     */
    _drawClipPath: function (ctx, clipPath) {
      __drawClipPath.call(this, ctx, clipPath);
      if (this.eraser) {
        //  update eraser size to match instance
        var size = this._getNonTransformedDimensions();
        this.eraser.isType('eraser') && this.eraser.set({
          width: size.x,
          height: size.y
        });
        __drawClipPath.call(this, ctx, this.eraser);
      }
    },

    /**
     * Returns an object representation of an instance
     * @param {Array} [propertiesToInclude] Any properties that you might want to additionally include in the output
     * @return {Object} Object representation of an instance
     */
    toObject: function (propertiesToInclude) {
      var object = _toObject.call(this, ['erasable'].concat(propertiesToInclude));
      if (this.eraser && !this.eraser.excludeFromExport) {
        object.eraser = this.eraser.toObject(propertiesToInclude);
      }
      return object;
    },

    /* _TO_SVG_START_ */
    /**
     * Returns id attribute for svg output
     * @override
     * @return {String}
     */
    getSvgCommons: function () {
      return _getSvgCommons.call(this) + (this.eraser ? 'mask="url(#' + this.eraser.clipPathId + ')" ' : '');
    },

    /**
     * create svg markup for eraser
     * use <mask> to achieve erasing for svg, credit: https://travishorn.com/removing-parts-of-shapes-in-svg-b539a89e5649
     * must be called before object markup creation as it relies on the `clipPathId` property of the mask
     * @param {Function} [reviver]
     * @returns
     */
    _createEraserSVGMarkup: function (reviver) {
      if (this.eraser) {
        this.eraser.clipPathId = 'MASK_' + fabric.Object.__uid++;
        return [
          '<mask id="', this.eraser.clipPathId, '" >',
          this.eraser.toSVG(reviver),
          '</mask>', '\n'
        ].join('');
      }
      return '';
    },

    /**
     * @private
     */
    _createBaseClipPathSVGMarkup: function (objectMarkup, options) {
      return [
        this._createEraserSVGMarkup(options && options.reviver),
        __createBaseClipPathSVGMarkup.call(this, objectMarkup, options)
      ].join('');
    },

    /**
     * @private
     */
    _createBaseSVGMarkup: function (objectMarkup, options) {
      return [
        this._createEraserSVGMarkup(options && options.reviver),
        __createBaseSVGMarkup.call(this, objectMarkup, options)
      ].join('');
    }
    /* _TO_SVG_END_ */
  });

  fabric.util.object.extend(fabric.Group.prototype, {
    /**
     * @private
     * @param {fabric.Path} path
     * @returns {Promise<fabric.Path[]>}
     */
    _addEraserPathToObjects: function (path) {
      return Promise.all(this._objects.map(function (object) {
        return fabric.EraserBrush.prototype._addPathToObjectEraser.call(
          fabric.EraserBrush.prototype,
          object,
          path
        );
      }));
    },

    /**
     * Applies the group's eraser to its objects
     * @tutorial {@link http://fabricjs.com/erasing#erasable_property}
     * @returns {Promise<fabric.Path[]|fabric.Path[][]|void>}
     */
    applyEraserToObjects: function () {
      var _this = this, eraser = this.eraser;
      return Promise.resolve()
        .then(function () {
          if (eraser) {
            delete _this.eraser;
            var transform = _this.calcTransformMatrix();
            return eraser.clone()
              .then(function (eraser) {
                var clipPath = _this.clipPath;
                return Promise.all(eraser.getObjects('path')
                  .map(function (path) {
                    //  first we transform the path from the group's coordinate system to the canvas'
                    var originalTransform = fabric.util.multiplyTransformMatrices(
                      transform,
                      path.calcTransformMatrix()
                    );
                    fabric.util.applyTransformToObject(path, originalTransform);
                    return clipPath ?
                      clipPath.clone()
                        .then(function (_clipPath) {
                          var eraserPath = fabric.EraserBrush.prototype.applyClipPathToPath.call(
                            fabric.EraserBrush.prototype,
                            path,
                            _clipPath,
                            transform
                          );
                          return _this._addEraserPathToObjects(eraserPath);
                        }, ['absolutePositioned', 'inverted']) :
                      _this._addEraserPathToObjects(path);
                  }));
              });
          }
        });
<<<<<<< HEAD
      }
=======
    },

    /**
     * Propagate the group's eraser to its objects, crucial for proper functionality of the eraser within the group and nested objects.
     * @private
     */
    _restoreObjectsState: function () {
      this.erasable === true && this.applyEraserToObjects();
      return __restoreObjectsState.call(this);
>>>>>>> 70943e72
    }
  });

  /**
   * An object's Eraser
   * @private
   * @class fabric.Eraser
   * @extends fabric.Group
   * @memberof fabric
   */
  fabric.Eraser = fabric.util.createClass(fabric.Group, {
    /**
     * @readonly
     * @static
     */
    type: 'eraser',

    /**
     * @default
     */
    originX: 'center',

    /**
     * @default
     */
    originY: 'center',

    /**
     * eraser should retain size
     * dimensions should not change when paths are added or removed
     * handled by {@link fabric.Object#_drawClipPath}
     * @override
     * @private
     */
    layout: 'fixed',

    drawObject: function (ctx) {
      ctx.save();
      ctx.fillStyle = 'black';
      ctx.fillRect(-this.width / 2, -this.height / 2, this.width, this.height);
      ctx.restore();
      this.callSuper('drawObject', ctx);
    },

    /* _TO_SVG_START_ */
    /**
     * Returns svg representation of an instance
     * use <mask> to achieve erasing for svg, credit: https://travishorn.com/removing-parts-of-shapes-in-svg-b539a89e5649
     * for masking we need to add a white rect before all paths
     *
     * @param {Function} [reviver] Method for further parsing of svg representation.
     * @return {String} svg representation of an instance
     */
    _toSVG: function (reviver) {
      var svgString = ['<g ', 'COMMON_PARTS', ' >\n'];
      var x = -this.width / 2, y = -this.height / 2;
      var rectSvg = [
        '<rect ', 'fill="white" ',
        'x="', x, '" y="', y,
        '" width="', this.width, '" height="', this.height,
        '" />\n'
      ].join('');
      svgString.push('\t\t', rectSvg);
      for (var i = 0, len = this._objects.length; i < len; i++) {
        svgString.push('\t\t', this._objects[i].toSVG(reviver));
      }
      svgString.push('</g>\n');
      return svgString;
    },
    /* _TO_SVG_END_ */
  });

  /**
   * Returns instance from an object representation
   * @static
   * @memberOf fabric.Eraser
   * @param {Object} object Object to create an Eraser from
   * @returns {Promise<fabric.Eraser>}
   */
  fabric.Eraser.fromObject = function (object) {
    var objects = object.objects || [],
        options = fabric.util.object.clone(object, true);
    delete options.objects;
    return Promise.all([
      fabric.util.enlivenObjects(objects),
      fabric.util.enlivenObjectEnlivables(options)
    ]).then(function (enlivedProps) {
      return new fabric.Eraser(enlivedProps[0], Object.assign(options, enlivedProps[1]), true);
    });
  };

  var __renderOverlay = fabric.Canvas.prototype._renderOverlay;
  /**
   * @fires erasing:start
   * @fires erasing:end
   */
  fabric.util.object.extend(fabric.Canvas.prototype, {
    /**
     * Used by {@link #renderAll}
     * @returns boolean
     */
    isErasing: function () {
      return (
        this.isDrawingMode &&
        this.freeDrawingBrush &&
        this.freeDrawingBrush.type === 'eraser' &&
        this.freeDrawingBrush._isErasing
      );
    },

    /**
     * While erasing the brush clips out the erasing path from canvas
     * so we need to render it on top of canvas every render
     * @param {CanvasRenderingContext2D} ctx
     */
    _renderOverlay: function (ctx) {
      __renderOverlay.call(this, ctx);
      if (this.isErasing() && !this.freeDrawingBrush.inverted) {
        this.freeDrawingBrush._render();
      }
    }
  });

  /**
   * EraserBrush class
   * Supports selective erasing meaning that only erasable objects are affected by the eraser brush.
   * Supports **inverted** erasing meaning that the brush can "undo" erasing.
   *
   * In order to support selective erasing, the brush clips the entire canvas
   * and then draws all non-erasable objects over the erased path using a pattern brush so to speak (masking).
   * If brush is **inverted** there is no need to clip canvas. The brush draws all erasable objects without their eraser.
   * This achieves the desired effect of seeming to erase or unerase only erasable objects.
   * After erasing is done the created path is added to all intersected objects' `eraser` property.
   *
   * In order to update the EraserBrush call `preparePattern`.
   * It may come in handy when canvas changes during erasing (i.e animations) and you want the eraser to reflect the changes.
   *
   * @tutorial {@link http://fabricjs.com/erasing}
   * @class fabric.EraserBrush
   * @extends fabric.PencilBrush
   * @memberof fabric
   */
  fabric.EraserBrush = fabric.util.createClass(
    fabric.PencilBrush,
    /** @lends fabric.EraserBrush.prototype */ {
      type: 'eraser',

      /**
       * When set to `true` the brush will create a visual effect of undoing erasing
       */
      inverted: false,

      /**
       * @private
       */
      _isErasing: false,

      /**
       *
       * @private
       * @param {fabric.Object} object
       * @returns boolean
       */
      _isErasable: function (object) {
        return object.erasable !== false;
      },

      /**
       * @private
       * This is designed to support erasing a collection with both erasable and non-erasable objects.
       * Iterates over collections to allow nested selective erasing.
       * Prepares the pattern brush that will draw on the top context to achieve the desired visual effect.
       * If brush is **NOT** inverted render all non-erasable objects.
       * If brush is inverted render all erasable objects that have been erased with their clip path inverted.
       * This will render the erased parts as if they were not erased.
       *
       * @param {fabric.Collection} collection
       * @param {CanvasRenderingContext2D} ctx
       * @param {{ visibility: fabric.Object[], eraser: fabric.Object[], collection: fabric.Object[] }} restorationContext
       */
      _prepareCollectionTraversal: function (collection, ctx, restorationContext) {
        collection.forEachObject(function (obj) {
          if (obj.forEachObject && obj.erasable === 'deep') {
            //  traverse
            this._prepareCollectionTraversal(obj, ctx, restorationContext);
          }
          else if (!this.inverted && obj.erasable && obj.visible) {
            //  render only non-erasable objects
            obj.visible = false;
            collection.dirty = true;
            restorationContext.visibility.push(obj);
            restorationContext.collection.push(collection);
          }
          else if (this.inverted && obj.visible) {
            //  render only erasable objects that were erased
            if (obj.erasable && obj.eraser) {
              obj.eraser.inverted = true;
              obj.dirty = true;
              collection.dirty = true;
              restorationContext.eraser.push(obj);
              restorationContext.collection.push(collection);
            }
            else {
              obj.visible = false;
              collection.dirty = true;
              restorationContext.visibility.push(obj);
              restorationContext.collection.push(collection);
            }
          }
        }, this);
      },

      /**
       * Prepare the pattern for the erasing brush
       * This pattern will be drawn on the top context, achieving a visual effect of erasing only erasable objects
       * @todo decide how overlay color should behave when `inverted === true`, currently draws over it which is undesirable
       * @private
       */
      preparePattern: function () {
        if (!this._patternCanvas) {
          this._patternCanvas = fabric.util.createCanvasElement();
        }
        var canvas = this._patternCanvas;
        canvas.width = this.canvas.width;
        canvas.height = this.canvas.height;
        var patternCtx = canvas.getContext('2d');
        if (this.canvas._isRetinaScaling()) {
          var retinaScaling = this.canvas.getRetinaScaling();
          this.canvas.__initRetinaScaling(retinaScaling, canvas, patternCtx);
        }
        var backgroundImage = this.canvas.backgroundImage,
            bgErasable = backgroundImage && this._isErasable(backgroundImage),
            overlayImage = this.canvas.overlayImage,
            overlayErasable = overlayImage && this._isErasable(overlayImage);
        if (!this.inverted && ((backgroundImage && !bgErasable) || !!this.canvas.backgroundColor)) {
          if (bgErasable) { this.canvas.backgroundImage = undefined; }
          this.canvas._renderBackground(patternCtx);
          if (bgErasable) { this.canvas.backgroundImage = backgroundImage; }
        }
        else if (this.inverted && (backgroundImage && bgErasable)) {
          var color = this.canvas.backgroundColor;
          this.canvas.backgroundColor = undefined;
          this.canvas._renderBackground(patternCtx);
          this.canvas.backgroundColor = color;
        }
        patternCtx.save();
        patternCtx.transform.apply(patternCtx, this.canvas.viewportTransform);
        var restorationContext = { visibility: [], eraser: [], collection: [] };
        this._prepareCollectionTraversal(this.canvas, patternCtx, restorationContext);
        this.canvas._renderObjects(patternCtx, this.canvas._objects);
        restorationContext.visibility.forEach(function (obj) { obj.visible = true; });
        restorationContext.eraser.forEach(function (obj) {
          obj.eraser.inverted = false;
          obj.dirty = true;
        });
        restorationContext.collection.forEach(function (obj) { obj.dirty = true; });
        patternCtx.restore();
        if (!this.inverted && ((overlayImage && !overlayErasable) || !!this.canvas.overlayColor)) {
          if (overlayErasable) { this.canvas.overlayImage = undefined; }
          __renderOverlay.call(this.canvas, patternCtx);
          if (overlayErasable) { this.canvas.overlayImage = overlayImage; }
        }
        else if (this.inverted && (overlayImage && overlayErasable)) {
          var color = this.canvas.overlayColor;
          this.canvas.overlayColor = undefined;
          __renderOverlay.call(this.canvas, patternCtx);
          this.canvas.overlayColor = color;
        }
      },

      /**
       * Sets brush styles
       * @private
       * @param {CanvasRenderingContext2D} ctx
       */
      _setBrushStyles: function (ctx) {
        this.callSuper('_setBrushStyles', ctx);
        ctx.strokeStyle = 'black';
      },

      /**
       * **Customiztion**
       *
       * if you need the eraser to update on each render (i.e animating during erasing) override this method by **adding** the following (performance may suffer):
       * @example
       * ```
       * if(ctx === this.canvas.contextTop) {
       *  this.preparePattern();
       * }
       * ```
       *
       * @override fabric.BaseBrush#_saveAndTransform
       * @param {CanvasRenderingContext2D} ctx
       */
      _saveAndTransform: function (ctx) {
        this.callSuper('_saveAndTransform', ctx);
        this._setBrushStyles(ctx);
        ctx.globalCompositeOperation = ctx === this.canvas.getContext() ? 'destination-out' : 'source-over';
      },

      /**
       * We indicate {@link fabric.PencilBrush} to repaint itself if necessary
       * @returns
       */
      needsFullRender: function () {
        return true;
      },

      /**
       *
       * @param {fabric.Point} pointer
       * @param {fabric.IEvent} options
       * @returns
       */
      onMouseDown: function (pointer, options) {
        if (!this.canvas._isMainEvent(options.e)) {
          return;
        }
        this._prepareForDrawing(pointer);
        // capture coordinates immediately
        // this allows to draw dots (when movement never occurs)
        this._captureDrawingPath(pointer);

        //  prepare for erasing
        this.preparePattern();
        this._isErasing = true;
        this.canvas.fire('erasing:start');
        this._render();
      },

      /**
       * Rendering Logic:
       * 1. Use brush to clip canvas by rendering it on top of canvas (unnecessary if `inverted === true`)
       * 2. Render brush with canvas pattern on top context
       *
       */
      _render: function () {
        var ctx;
        if (!this.inverted) {
          //  clip canvas
          ctx = this.canvas.getContext();
          this.callSuper('_render', ctx);
        }
        //  render brush and mask it with image of non erasables
        ctx = this.canvas.contextTop;
        this.canvas.clearContext(ctx);
        this.callSuper('_render', ctx);
        ctx.save();
        var t = this.canvas.getRetinaScaling(), s = 1 / t;
        ctx.scale(s, s);
        ctx.globalCompositeOperation = 'source-in';
        ctx.drawImage(this._patternCanvas, 0, 0);
        ctx.restore();
      },

      /**
       * Creates fabric.Path object
       * @override
       * @private
       * @param {(string|number)[][]} pathData Path data
       * @return {fabric.Path} Path to add on canvas
       * @returns
       */
      createPath: function (pathData) {
        var path = this.callSuper('createPath', pathData);
        path.globalCompositeOperation = this.inverted ? 'source-over' : 'destination-out';
        path.stroke = this.inverted ? 'white' : 'black';
        return path;
      },

      /**
       * Utility to apply a clip path to a path.
       * Used to preserve clipping on eraser paths in nested objects.
       * Called when a group has a clip path that should be applied to the path before applying erasing on the group's objects.
       * @param {fabric.Path} path The eraser path in canvas coordinate plane
       * @param {fabric.Object} clipPath The clipPath to apply to the path
       * @param {number[]} clipPathContainerTransformMatrix The transform matrix of the object that the clip path belongs to
       * @returns {fabric.Path} path with clip path
       */
      applyClipPathToPath: function (path, clipPath, clipPathContainerTransformMatrix) {
        var pathInvTransform = fabric.util.invertTransform(path.calcTransformMatrix()),
            clipPathTransform = clipPath.calcTransformMatrix(),
            transform = clipPath.absolutePositioned ?
              pathInvTransform :
              fabric.util.multiplyTransformMatrices(
                pathInvTransform,
                clipPathContainerTransformMatrix
              );
        //  when passing down a clip path it becomes relative to the parent
        //  so we transform it acoordingly and set `absolutePositioned` to false
        clipPath.absolutePositioned = false;
        fabric.util.applyTransformToObject(
          clipPath,
          fabric.util.multiplyTransformMatrices(
            transform,
            clipPathTransform
          )
        );
        //  We need to clip `path` with both `clipPath` and it's own clip path if existing (`path.clipPath`)
        //  so in turn `path` erases an object only where it overlaps with all it's clip paths, regardless of how many there are.
        //  this is done because both clip paths may have nested clip paths of their own (this method walks down a collection => this may reccur),
        //  so we can't assign one to the other's clip path property.
        path.clipPath = path.clipPath ? fabric.util.mergeClipPaths(clipPath, path.clipPath) : clipPath;
        return path;
      },

      /**
       * Utility to apply a clip path to a path.
       * Used to preserve clipping on eraser paths in nested objects.
       * Called when a group has a clip path that should be applied to the path before applying erasing on the group's objects.
       * @param {fabric.Path} path The eraser path
       * @param {fabric.Object} object The clipPath to apply to path belongs to object
       * @returns {Promise<fabric.Path>}
       */
      clonePathWithClipPath: function (path, object) {
        var objTransform = object.calcTransformMatrix();
        var clipPath = object.clipPath;
        var _this = this;
        return Promise.all([
          path.clone(),
          clipPath.clone(['absolutePositioned', 'inverted'])
        ]).then(function (clones) {
          return _this.applyClipPathToPath(clones[0], clones[1], objTransform);
        });
      },

      /**
       * Adds path to object's eraser, walks down object's descendants if necessary
       *
       * @public
       * @fires erasing:end on object
       * @param {fabric.Object} obj
       * @param {fabric.Path} path
       * @param {Object} [context] context to assign erased objects to
       * @returns {Promise<fabric.Path | fabric.Path[]>}
       */
      _addPathToObjectEraser: function (obj, path, context) {
        var _this = this;
        //  object is collection, i.e group
        if (obj.forEachObject && obj.erasable === 'deep') {
          var targets = obj._objects.filter(function (_obj) {
            return _obj.erasable;
          });
          if (targets.length > 0 && obj.clipPath) {
            return this.clonePathWithClipPath(path, obj)
              .then(function (_path) {
                return Promise.all(targets.map(function (_obj) {
                  return _this._addPathToObjectEraser(_obj, _path, context);
                }));
              });
          }
          else if (targets.length > 0) {
            return Promise.all(targets.map(function (_obj) {
              return _this._addPathToObjectEraser(_obj, path, context);
            }));
          }
          return;
        }
        //  prepare eraser
        var eraser = obj.eraser;
        if (!eraser) {
          eraser = new fabric.Eraser();
          obj.eraser = eraser;
        }
        //  clone and add path
        return path.clone()
          .then(function (path) {
            // http://fabricjs.com/using-transformations
            var desiredTransform = fabric.util.multiplyTransformMatrices(
              fabric.util.invertTransform(
                obj.calcTransformMatrix()
              ),
              path.calcTransformMatrix()
            );
            fabric.util.applyTransformToObject(path, desiredTransform);
            eraser.add(path);
            obj.set('dirty', true);
            obj.fire('erasing:end', {
              path: path
            });
            if (context) {
              (obj.group ? context.subTargets : context.targets).push(obj);
              //context.paths.set(obj, path);
            }
            return path;
          });
      },

      /**
       * Add the eraser path to canvas drawables' clip paths
       *
       * @param {fabric.Canvas} source
       * @param {fabric.Canvas} path
       * @param {Object} [context] context to assign erased objects to
       * @returns {Promise<fabric.Path[]|void>} eraser paths
       */
      applyEraserToCanvas: function (path, context) {
        var canvas = this.canvas;
        return Promise.all([
          'backgroundImage',
          'overlayImage',
        ].map(function (prop) {
          var drawable = canvas[prop];
          return drawable && drawable.erasable &&
            this._addPathToObjectEraser(drawable, path)
              .then(function (path) {
                if (context) {
                  context.drawables[prop] = drawable;
                  //context.paths.set(drawable, path);
                }
                return path;
              });
        }, this));
      },

      /**
       * On mouseup after drawing the path on contextTop canvas
       * we use the points captured to create an new fabric path object
       * and add it to every intersected erasable object.
       */
      _finalizeAndAddPath: function () {
        var ctx = this.canvas.contextTop, canvas = this.canvas;
        ctx.closePath();
        if (this.decimate) {
          this._points = this.decimatePoints(this._points, this.decimate);
        }

        // clear
        canvas.clearContext(canvas.contextTop);
        this._isErasing = false;

        var pathData = this._points && this._points.length > 1 ?
          this.convertPointsToSVGPath(this._points) :
          null;
        if (!pathData || this._isEmptySVGPath(pathData)) {
          canvas.fire('erasing:end');
          // do not create 0 width/height paths, as they are
          // rendered inconsistently across browsers
          // Firefox 4, for example, renders a dot,
          // whereas Chrome 10 renders nothing
          canvas.requestRenderAll();
          return;
        }

        var path = this.createPath(pathData);
        //  needed for `intersectsWithObject`
        path.setCoords();
        //  commense event sequence
        canvas.fire('before:path:created', { path: path });

        // finalize erasing
        var _this = this;
        var context = {
          targets: [],
          subTargets: [],
          //paths: new Map(),
          drawables: {}
        };
        var tasks = canvas._objects.map(function (obj) {
          return obj.erasable && obj.intersectsWithObject(path, true, true) &&
            _this._addPathToObjectEraser(obj, path, context);
        });
        tasks.push(_this.applyEraserToCanvas(path, context));
        return Promise.all(tasks)
          .then(function () {
            //  fire erasing:end
            canvas.fire('erasing:end', Object.assign(context, {
              path: path
            }));

            canvas.requestRenderAll();
            _this._resetShadow();

            // fire event 'path' created
            canvas.fire('path:created', { path: path });
          });
      }
    }
  );

  /** ERASER_END */
})();<|MERGE_RESOLUTION|>--- conflicted
+++ resolved
@@ -176,20 +176,7 @@
               });
           }
         });
-<<<<<<< HEAD
       }
-=======
-    },
-
-    /**
-     * Propagate the group's eraser to its objects, crucial for proper functionality of the eraser within the group and nested objects.
-     * @private
-     */
-    _restoreObjectsState: function () {
-      this.erasable === true && this.applyEraserToObjects();
-      return __restoreObjectsState.call(this);
->>>>>>> 70943e72
-    }
   });
 
   /**
