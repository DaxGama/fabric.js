(function () {
  /** ERASER_START */
  var __set = fabric.Object.prototype._set;
  var _render = fabric.Object.prototype.render;
  var _toObject = fabric.Object.prototype.toObject;
  var __createBaseSVGMarkup = fabric.Object.prototype._createBaseSVGMarkup;
  /**
   * @fires erasing:end
   */
  fabric.util.object.extend(fabric.Object.prototype, {
    /**
<<<<<<< HEAD
     * Create Rect that holds the color to support erasing
     * patches {@link CommonMethods#_initGradient}
     * @private
     * @param {'background'|'overlay'} property
     * @param {(String|fabric.Pattern|fabric.Rect)} color Color or pattern or rect (in case of erasing)
     * @param {Function} callback Callback to invoke when color is set
     * @param {Object} options
     * @return {fabric.Canvas} instance
     * @chainable true
=======
     * Indicates whether this object can be erased by {@link fabric.EraserBrush}
     * The `deep` option introduces fine grained control over a group's `erasable` property.
     * When set to `deep` the eraser will erase nested objects if they are erasable, leaving the group and the other objects untouched.
     * When set to `true` the eraser will erase the entire group. Once the group changes the eraser is propagated to its children for proper functionality.
     * When set to `false` the eraser will leave all objects including the group untouched.
     * @tutorial {@link http://fabricjs.com/erasing#erasable_property}
     * @type boolean | 'deep'
     * @default true
>>>>>>> a32be8ab
     */
    erasable: true,

    /**
     *
     * @returns {fabric.Group | undefined}
     */
    getEraser: function () {
      return this.clipPath && this.clipPath.eraser ? this.clipPath : undefined;
    },

    /**
     * Get the object's actual clip path regardless of clipping done by erasing
     * @returns {fabric.Object | undefined}
     */
    getClipPath: function () {
      var eraser = this.getEraser();
      return eraser ? eraser._objects[0].clipPath : this.clipPath;
    },

    /**
     * Set the object's actual clip path regardless of clipping done by erasing
     * @param {fabric.Object} [clipPath]
     */
    setClipPath: function (clipPath) {
      var eraser = this.getEraser();
      var target = eraser ? eraser._objects[0] : this;
      target.set('clipPath', clipPath);
      this.set('dirty', true);
    },

    /**
     * Updates eraser size and position to match object's size
     * @private
     * @param {Object} [dimensions] uses object's dimensions if unspecified
     * @param {number} [dimensions.width]
     * @param {number} [dimensions.height]
     * @param {boolean} [center=false] postion the eraser relative to object's center or it's top left corner
     */
    _updateEraserDimensions: function (dimensions, center) {
      var eraser = this.getEraser();
      if (eraser) {
        var rect = eraser._objects[0];
        var eraserSize = { width: rect.width, height: rect.height };
        var size = this._getNonTransformedDimensions();
        var newSize = fabric.util.object.extend({ width: size.x, height: size.y }, dimensions);
        if (eraserSize.width === newSize.width && eraserSize.height === newSize.height) {
          return;
        }
        var offset = new fabric.Point((eraserSize.width - newSize.width) / 2, (eraserSize.height - newSize.height) / 2);
        eraser.set(newSize);
        eraser.setPositionByOrigin(new fabric.Point(0, 0), 'center', 'center');
        rect.set(newSize);
        eraser.set('dirty', true);
        if (!center) {
          eraser.getObjects('path').forEach(function (path) {
            path.setPositionByOrigin(path.getCenterPoint().add(offset), 'center', 'center');
          });
        }
        this.setCoords();
      }
    },

    _set: function (key, value) {
      __set.call(this, key, value);
      if (key === 'width' || key === 'height') {
        this._updateEraserDimensions();
      }
      return this;
    },

    render: function (ctx) {
      this._updateEraserDimensions();
      _render.call(this, ctx);
    },

    /**
     * Returns an object representation of an instance
     * @param {Array} [propertiesToInclude] Any properties that you might want to additionally include in the output
     * @return {Object} Object representation of an instance
     */
    toObject: function (additionalProperties) {
      return _toObject.call(this, ['erasable'].concat(additionalProperties));
    },

    /**
     * use <mask> to achieve erasing for svg
     * credit: https://travishorn.com/removing-parts-of-shapes-in-svg-b539a89e5649
     * @param {Function} reviver
     * @returns {string} markup
     */
    eraserToSVG: function (options) {
      var eraser = this.getEraser();
      if (eraser) {
        var fill = eraser._objects[0].fill;
        eraser._objects[0].fill = 'white';
        eraser.clipPathId = 'CLIPPATH_' + fabric.Object.__uid++;
        var commons = [
          'id="' + eraser.clipPathId + '"',
          /*options.additionalTransform ? ' transform="' + options.additionalTransform + '" ' : ''*/
        ].join(' ');
        var objectMarkup = ['<defs>', '<mask ' + commons + ' >', eraser.toSVG(options.reviver), '</mask>', '</defs>'];
        eraser._objects[0].fill = fill;
        return objectMarkup.join('\n');
      }
      return '';
    },

    /**
     * use <mask> to achieve erasing for svg, override <clipPath>
     * @param {string[]} objectMarkup
     * @param {Object} options
     * @returns
     */
    _createBaseSVGMarkup: function (objectMarkup, options) {
      var eraser = this.getEraser();
      if (eraser) {
        var eraserMarkup = this.eraserToSVG(options);
        this.clipPath = null;
        var markup = __createBaseSVGMarkup.call(this, objectMarkup, options);
        this.clipPath = eraser;
        return [
          eraserMarkup,
          markup.replace('>', 'mask="url(#' + eraser.clipPathId + ')" >')
        ].join('\n');
      }
      else {
        return __createBaseSVGMarkup.call(this, objectMarkup, options);
      }
    }
  });

  var __restoreObjectsState = fabric.Group.prototype._restoreObjectsState;
  var _groupToObject = fabric.Group.prototype.toObject;
  var __getBounds = fabric.Group.prototype._getBounds;
  fabric.util.object.extend(fabric.Group.prototype, {

    /**
     * If group is an eraser then dimensions should not change when paths are added or removed and should remain the size of the base rect
     * @private
     */
    _getBounds: function (aX, aY, onlyWidthHeight) {
      if (this.eraser) {
        this.width = this._objects[0].width;
        this.height = this._objects[0].height;
        return;
      }
      __getBounds.call(this, aX, aY, onlyWidthHeight);
    },

    /**
     * @private
     * @param {fabric.Path} path
     */
    _addEraserPathToObjects: function (path) {
      this._objects.forEach(function (object) {
        fabric.EraserBrush.prototype._addPathToObjectEraser.call(
          fabric.EraserBrush.prototype,
          object,
          path
        );
      });
    },

    /**
     * Applies the group's eraser to its objects
     * @tutorial {@link http://fabricjs.com/erasing#erasable_property}
     */
    applyEraserToObjects: function () {
      var _this = this;
      if (this.getEraser()) {
        var transform = _this.calcTransformMatrix();
        _this.getEraser().clone(function (eraser) {
          var clipPath = eraser._objects[0].clipPath;
          _this.clipPath = clipPath ? clipPath : undefined;
          eraser.getObjects('path')
            .forEach(function (path) {
              //  first we transform the path from the group's coordinate system to the canvas'
              var originalTransform = fabric.util.multiplyTransformMatrices(
                transform,
                path.calcTransformMatrix()
              );
              fabric.util.applyTransformToObject(path, originalTransform);
              if (clipPath) {
                clipPath.clone(function (_clipPath) {
                  fabric.EraserBrush.prototype.applyClipPathToPath.call(
                    fabric.EraserBrush.prototype,
                    path,
                    _clipPath,
                    transform
                  );
                  _this._addEraserPathToObjects(path);
                });
              }
              else {
                _this._addEraserPathToObjects(path);
              }
            });
        });
      }
    },

    /**
     * Propagate the group's eraser to its objects, crucial for proper functionality of the eraser within the group and nested objects.
     * @private
     */
    _restoreObjectsState: function () {
      this.erasable === true && this.applyEraserToObjects();
      return __restoreObjectsState.call(this);
    },

    /**
     * Returns an object representation of an instance
     * @param {Array} [propertiesToInclude] Any properties that you might want to additionally include in the output
     * @return {Object} Object representation of an instance
     */
    toObject: function (additionalProperties) {
      return _groupToObject.call(this, ['eraser'].concat(additionalProperties));
    }
  });

  /**
   * @fires erasing:start
   * @fires erasing:end
   */
  fabric.util.object.extend(fabric.Canvas.prototype, {
    /**
     * Used by {@link #renderAll}
     * @returns boolean
     */
    isErasing: function () {
      return (
        this.isDrawingMode &&
        this.freeDrawingBrush &&
        this.freeDrawingBrush.type === 'eraser' &&
        this.freeDrawingBrush._isErasing
      );
    },

    /**
     * While erasing, the brush is in charge of rendering the canvas
     * It uses both layers to achieve diserd erasing effect
     *
     * @returns fabric.Canvas
     */
    renderAll: function () {
      if (this.contextTopDirty && !this._groupSelector && !this.isDrawingMode) {
        this.clearContext(this.contextTop);
        this.contextTopDirty = false;
      }
      // while erasing the brush is in charge of rendering the canvas so we return
      if (this.isErasing()) {
        this.freeDrawingBrush._render();
        return;
      }
      if (this.hasLostContext) {
        this.renderTopLayer(this.contextTop);
      }
      var canvasToDrawOn = this.contextContainer;
      this.renderCanvas(canvasToDrawOn, this._chooseObjectsToRender());
      return this;
    }
  });

  /**
   * EraserBrush class
   * Supports selective erasing meaning that only erasable objects are affected by the eraser brush.
   * In order to support selective erasing all non erasable objects and all clipped out objects are rendered on the main/bottom ctx
   * while the entire canvas is rendered on the top ctx.
<<<<<<< HEAD
   * Canvas background/overlay image/color are handled as well.
=======
   * Canvas background/overlay images are handled as well.
>>>>>>> a32be8ab
   * When erasing occurs, the path clips the top ctx and reveals the bottom ctx.
   * This achieves the desired effect of seeming to erase only erasable objects.
   * After erasing is done the created path is added to all intersected objects' `clipPath` property.
   *
   * @tutorial {@link http://fabricjs.com/erasing}
   * @class fabric.EraserBrush
   * @extends fabric.PencilBrush
   */
  fabric.EraserBrush = fabric.util.createClass(
    fabric.PencilBrush,
    /** @lends fabric.EraserBrush.prototype */ {
      type: 'eraser',

      /**
       * Indicates that the ctx is ready and rendering can begin.
       * Used to prevent a race condition caused by {@link fabric.EraserBrush#onMouseMove} firing before {@link fabric.EraserBrush#onMouseDown} has completed
       *
       * @private
       */
      _ready: false,

      /**
       * @private
       */
      _drawOverlayOnTop: false,

      /**
       * @private
       */
      _isErasing: false,

      initialize: function (canvas) {
        this.callSuper('initialize', canvas);
        this._renderBound = this._render.bind(this);
        this.renderAll = this.renderAll.bind(this);
      },

      /**
       * Disable clip path drawing.
       * Clip path must be handled differently when erasing.
       * @private
       */
      _drawClipPath: function () {

      },

      /**
       * Used to hide a drawable from the rendering process
       * @param {fabric.Object} object
       */
      hideObject: function (object) {
        if (object) {
          object._originalOpacity = object.opacity;
          object.set({ opacity: 0 });
        }
      },

      /**
       * Restores hiding an object
       * {@link fabric.EraserBrush#hideObject}
       * @param {fabric.Object} object
       */
      restoreObjectVisibility: function (object) {
        if (object && object._originalOpacity) {
          object.set({ opacity: object._originalOpacity });
          object._originalOpacity = undefined;
        }
      },

      /**
       *
       * @private
       * @param {fabric.Object} object
       * @returns boolean
       */
      _isErasable: function (object) {
        return object.erasable !== false;
      },

      /**
       * Drawing Logic For background drawables: (`backgroundImage`)
       * 1. if erasable = true:
       *    we need to hide the drawable on the bottom ctx so when the brush is erasing it will clip the top ctx and reveal white space underneath
       * 2. if erasable = false:
       *    we need to draw the drawable only on the bottom ctx so the brush won't affect it
       * @param {'bottom' | 'top' | 'overlay'} layer
       */
      prepareCanvasBackgroundForLayer: function (layer) {
        if (layer === 'overlay') {
          return;
        }
        var canvas = this.canvas;
        var image = canvas.backgroundImage;
        var erasablesOnLayer = layer === 'top';
        if (image && this._isErasable(image) === !erasablesOnLayer) {
          this.hideObject(image);
        }
      },

      /**
       * Drawing Logic For overlay drawables (`overlayImage`)
       * We must draw on top ctx to be on top of visible canvas
       * 1. if erasable = true:
       *    we need to draw the drawable on the top ctx as a normal object
       * 2. if erasable = false:
       *    we need to draw the drawable on top of the brush,
       *    this means we need to repaint for every stroke
       *
       * @param {'bottom' | 'top' | 'overlay'} layer
       * @returns boolean render overlay above brush
       */
      prepareCanvasOverlayForLayer: function (layer) {
        var canvas = this.canvas;
        var image = canvas.overlayImage;
        var hasOverlayColor = !!canvas.overlayColor;
        if (canvas.overlayColor && layer !== 'overlay') {
          this.__overlayColor = canvas.overlayColor;
          delete canvas.overlayColor;
        }
        if (layer === 'bottom') {
          this.hideObject(image);
          return false;
        };
        var erasablesOnLayer = layer === 'top';
        var renderOverlayOnTop = (image && !this._isErasable(image)) || hasOverlayColor;
        if (image && this._isErasable(image) === !erasablesOnLayer) {
          this.hideObject(image);
        }
        return renderOverlayOnTop;
      },

      /**
       * @private
       */
      restoreCanvasDrawables: function () {
        var canvas = this.canvas;
        if (this.__overlayColor) {
          canvas.overlayColor = this.__overlayColor;
          delete this.__overlayColor;
        }
        this.restoreObjectVisibility(canvas.backgroundImage);
        this.restoreObjectVisibility(canvas.overlayImage);
      },

      /**
       * @private
       * This is designed to support erasing a group with both erasable and non-erasable objects.
       * Iterates over collections to allow nested selective erasing.
       * Used by {@link fabric.EraserBrush#prepareCanvasObjectsForLayer}
       * to prepare the bottom layer by hiding erasable nested objects
       *
       * @param {fabric.Collection} collection
       */
      prepareCollectionTraversal: function (collection) {
        var _this = this;
        collection.forEachObject(function (obj) {
          if (obj.forEachObject && obj.erasable === 'deep') {
            _this.prepareCollectionTraversal(obj);
          }
          else if (obj.erasable) {
            _this.hideObject(obj);
          }
        });
      },

      /**
       * @private
       * Used by {@link fabric.EraserBrush#prepareCanvasObjectsForLayer}
       * to reverse the action of {@link fabric.EraserBrush#prepareCollectionTraversal}
       *
       * @param {fabric.Collection} collection
       */
      restoreCollectionTraversal: function (collection) {
        var _this = this;
        collection.forEachObject(function (obj) {
          if (obj.forEachObject && obj.erasable === 'deep') {
            _this.restoreCollectionTraversal(obj);
          }
          else {
            _this.restoreObjectVisibility(obj);
          }
        });
      },

      /**
       * @private
       * This is designed to support erasing a group with both erasable and non-erasable objects.
       *
       * @param {'bottom' | 'top' | 'overlay'} layer
       */
      prepareCanvasObjectsForLayer: function (layer) {
        if (layer !== 'bottom') { return; }
        this.prepareCollectionTraversal(this.canvas);
      },

      /**
       * @private
       * @param {'bottom' | 'top' | 'overlay'} layer
       */
      restoreCanvasObjectsFromLayer: function (layer) {
        if (layer !== 'bottom') { return; }
        this.restoreCollectionTraversal(this.canvas);
      },

      /**
       * @private
       * @param {'bottom' | 'top' | 'overlay'} layer
       * @returns boolean render overlay above brush
       */
      prepareCanvasForLayer: function (layer) {
        this.prepareCanvasBackgroundForLayer(layer);
        this.prepareCanvasObjectsForLayer(layer);
        return this.prepareCanvasOverlayForLayer(layer);
      },

      /**
      * @private
      * @param {'bottom' | 'top' | 'overlay'} layer
      */
      restoreCanvasFromLayer: function (layer) {
        this.restoreCanvasDrawables();
        this.restoreCanvasObjectsFromLayer(layer);
      },

      /**
       * Render all non-erasable objects on bottom layer with the exception of overlays to avoid being clipped by the brush.
       * Groups are rendered for nested selective erasing, non-erasable objects are visible while erasable objects are not.
       */
      renderBottomLayer: function () {
        var canvas = this.canvas;
        this.prepareCanvasForLayer('bottom');
        var group = new fabric.Group(canvas.getObjects().filter(function (obj) {
          return !obj.erasable || obj.isType('group');
        }), { clipPath: this.clipPath });
        group.canvas = this.canvas;
        canvas.renderCanvas(
          canvas.getContext(),
<<<<<<< HEAD
          [group]
=======
          canvas.getObjects().filter(function (obj) {
            return !obj.erasable || obj.forEachObject;
          })
>>>>>>> a32be8ab
        );
        group.ungroupOnCanvas()
        this.restoreCanvasFromLayer('bottom');
      },

      /**
       * Render the inverted view of the clip path on the bottom layer.
       * Clipped out objects are treated as non-erasable because they are rendered outside the erasable area.
       * Achieves an effect of erasing only the objects inside the clipped area.
       * @private
       */
      renderClippedOutLayer: function () {
        return
        if (!this.clipPath) {
          return;
        }
        var canvas = this.canvas, ctx = canvas.getContext(), inverted = this.clipPath.inverted;
        this.prepareCanvasForLayer('top');
        canvas.renderCanvas(
          ctx,
          canvas.getObjects()
        );
        this.clipPath.set('inverted', !!!inverted);
        this.callSuper('_saveAndTransform', ctx);
        this.callSuper('_drawClipPath', ctx);
        ctx.restore();
        this.clipPath.set('inverted', inverted);
        this.restoreCanvasFromLayer('top');
      },

      /**
       * 1. Render all objects on top layer, erasable and non-erasable
       *    This is important for cases such as overlapping objects, the background object erasable and the foreground object not erasable.
       * 2. Render the brush
       */
      renderTopLayer: function () {
        var canvas = this.canvas, ctx = canvas.contextTop;
        this._drawOverlayOnTop = this.prepareCanvasForLayer('top');
        canvas.renderCanvas(
          ctx,
          canvas.getObjects()
        );
        this._saveAndTransform(ctx);
        this.render(ctx);
        this.callSuper('_drawClipPath', ctx);
        ctx.restore();
        this.restoreCanvasFromLayer('top');
      },

      /**
       * Render all non-erasable overlays on top of the brush so that they won't get erased
       */
      renderOverlay: function () {
        this.prepareCanvasForLayer('overlay');
        var canvas = this.canvas;
        var ctx = canvas.contextTop;
        canvas._renderOverlay(ctx);
        this.restoreCanvasFromLayer('overlay');
      },

      /**
       * @extends @class fabric.BaseBrush
       * @param {CanvasRenderingContext2D} ctx
       */
      _saveAndTransform: function (ctx) {
        this.callSuper('_saveAndTransform', ctx);
        ctx.globalCompositeOperation = 'destination-out';
      },

      /**
       * We indicate {@link fabric.PencilBrush} to repaint itself if necessary
       * @returns
       */
      needsFullRender: function () {
        return this.callSuper('needsFullRender') || this._drawOverlayOnTop;
      },

      /**
       *
       * @param {fabric.Point} pointer
       * @param {fabric.IEvent} options
       * @returns
       */
      onMouseDown: function (pointer, options) {
        if (!this.canvas._isMainEvent(options.e)) {
          return;
        }
        this._prepareForDrawing(pointer);
        // capture coordinates immediately
        // this allows to draw dots (when movement never occurs)
        this._captureDrawingPath(pointer);

        this._isErasing = true;
        this.canvas.fire('erasing:start');
        this._ready = true;
        this._render();
      },

      /**
       * Rendering is done in 4 steps:
       * 1. Draw all non-erasable objects on bottom ctx with the exception of overlays {@link fabric.EraserBrush#renderBottomLayer}
       * 2. Draw all clipped out objects on bottom ctx {@link fabric.EraserBrush#renderClippedOutLayer}
       * 3. Draw all objects on top ctx including erasable drawables {@link fabric.EraserBrush#renderTopLayer}
       * 4. Draw eraser {@link fabric.PencilBrush#_render} at {@link fabric.EraserBrush#renderTopLayer}
       * 5. Draw non-erasable overlays {@link fabric.EraserBrush#renderOverlay}
       *
       * @param {fabric.Canvas} canvas
       */
      _render: function () {
        if (!this._ready) {
          return;
        }
        this.isRendering = 1;
        this.renderBottomLayer();
        this.renderClippedOutLayer();
        this.renderTopLayer();
        this.renderOverlay();
        this.isRendering = 0;
      },

      /**
       * @public
       */
      renderAll: function () {
        if (this._isErasing) {
          if (this.isRendering) {
            this.isRendering = fabric.util.requestAnimFrame(this._renderBound);
          }
          else {
            this._render();
          }
          return true;
        }
        return false;
      },

      /**
       * Utility to apply a clip path to a path.
       * Used to preserve clipping on eraser paths in nested objects.
       * Called when a group has a clip path that should be applied to the path before applying erasing on the group's objects.
       * @param {fabric.Path} path The eraser path
       * @param {fabric.Object} clipPath The clipPath to apply to the path
       * @param {number[]} clipPathContainerTransformMatrix The transform matrix of the object that the clip path belongs to
       * @returns {fabric.Path} path with clip path
       */
      applyClipPathToPath: function (path, clipPath, clipPathContainerTransformMatrix) {
        var pathTransform = path.calcTransformMatrix();
        var clipPathTransform = clipPath.calcTransformMatrix();
        var transform = fabric.util.multiplyTransformMatrices(
          fabric.util.invertTransform(pathTransform),
          clipPathContainerTransformMatrix
        );
        fabric.util.applyTransformToObject(
          clipPath,
          fabric.util.multiplyTransformMatrices(
            transform,
            clipPathTransform
          )
        );
        path.clipPath = clipPath;
        return path;
      },

      /**
       * Utility to apply a clip path to a path.
       * Used to preserve clipping on eraser paths in nested objects.
       * Called when a group has a clip path that should be applied to the path before applying erasing on the group's objects.
       * @param {fabric.Path} path The eraser path
       * @param {fabric.Object} object The clipPath to apply to path belongs to object
       * @param {Function} callback Callback to be invoked with the cloned path after applying the clip path
       */
      clonePathWithClipPath: function (path, object, callback) {
        var objTransform = object.calcTransformMatrix();
        var clipPath = object.getClipPath();
        var _this = this;
        path.clone(function (_path) {
          clipPath.clone(function (_clipPath) {
            callback(_this.applyClipPathToPath(_path, _clipPath, objTransform));
          });
        });
      },

      /**
       * Adds path to existing clipPath of object
       *
       * @param {fabric.Object} obj
       * @param {fabric.Path} path
       */
      _addPathToObjectEraser: function (obj, path) {
        var clipObject;
        var _this = this;
        //  object is collection, i.e group
        if (obj.forEachObject && obj.erasable === 'deep') {
          var targets = obj._objects.filter(function (_obj) {
            return _obj.erasable;
          });
          if (targets.length > 0 && obj.clipPath) {
            this.clonePathWithClipPath(path, obj, function (_path) {
              targets.forEach(function (_obj) {
                _this._addPathToObjectEraser(_obj, _path);
              });
            });
          }
          else if (targets.length > 0) {
            targets.forEach(function (_obj) {
              _this._addPathToObjectEraser(_obj, path);
            });
          }
          return;
        }
        if (!obj.getEraser()) {
          var size = obj._getNonTransformedDimensions();
          var rect = new fabric.Rect({
            fill: 'rgb(0,0,0)',
            width: size.x,
            height: size.y,
            clipPath: obj.clipPath,
            originX: 'center',
            originY: 'center'
          });
          clipObject = new fabric.Group([rect], {
            eraser: true
          });
        }
        else {
          clipObject = obj.clipPath;
        }

        path.clone(function (path) {
          path.globalCompositeOperation = 'destination-out';
          // http://fabricjs.com/using-transformations
          var desiredTransform = fabric.util.multiplyTransformMatrices(
            fabric.util.invertTransform(
              obj.calcTransformMatrix()
            ),
            path.calcTransformMatrix()
          );
          fabric.util.applyTransformToObject(path, desiredTransform);
          clipObject.addWithUpdate(path);
          obj.set({
            clipPath: clipObject,
            dirty: true
          });
          obj.fire('erasing:end', {
            path: path
          });
          if (obj.group && Array.isArray(_this.__subTargets)) {
            _this.__subTargets.push(obj);
          }
        });
      },

      /**
       * Add the eraser path to canvas drawables' clip paths
       *
       * @param {fabric.Canvas} source
       * @param {fabric.Canvas} path
       * @returns {Object} canvas drawables that were erased by the path
       */
      applyEraserToCanvas: function (path) {
        var canvas = this.canvas;
        var drawables = {};
        [
          'backgroundImage',
          'overlayImage',
        ].forEach(function (prop) {
          var drawable = canvas[prop];
          if (drawable && drawable.erasable) {
            this._addPathToObjectEraser(drawable, path);
            drawables[prop] = drawable;
          }
        }, this);
        return drawables;
      },

      /**
       * On mouseup after drawing the path on contextTop canvas
       * we use the points captured to create an new fabric path object
       * and add it to every intersected erasable object.
       */
      _finalizeAndAddPath: function () {
        var ctx = this.canvas.contextTop, canvas = this.canvas;
        ctx.closePath();
        if (this.decimate) {
          this._points = this.decimatePoints(this._points, this.decimate);
        }

        // clear
        canvas.clearContext(canvas.contextTop);
        this._isErasing = false;

        var pathData = this._points && this._points.length > 1 ?
          this.convertPointsToSVGPath(this._points) :
          null;
        if (!pathData || this._isEmptySVGPath(pathData)) {
          canvas.fire('erasing:end');
          // do not create 0 width/height paths, as they are
          // rendered inconsistently across browsers
          // Firefox 4, for example, renders a dot,
          // whereas Chrome 10 renders nothing
          canvas.requestRenderAll();
          return;
        }

        var path = this.createPath(pathData);
        //  needed for `intersectsWithObject`
        path.setCoords();
        canvas.fire('before:path:created', { path: path });

        // finalize erasing
        var drawables = this.applyEraserToCanvas(path);
        var _this = this;
        this.__subTargets = [];
        var targets = [];
        canvas.forEachObject(function (obj) {
          if (obj.erasable && obj.intersectsWithObject(path, true, true)) {
            _this._addPathToObjectEraser(obj, path);
            targets.push(obj);
          }
        });
        canvas.fire('erasing:end', {
          path: path,
          targets: targets,
          subTargets: this.__subTargets,
          drawables: drawables
        });
        delete this.__subTargets;

        canvas.requestRenderAll();
        path.setCoords();
        this._resetShadow();

        // fire event 'path' created
        canvas.fire('path:created', { path: path });
      }
    }
  );

  /** ERASER_END */
})();<|MERGE_RESOLUTION|>--- conflicted
+++ resolved
@@ -9,17 +9,6 @@
    */
   fabric.util.object.extend(fabric.Object.prototype, {
     /**
-<<<<<<< HEAD
-     * Create Rect that holds the color to support erasing
-     * patches {@link CommonMethods#_initGradient}
-     * @private
-     * @param {'background'|'overlay'} property
-     * @param {(String|fabric.Pattern|fabric.Rect)} color Color or pattern or rect (in case of erasing)
-     * @param {Function} callback Callback to invoke when color is set
-     * @param {Object} options
-     * @return {fabric.Canvas} instance
-     * @chainable true
-=======
      * Indicates whether this object can be erased by {@link fabric.EraserBrush}
      * The `deep` option introduces fine grained control over a group's `erasable` property.
      * When set to `deep` the eraser will erase nested objects if they are erasable, leaving the group and the other objects untouched.
@@ -28,7 +17,6 @@
      * @tutorial {@link http://fabricjs.com/erasing#erasable_property}
      * @type boolean | 'deep'
      * @default true
->>>>>>> a32be8ab
      */
     erasable: true,
 
@@ -296,13 +284,9 @@
   /**
    * EraserBrush class
    * Supports selective erasing meaning that only erasable objects are affected by the eraser brush.
-   * In order to support selective erasing all non erasable objects and all clipped out objects are rendered on the main/bottom ctx
+   * In order to support selective erasing all non erasable objects are rendered on the main/bottom ctx
    * while the entire canvas is rendered on the top ctx.
-<<<<<<< HEAD
-   * Canvas background/overlay image/color are handled as well.
-=======
    * Canvas background/overlay images are handled as well.
->>>>>>> a32be8ab
    * When erasing occurs, the path clips the top ctx and reveals the bottom ctx.
    * This achieves the desired effect of seeming to erase only erasable objects.
    * After erasing is done the created path is added to all intersected objects' `clipPath` property.
@@ -337,16 +321,7 @@
       initialize: function (canvas) {
         this.callSuper('initialize', canvas);
         this._renderBound = this._render.bind(this);
-        this.renderAll = this.renderAll.bind(this);
-      },
-
-      /**
-       * Disable clip path drawing.
-       * Clip path must be handled differently when erasing.
-       * @private
-       */
-      _drawClipPath: function () {
-
+        this.render = this.render.bind(this);
       },
 
       /**
@@ -534,47 +509,13 @@
       renderBottomLayer: function () {
         var canvas = this.canvas;
         this.prepareCanvasForLayer('bottom');
-        var group = new fabric.Group(canvas.getObjects().filter(function (obj) {
-          return !obj.erasable || obj.isType('group');
-        }), { clipPath: this.clipPath });
-        group.canvas = this.canvas;
         canvas.renderCanvas(
           canvas.getContext(),
-<<<<<<< HEAD
-          [group]
-=======
           canvas.getObjects().filter(function (obj) {
             return !obj.erasable || obj.forEachObject;
           })
->>>>>>> a32be8ab
         );
-        group.ungroupOnCanvas()
         this.restoreCanvasFromLayer('bottom');
-      },
-
-      /**
-       * Render the inverted view of the clip path on the bottom layer.
-       * Clipped out objects are treated as non-erasable because they are rendered outside the erasable area.
-       * Achieves an effect of erasing only the objects inside the clipped area.
-       * @private
-       */
-      renderClippedOutLayer: function () {
-        return
-        if (!this.clipPath) {
-          return;
-        }
-        var canvas = this.canvas, ctx = canvas.getContext(), inverted = this.clipPath.inverted;
-        this.prepareCanvasForLayer('top');
-        canvas.renderCanvas(
-          ctx,
-          canvas.getObjects()
-        );
-        this.clipPath.set('inverted', !!!inverted);
-        this.callSuper('_saveAndTransform', ctx);
-        this.callSuper('_drawClipPath', ctx);
-        ctx.restore();
-        this.clipPath.set('inverted', inverted);
-        this.restoreCanvasFromLayer('top');
       },
 
       /**
@@ -583,16 +524,13 @@
        * 2. Render the brush
        */
       renderTopLayer: function () {
-        var canvas = this.canvas, ctx = canvas.contextTop;
+        var canvas = this.canvas;
         this._drawOverlayOnTop = this.prepareCanvasForLayer('top');
         canvas.renderCanvas(
-          ctx,
+          canvas.contextTop,
           canvas.getObjects()
         );
-        this._saveAndTransform(ctx);
-        this.render(ctx);
-        this.callSuper('_drawClipPath', ctx);
-        ctx.restore();
+        this.callSuper('_render');
         this.restoreCanvasFromLayer('top');
       },
 
@@ -648,10 +586,9 @@
       /**
        * Rendering is done in 4 steps:
        * 1. Draw all non-erasable objects on bottom ctx with the exception of overlays {@link fabric.EraserBrush#renderBottomLayer}
-       * 2. Draw all clipped out objects on bottom ctx {@link fabric.EraserBrush#renderClippedOutLayer}
-       * 3. Draw all objects on top ctx including erasable drawables {@link fabric.EraserBrush#renderTopLayer}
-       * 4. Draw eraser {@link fabric.PencilBrush#_render} at {@link fabric.EraserBrush#renderTopLayer}
-       * 5. Draw non-erasable overlays {@link fabric.EraserBrush#renderOverlay}
+       * 2. Draw all objects on top ctx including erasable drawables {@link fabric.EraserBrush#renderTopLayer}
+       * 3. Draw eraser {@link fabric.PencilBrush#_render} at {@link fabric.EraserBrush#renderTopLayer}
+       * 4. Draw non-erasable overlays {@link fabric.EraserBrush#renderOverlay}
        *
        * @param {fabric.Canvas} canvas
        */
@@ -661,7 +598,6 @@
         }
         this.isRendering = 1;
         this.renderBottomLayer();
-        this.renderClippedOutLayer();
         this.renderTopLayer();
         this.renderOverlay();
         this.isRendering = 0;
@@ -670,7 +606,7 @@
       /**
        * @public
        */
-      renderAll: function () {
+      render: function () {
         if (this._isErasing) {
           if (this.isRendering) {
             this.isRendering = fabric.util.requestAnimFrame(this._renderBound);
