--- conflicted
+++ resolved
@@ -244,16 +244,6 @@
   static fromObject(options: Partial<TClassProperties<Shadow>>) {
     return new this(options);
   }
-<<<<<<< HEAD
-
-  /**
-   * Regex matching shadow offsetX, offsetY and blur (ex: "2px 2px 10px rgba(0,0,0,0.2)", "rgb(0,255,0) 2px 2px")
-   */
-  // eslint-disable-next-line max-len
-  static reOffsetsAndBlur =
-    /(?:\s|^)(-?\d+(?:\.\d*)?(?:px)?(?:\s?|$))?(-?\d+(?:\.\d*)?(?:px)?(?:\s?|$))?(\d+(?:\.\d*)?(?:px)?)?(?:\s?|$)(?:$|\s)/;
-=======
->>>>>>> b38c6ca8
 }
 
 classRegistry.setClass(Shadow, 'shadow');