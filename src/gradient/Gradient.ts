<<<<<<< HEAD
import { classRegistry } from '../ClassRegistry';
=======
>>>>>>> 142ce402
import { Color } from '../color/Color';
import { iMatrix } from '../constants';
import { parseTransformAttribute } from '../parser/parseTransformAttribute';
import type { FabricObject } from '../shapes/Object/FabricObject';
<<<<<<< HEAD
import { TMat2D } from '../typedefs';
=======
import type { TMat2D } from '../typedefs';
>>>>>>> 142ce402
import { uid } from '../util/internals/uid';
import { pick } from '../util/misc/pick';
import { matrixToSVG } from '../util/misc/svgParsing';
import { isPathObject } from '../util/types';
import { linearDefaultCoords, radialDefaultCoords } from './constants';
import { parseColorStops } from './parser/parseColorStops';
import { parseCoords } from './parser/parseCoords';
import { parseType, parseGradientUnits } from './parser/misc';
import type {
  ColorStop,
  GradientCoords,
  GradientOptions,
  GradientType,
  GradientUnits,
  SVGOptions,
} from './typedefs';
<<<<<<< HEAD
=======
import { classRegistry } from '../ClassRegistry';
import { isPath } from '../util/typeAssertions';
>>>>>>> 142ce402

/**
 * Gradient class
 * @class Gradient
 * @tutorial {@link http://fabricjs.com/fabric-intro-part-2#gradients}
 */
export class Gradient<
  S,
  T extends GradientType = S extends GradientType ? S : 'linear'
> {
  /**
   * Horizontal offset for aligning gradients coming from SVG when outside pathgroups
   * @type Number
   * @default 0
   */
  declare offsetX: number;

  /**
   * Vertical offset for aligning gradients coming from SVG when outside pathgroups
   * @type Number
   * @default 0
   */
  declare offsetY: number;

  /**
   * A transform matrix to apply to the gradient before painting.
   * Imported from svg gradients, is not applied with the current transform in the center.
   * Before this transform is applied, the origin point is at the top left corner of the object
   * plus the addition of offsetY and offsetX.
   * @type Number[]
   * @default null
   */
  declare gradientTransform?: TMat2D;

  /**
   * coordinates units for coords.
   * If `pixels`, the number of coords are in the same unit of width / height.
   * If set as `percentage` the coords are still a number, but 1 means 100% of width
   * for the X and 100% of the height for the y. It can be bigger than 1 and negative.
   * allowed values pixels or percentage.
   * @type GradientUnits
   * @default 'pixels'
   */
  declare gradientUnits: GradientUnits;

  /**
   * Gradient type linear or radial
   * @type GradientType
   * @default 'linear'
   */
  declare type: T;

  /**
   * Defines how the gradient is located in space and spread
   * @type GradientCoords
   */
  declare coords: GradientCoords<T>;

  /**
   * Defines how many colors a gradient has and how they are located on the axis
   * defined by coords
   * @type GradientCoords
   */
  declare colorStops: ColorStop[];

  /**
   * If true, this object will not be exported during the serialization of a canvas
   * @type boolean
   */
  declare excludeFromExport?: boolean;

  /**
   * ID used for SVG export functionalities
   * @type number | string
   */
  declare readonly id: string | number;

  static type = 'Gradient';

  constructor({
    type = 'linear' as T,
    gradientUnits = 'pixels',
    coords,
    colorStops = [],
    offsetX = 0,
    offsetY = 0,
    gradientTransform,
    id,
  }: GradientOptions<T>) {
    this.id = id ? `${id}_${uid()}` : uid();
    this.type = type;
    this.gradientUnits = gradientUnits;
    this.gradientTransform = gradientTransform;
    this.offsetX = offsetX;
    this.offsetY = offsetY;
    this.coords = {
      ...(this.type === 'radial' ? radialDefaultCoords : linearDefaultCoords),
      ...coords,
    } as GradientCoords<T>;
    this.colorStops = colorStops.slice();
  }

  // isType<S extends GradientType>(type: S): this is Gradient<S> {
  //   return (this.type as GradientType) === type;
  // }

  /**
   * Adds another colorStop
   * @param {Record<string, string>} colorStop Object with offset and color
   * @return {Gradient} thisArg
   */
  addColorStop(colorStops: Record<string, string>) {
    for (const position in colorStops) {
      const color = new Color(colorStops[position]);
      this.colorStops.push({
        offset: parseFloat(position),
        color: color.toRgb(),
        opacity: color.getAlpha(),
      });
    }
    return this;
  }

  /**
   * Returns object representation of a gradient
   * @param {string[]} [propertiesToInclude] Any properties that you might want to additionally include in the output
   * @return {object}
   */
  toObject(propertiesToInclude?: (keyof this)[]) {
    return {
      ...pick(this, propertiesToInclude as (keyof this)[]),
      type: this.type,
      coords: this.coords,
      colorStops: this.colorStops,
      offsetX: this.offsetX,
      offsetY: this.offsetY,
      gradientUnits: this.gradientUnits,
      gradientTransform: this.gradientTransform
        ? [...this.gradientTransform]
        : undefined,
    };
  }

  /* _TO_SVG_START_ */
  /**
   * Returns SVG representation of an gradient
   * @param {FabricObject} object Object to create a gradient for
   * @return {String} SVG representation of an gradient (linear/radial)
   */
  toSVG(
    object: FabricObject,
    { additionalTransform: preTransform }: { additionalTransform?: string } = {}
  ) {
    const markup = [],
      transform = (
        this.gradientTransform
          ? this.gradientTransform.concat()
          : iMatrix.concat()
      ) as TMat2D,
      gradientUnits =
        this.gradientUnits === 'pixels'
          ? 'userSpaceOnUse'
          : 'objectBoundingBox';
    // colorStops must be sorted ascending, and guarded against deep mutations
    const colorStops = this.colorStops
      .map((colorStop) => ({ ...colorStop }))
      .sort((a, b) => {
        return a.offset - b.offset;
      });

    let offsetX = -this.offsetX,
      offsetY = -this.offsetY;
    if (gradientUnits === 'objectBoundingBox') {
      offsetX /= object.width;
      offsetY /= object.height;
    } else {
      offsetX += object.width / 2;
      offsetY += object.height / 2;
    }
<<<<<<< HEAD
    if (isPathObject(object) && this.gradientUnits !== 'percentage') {
=======
    // todo what about polygon/polyline?
    if (isPath(object) && this.gradientUnits !== 'percentage') {
>>>>>>> 142ce402
      offsetX -= object.pathOffset.x;
      offsetY -= object.pathOffset.y;
    }
    transform[4] -= offsetX;
    transform[5] -= offsetY;

    const commonAttributes = [
      `id="SVGID_${this.id}"`,
      `gradientUnits="${gradientUnits}"`,
      `gradientTransform="${
        preTransform ? preTransform + ' ' : ''
      }${matrixToSVG(transform)}"`,
      '',
    ].join(' ');

    if (this.type === 'linear') {
      const { x1, y1, x2, y2 } = this.coords;
      markup.push(
        '<linearGradient ',
        commonAttributes,
        ' x1="',
        x1,
        '" y1="',
        y1,
        '" x2="',
        x2,
        '" y2="',
        y2,
        '">\n'
      );
    } else if (this.type === 'radial') {
      const { x1, y1, x2, y2, r1, r2 } = this
        .coords as GradientCoords<'radial'>;
      const needsSwap = r1 > r2;
      // svg radial gradient has just 1 radius. the biggest.
      markup.push(
        '<radialGradient ',
        commonAttributes,
        ' cx="',
        needsSwap ? x1 : x2,
        '" cy="',
        needsSwap ? y1 : y2,
        '" r="',
        needsSwap ? r1 : r2,
        '" fx="',
        needsSwap ? x2 : x1,
        '" fy="',
        needsSwap ? y2 : y1,
        '">\n'
      );
      if (needsSwap) {
        // svg goes from internal to external radius. if radius are inverted, swap color stops.
        colorStops.reverse(); //  mutates array
        colorStops.forEach((colorStop) => {
          colorStop.offset = 1 - colorStop.offset;
        });
      }
      const minRadius = Math.min(r1, r2);
      if (minRadius > 0) {
        // i have to shift all colorStops and add new one in 0.
        const maxRadius = Math.max(r1, r2),
          percentageShift = minRadius / maxRadius;
        colorStops.forEach((colorStop) => {
          colorStop.offset += percentageShift * (1 - colorStop.offset);
        });
      }
    }

    colorStops.forEach(({ color, offset, opacity }) => {
      markup.push(
        '<stop ',
        'offset="',
        offset * 100 + '%',
        '" style="stop-color:',
        color,
        typeof opacity !== 'undefined' ? ';stop-opacity: ' + opacity : ';',
        '"/>\n'
      );
    });

    markup.push(
      this.type === 'linear' ? '</linearGradient>' : '</radialGradient>',
      '\n'
    );

    return markup.join('');
  }
  /* _TO_SVG_END_ */

  /**
   * Returns an instance of CanvasGradient
   * @param {CanvasRenderingContext2D} ctx Context to render on
   * @return {CanvasGradient}
   */
  toLive(ctx: CanvasRenderingContext2D): CanvasGradient {
    const coords = this.coords as GradientCoords<'radial'>;
    const gradient =
      this.type === 'linear'
        ? ctx.createLinearGradient(coords.x1, coords.y1, coords.x2, coords.y2)
        : ctx.createRadialGradient(
            coords.x1,
            coords.y1,
            coords.r1,
            coords.x2,
            coords.y2,
            coords.r2
          );

    this.colorStops.forEach(({ color, opacity, offset }) => {
      gradient.addColorStop(
        offset,
        typeof opacity !== 'undefined'
          ? new Color(color).setAlpha(opacity).toRgba()
          : color
      );
    });

    return gradient;
  }

  static fromObject(options: GradientOptions<'linear'>): Gradient<'linear'>;
  static fromObject(options: GradientOptions<'radial'>): Gradient<'radial'>;
  static fromObject(
    options: GradientOptions<'linear'> | GradientOptions<'radial'>
  ) {
    return new this(options);
  }

  /* _FROM_SVG_START_ */
  /**
   * Returns {@link Gradient} instance from an SVG element
   * @static
   * @memberOf Gradient
   * @param {SVGGradientElement} el SVG gradient element
   * @param {FabricObject} instance
   * @param {String} opacity A fill-opacity or stroke-opacity attribute to multiply to each stop's opacity.
   * @param {SVGOptions} svgOptions an object containing the size of the SVG in order to parse correctly gradients
   * that uses gradientUnits as 'userSpaceOnUse' and percentages.
   * @return {Gradient} Gradient instance
   * @see http://www.w3.org/TR/SVG/pservers.html#LinearGradientElement
   * @see http://www.w3.org/TR/SVG/pservers.html#RadialGradientElement
   *
   *  @example
   *
   *  <linearGradient id="linearGrad1">
   *    <stop offset="0%" stop-color="white"/>
   *    <stop offset="100%" stop-color="black"/>
   *  </linearGradient>
   *
   *  OR
   *
   *  <linearGradient id="linearGrad2">
   *    <stop offset="0" style="stop-color:rgb(255,255,255)"/>
   *    <stop offset="1" style="stop-color:rgb(0,0,0)"/>
   *  </linearGradient>
   *
   *  OR
   *
   *  <radialGradient id="radialGrad1">
   *    <stop offset="0%" stop-color="white" stop-opacity="1" />
   *    <stop offset="50%" stop-color="black" stop-opacity="0.5" />
   *    <stop offset="100%" stop-color="white" stop-opacity="1" />
   *  </radialGradient>
   *
   *  OR
   *
   *  <radialGradient id="radialGrad2">
   *    <stop offset="0" stop-color="rgb(255,255,255)" />
   *    <stop offset="0.5" stop-color="rgb(0,0,0)" />
   *    <stop offset="1" stop-color="rgb(255,255,255)" />
   *  </radialGradient>
   *
   */
  static fromElement(
    el: SVGGradientElement,
    callback: (instance: Gradient<'linear' | 'radial'>) => any,
    {
      object: { left, top },
      width,
      height,
      viewBoxWidth,
      viewBoxHeight,
      opacity,
    }: SVGOptions & { object: FabricObject }
  ) {
    const gradientUnits = parseGradientUnits(el);
<<<<<<< HEAD
    const gradient = new this({
=======
    const center = instance._findCenterFromElement();
    return new this({
>>>>>>> 142ce402
      id: el.getAttribute('id') || undefined,
      type: parseType(el),
      coords: parseCoords(el, {
        width: viewBoxWidth || width,
        height: viewBoxHeight || height,
      }),
      colorStops: parseColorStops(el, opacity),
      gradientUnits,
      gradientTransform: parseTransformAttribute(
        el.getAttribute('gradientTransform') || ''
      ),
      ...(gradientUnits === 'pixels'
        ? {
<<<<<<< HEAD
            offsetX: -left,
            offsetY: -top,
=======
            offsetX: instance.width / 2 - center.x,
            offsetY: instance.height / 2 - center.y,
>>>>>>> 142ce402
          }
        : {
            offsetX: 0,
            offsetY: 0,
          }),
    });
    callback(gradient);
  }
  /* _FROM_SVG_END_ */
}

classRegistry.setClass(Gradient<'linear' | 'radial'>, 'gradient');<|MERGE_RESOLUTION|>--- conflicted
+++ resolved
@@ -1,20 +1,11 @@
-<<<<<<< HEAD
-import { classRegistry } from '../ClassRegistry';
-=======
->>>>>>> 142ce402
 import { Color } from '../color/Color';
 import { iMatrix } from '../constants';
 import { parseTransformAttribute } from '../parser/parseTransformAttribute';
 import type { FabricObject } from '../shapes/Object/FabricObject';
-<<<<<<< HEAD
-import { TMat2D } from '../typedefs';
-=======
 import type { TMat2D } from '../typedefs';
->>>>>>> 142ce402
 import { uid } from '../util/internals/uid';
 import { pick } from '../util/misc/pick';
 import { matrixToSVG } from '../util/misc/svgParsing';
-import { isPathObject } from '../util/types';
 import { linearDefaultCoords, radialDefaultCoords } from './constants';
 import { parseColorStops } from './parser/parseColorStops';
 import { parseCoords } from './parser/parseCoords';
@@ -27,11 +18,8 @@
   GradientUnits,
   SVGOptions,
 } from './typedefs';
-<<<<<<< HEAD
-=======
 import { classRegistry } from '../ClassRegistry';
 import { isPath } from '../util/typeAssertions';
->>>>>>> 142ce402
 
 /**
  * Gradient class
@@ -160,7 +148,7 @@
    * @param {string[]} [propertiesToInclude] Any properties that you might want to additionally include in the output
    * @return {object}
    */
-  toObject(propertiesToInclude?: (keyof this)[]) {
+  toObject(propertiesToInclude?: (keyof this | string)[]) {
     return {
       ...pick(this, propertiesToInclude as (keyof this)[]),
       type: this.type,
@@ -211,12 +199,8 @@
       offsetX += object.width / 2;
       offsetY += object.height / 2;
     }
-<<<<<<< HEAD
-    if (isPathObject(object) && this.gradientUnits !== 'percentage') {
-=======
     // todo what about polygon/polyline?
     if (isPath(object) && this.gradientUnits !== 'percentage') {
->>>>>>> 142ce402
       offsetX -= object.pathOffset.x;
       offsetY -= object.pathOffset.y;
     }
@@ -337,14 +321,6 @@
     return gradient;
   }
 
-  static fromObject(options: GradientOptions<'linear'>): Gradient<'linear'>;
-  static fromObject(options: GradientOptions<'radial'>): Gradient<'radial'>;
-  static fromObject(
-    options: GradientOptions<'linear'> | GradientOptions<'radial'>
-  ) {
-    return new this(options);
-  }
-
   /* _FROM_SVG_START_ */
   /**
    * Returns {@link Gradient} instance from an SVG element
@@ -392,52 +368,35 @@
    */
   static fromElement(
     el: SVGGradientElement,
-    callback: (instance: Gradient<'linear' | 'radial'>) => any,
-    {
-      object: { left, top },
-      width,
-      height,
-      viewBoxWidth,
-      viewBoxHeight,
-      opacity,
-    }: SVGOptions & { object: FabricObject }
-  ) {
+    instance: FabricObject,
+    svgOptions: SVGOptions
+  ): Gradient<GradientType> {
     const gradientUnits = parseGradientUnits(el);
-<<<<<<< HEAD
-    const gradient = new this({
-=======
     const center = instance._findCenterFromElement();
     return new this({
->>>>>>> 142ce402
       id: el.getAttribute('id') || undefined,
       type: parseType(el),
       coords: parseCoords(el, {
-        width: viewBoxWidth || width,
-        height: viewBoxHeight || height,
+        width: svgOptions.viewBoxWidth || svgOptions.width,
+        height: svgOptions.viewBoxHeight || svgOptions.height,
       }),
-      colorStops: parseColorStops(el, opacity),
+      colorStops: parseColorStops(el, svgOptions.opacity),
       gradientUnits,
       gradientTransform: parseTransformAttribute(
         el.getAttribute('gradientTransform') || ''
       ),
       ...(gradientUnits === 'pixels'
         ? {
-<<<<<<< HEAD
-            offsetX: -left,
-            offsetY: -top,
-=======
             offsetX: instance.width / 2 - center.x,
             offsetY: instance.height / 2 - center.y,
->>>>>>> 142ce402
           }
         : {
             offsetX: 0,
             offsetY: 0,
           }),
     });
-    callback(gradient);
   }
   /* _FROM_SVG_END_ */
 }
 
-classRegistry.setClass(Gradient<'linear' | 'radial'>, 'gradient');+classRegistry.setClass(Gradient, 'gradient');