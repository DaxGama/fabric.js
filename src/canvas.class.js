--- conflicted
+++ resolved
@@ -421,44 +421,12 @@
      * and one to render as activeGroup.
      * @return {Array} objects to render immediately and pushes the other in the activeGroup.
      */
-<<<<<<< HEAD
     _chooseObjectsToRender: function () {
       var activeObject = this._activeObject;
       if (!this.preserveObjectStacking && activeObject) {
         return this._objects.filter(function (object) {
           return !object.group && object !== activeObject;
         }).concat(activeObject);
-=======
-    _chooseObjectsToRender: function() {
-      var activeObjects = this.getActiveObjects(),
-          object, objsToRender, activeGroupObjects;
-
-      if (!this.preserveObjectStacking && activeObjects.length > 1) {
-        objsToRender = [];
-        activeGroupObjects = [];
-        for (var i = 0, length = this._objects.length; i < length; i++) {
-          object = this._objects[i];
-          if (activeObjects.indexOf(object) === -1 ) {
-            objsToRender.push(object);
-          }
-          else {
-            activeGroupObjects.push(object);
-          }
-        }
-        if (activeObjects.length > 1) {
-          this._activeObject._objects = activeGroupObjects;
-        }
-        objsToRender.push.apply(objsToRender, activeGroupObjects);
-      }
-      //  in case a single object is selected render it's entire parent above the other objects
-      else if (!this.preserveObjectStacking && activeObjects.length === 1) {
-        var target = activeObjects[0], ancestors = target.getAncestors(true);
-        var topAncestor = ancestors.length === 0 ? target : ancestors.pop();
-        objsToRender = this._objects.slice();
-        var index = objsToRender.indexOf(topAncestor);
-        index > -1 && objsToRender.splice(objsToRender.indexOf(topAncestor), 1);
-        objsToRender.push(topAncestor);
->>>>>>> 06de045e
       }
       else {
         return this._objects;
