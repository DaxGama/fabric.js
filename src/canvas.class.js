(function() {

  var getPointer = fabric.util.getPointer,
      degreesToRadians = fabric.util.degreesToRadians,
      radiansToDegrees = fabric.util.radiansToDegrees,
      atan2 = Math.atan2,
      abs = Math.abs,

      STROKE_OFFSET = 0.5;

  /**
   * Canvas class
   * @class fabric.Canvas
   * @extends fabric.StaticCanvas
   * @tutorial {@link http://fabricjs.com/fabric-intro-part-1/#canvas}
   * @see {@link fabric.Canvas#initialize} for constructor definition
   *
   * @fires object:modified
   * @fires object:rotating
   * @fires object:scaling
   * @fires object:moving
   * @fires object:selected
   *
   * @fires before:selection:cleared
   * @fires selection:cleared
   * @fires selection:created
   *
   * @fires path:created
   * @fires mouse:down
   * @fires mouse:move
   * @fires mouse:up
   *
   */
  fabric.Canvas = fabric.util.createClass(fabric.StaticCanvas, /** @lends fabric.Canvas.prototype */ {

    /**
     * Constructor
     * @param {HTMLElement | String} el &lt;canvas> element to initialize instance on
     * @param {Object} [options] Options object
     * @return {Object} thisArg
     */
    initialize: function(el, options) {
      options || (options = { });

      this._initStatic(el, options);
      this._initInteractive();
      this._createCacheCanvas();

      fabric.Canvas.activeInstance = this;
    },

    /**
     * When true, objects can be transformed by one side (unproportionally)
     * @type Boolean
     * @default
     */
    uniScaleTransform:      false,

    /**
     * When true, objects use center point as the origin of scale transformation.
     * <b>Backwards incompatibility note:</b> This property replaces "centerTransform" (Boolean).
     * @since 1.3.4
     * @type Boolean
     * @default
     */
    centeredScaling:        false,

    /**
     * When true, objects use center point as the origin of rotate transformation.
     * <b>Backwards incompatibility note:</b> This property replaces "centerTransform" (Boolean).
     * @since 1.3.4
     * @type Boolean
     * @default
     */
    centeredRotation:       false,

    /**
     * Indicates that canvas is interactive. This property should not be changed.
     * @type Boolean
     * @default
     */
    interactive:            true,

    /**
     * Indicates whether group selection should be enabled
     * @type Boolean
     * @default
     */
    selection:              true,

    /**
     * Color of selection
     * @type String
     * @default
     */
    selectionColor:         'rgba(100, 100, 255, 0.3)', // blue

    /**
     * Default dash array pattern
     * If not empty the selection border is dashed
     * @type Array
     */
    selectionDashArray:     [ ],

    /**
     * Color of the border of selection (usually slightly darker than color of selection itself)
     * @type String
     * @default
     */
    selectionBorderColor:   'rgba(255, 255, 255, 0.3)',

    /**
     * Width of a line used in object/group selection
     * @type Number
     * @default
     */
    selectionLineWidth:     1,

    /**
     * Default cursor value used when hovering over an object on canvas
     * @type String
     * @default
     */
    hoverCursor:            'move',

    /**
     * Default cursor value used when moving an object on canvas
     * @type String
     * @default
     */
    moveCursor:             'move',

    /**
     * Default cursor value used for the entire canvas
     * @type String
     * @default
     */
    defaultCursor:          'default',

    /**
     * Cursor value used during free drawing
     * @type String
     * @default
     */
    freeDrawingCursor:      'crosshair',

    /**
     * Cursor value used for rotation point
     * @type String
     * @default
     */
    rotationCursor:         'crosshair',

    /**
     * Default element class that's given to wrapper (div) element of canvas
     * @type String
     * @default
     */
    containerClass:         'canvas-container',

    /**
     * When true, object detection happens on per-pixel basis rather than on per-bounding-box
     * @type Boolean
     * @default
     */
    perPixelTargetFind:     false,

    /**
     * Number of pixels around target pixel to tolerate (consider active) during object detection
     * @type Number
     * @default
     */
    targetFindTolerance:    0,

    /**
     * When true, target detection is skipped when hovering over canvas. This can be used to improve performance.
     * @type Boolean
     * @default
     */
    skipTargetFind:         false,

    /**
     * @private
     */
    _initInteractive: function() {
      this._currentTransform = null;
      this._groupSelector = null;
      this._initWrapperElement();
      this._createUpperCanvas();
      this._initEventListeners();

      this.freeDrawingBrush = fabric.PencilBrush && new fabric.PencilBrush(this);

      this.calcOffset();
    },

    /**
     * Resets the current transform to its original values and chooses the type of resizing based on the event
     * @private
     * @param {Event} e Event object fired on mousemove
     */
    _resetCurrentTransform: function(e) {
      var t = this._currentTransform;

      t.target.set({
        'scaleX': t.original.scaleX,
        'scaleY': t.original.scaleY,
        'left': t.original.left,
        'top': t.original.top
      });

      if (this._shouldCenterTransform(e, t.target)) {
        if (t.action === 'rotate') {
          this._setOriginToCenter(t.target);
        }
        else {
          if (t.originX !== 'center') {
            if (t.originX === 'right') {
              t.mouseXSign = -1;
            }
            else {
              t.mouseXSign = 1;
            }
          }
          if (t.originY !== 'center') {
            if (t.originY === 'bottom') {
              t.mouseYSign = -1;
            }
            else {
              t.mouseYSign = 1;
            }
          }

          t.originX = 'center';
          t.originY = 'center';
        }
      }
      else {
        t.originX = t.original.originX;
        t.originY = t.original.originY;
      }
    },

    /**
     * Checks if point is contained within an area of given object
     * @param {Event} e Event object
     * @param {fabric.Object} target Object to test against
     * @return {Boolean} true if point is contained within an area of given object
     */
    containsPoint: function (e, target) {
      var pointer = this.getPointer(e, true),
          xy = this._normalizePointer(target, pointer);

      // http://www.geog.ubc.ca/courses/klink/gis.notes/ncgia/u32.html
      // http://idav.ucdavis.edu/~okreylos/TAship/Spring2000/PointInPolygon.html
      return (target.containsPoint(xy) || target._findTargetCorner(e, this._offset));
    },

    /**
     * @private
     */
    _normalizePointer: function (object, pointer) {
      var activeGroup = this.getActiveGroup(),
          x = pointer.x,
          y = pointer.y,
          lt;

      var isObjectInGroup = (
        activeGroup &&
        object.type !== 'group' &&
        activeGroup.contains(object)
      );

      if (isObjectInGroup) {
        lt = new fabric.Point(activeGroup.left, activeGroup.top);
        lt = fabric.util.transformPoint(lt, this.viewportTransform, true);
        x -= lt.x;
        y -= lt.y;
      }
      return { x: x, y: y };
    },

    /**
     * Returns true if object is transparent at a certain location
     * @param {fabric.Object} target Object to check
     * @param {Number} x Left coordinate
     * @param {Number} y Top coordinate
     * @return {Boolean}
     */
    isTargetTransparent: function (target, x, y) {
      var hasBorders = target.hasBorders,
          transparentCorners = target.transparentCorners;

      target.hasBorders = target.transparentCorners = false;

      this._draw(this.contextCache, target);

      target.hasBorders = hasBorders;
      target.transparentCorners = transparentCorners;

      var isTransparent = fabric.util.isTransparent(
        this.contextCache, x, y, this.targetFindTolerance);

      this.clearContext(this.contextCache);

      return isTransparent;
    },

    /**
     * @private
     * @param {Event} e Event object
     * @param {fabric.Object} target
     */
    _shouldClearSelection: function (e, target) {
      var activeGroup = this.getActiveGroup(),
          activeObject = this.getActiveObject();

      return (
        !target
        ||
        (target &&
          activeGroup &&
          !activeGroup.contains(target) &&
          activeGroup !== target &&
          !e.shiftKey)
        ||
        (target && !target.evented)
        ||
        (target &&
          !target.selectable &&
          activeObject &&
          activeObject !== target)
      );
    },

    /**
     * @private
     * @param {Event} e Event object
     * @param {fabric.Object} target
     */
    _shouldCenterTransform: function (e, target) {
      if (!target) return;

      var t = this._currentTransform,
          centerTransform;

      if (t.action === 'scale' || t.action === 'scaleX' || t.action === 'scaleY') {
        centerTransform = this.centeredScaling || target.centeredScaling;
      }
      else if (t.action === 'rotate') {
        centerTransform = this.centeredRotation || target.centeredRotation;
      }

      return centerTransform ? !e.altKey : e.altKey;
    },

    /**
     * @private
     */
    _getOriginFromCorner: function(target, corner) {
      var origin = {
        x: target.originX,
        y: target.originY
      };

      if (corner === 'ml' || corner === 'tl' || corner === 'bl') {
        origin.x = 'right';
      }
      else if (corner === 'mr' || corner === 'tr' || corner === 'br') {
        origin.x = 'left';
      }

<<<<<<< HEAD
      var action = 'drag',
          corner,
          pointer = fabric.util.transformPoint(
            getPointer(e, this.upperCanvasEl),
            fabric.util.invertTransform(this.viewportTransform)
          );
=======
      if (corner === 'tl' || corner === 'mt' || corner === 'tr') {
        origin.y = 'bottom';
      }
      else if (corner === 'bl' || corner === 'mb' || corner === 'br') {
        origin.y = 'top';
      }
>>>>>>> f84ac95f

      return origin;
    },

    /**
     * @private
     */
    _getActionFromCorner: function(target, corner) {
      var action = 'drag';
      if (corner) {
        action = (corner === 'ml' || corner === 'mr')
          ? 'scaleX'
          : (corner === 'mt' || corner === 'mb')
            ? 'scaleY'
            : corner === 'mtr'
              ? 'rotate'
              : 'scale';
      }
      return action;
    },

    /**
     * @private
     * @param {Event} e Event object
     * @param {fabric.Object} target
     */
    _setupCurrentTransform: function (e, target) {
      if (!target) return;

      var corner = target._findTargetCorner(e, this._offset),
          pointer = getPointer(e, target.canvas.upperCanvasEl),
          action = this._getActionFromCorner(target, corner),
          origin = this._getOriginFromCorner(target, corner);

      this._currentTransform = {
        target: target,
        action: action,
        scaleX: target.scaleX,
        scaleY: target.scaleY,
        offsetX: pointer.x - target.left,
        offsetY: pointer.y - target.top,
        originX: origin.x,
        originY: origin.y,
        ex: pointer.x,
        ey: pointer.y,
        left: target.left,
        top: target.top,
        theta: degreesToRadians(target.angle),
        width: target.width * target.scaleX,
        mouseXSign: 1,
        mouseYSign: 1
      };

      this._currentTransform.original = {
        left: target.left,
        top: target.top,
        scaleX: target.scaleX,
        scaleY: target.scaleY,
        originX: origin.x,
        originY: origin.y
      };

      this._resetCurrentTransform(e);
    },

    /**
     * Translates object by "setting" its left/top
     * @private
     * @param x {Number} pointer's x coordinate
     * @param y {Number} pointer's y coordinate
     */
    _translateObject: function (x, y) {
      var target = this._currentTransform.target;

      if (!target.get('lockMovementX')) {
        target.set('left', x - this._currentTransform.offsetX);
      }
      if (!target.get('lockMovementY')) {
        target.set('top', y - this._currentTransform.offsetY);
      }
    },

    /**
     * Scales object by invoking its scaleX/scaleY methods
     * @private
     * @param x {Number} pointer's x coordinate
     * @param y {Number} pointer's y coordinate
     * @param by {String} Either 'x' or 'y' - specifies dimension constraint by which to scale an object.
     *                    When not provided, an object is scaled by both dimensions equally
     */
    _scaleObject: function (x, y, by) {
      var t = this._currentTransform,
          offset = this._offset,
          target = t.target,
          lockScalingX = target.get('lockScalingX'),
          lockScalingY = target.get('lockScalingY');

      if (lockScalingX && lockScalingY) return;

      // Get the constraint point
      var constraintPosition = target.translateToOriginPoint(target.getCenterPoint(), t.originX, t.originY);
      var localMouse = target.toLocalPoint(new fabric.Point(x - offset.left, y - offset.top), t.originX, t.originY);

      this._setLocalMouse(localMouse, t);

      // Actually scale the object
      this._setObjectScale(localMouse, t, lockScalingX, lockScalingY, by);

      // Make sure the constraints apply
      target.setPositionByOrigin(constraintPosition, t.originX, t.originY);
    },

    /**
     * @private
     */
    _setObjectScale: function(localMouse, transform, lockScalingX, lockScalingY, by) {
      var target = transform.target;

      transform.newScaleX = target.scaleX;
      transform.newScaleY = target.scaleY;

      if (by === 'equally' && !lockScalingX && !lockScalingY) {
        this._scaleObjectEqually(localMouse, target, transform);
      }
      else if (!by) {
        transform.newScaleX = localMouse.x / (target.width + target.strokeWidth);
        transform.newScaleY = localMouse.y / (target.height + target.strokeWidth);

        lockScalingX || target.set('scaleX', transform.newScaleX);
        lockScalingY || target.set('scaleY', transform.newScaleY);
      }
      else if (by === 'x' && !target.get('lockUniScaling')) {
        transform.newScaleX = localMouse.x / (target.width + target.strokeWidth);
        lockScalingX || target.set('scaleX', transform.newScaleX);
      }
      else if (by === 'y' && !target.get('lockUniScaling')) {
        transform.newScaleY = localMouse.y / (target.height + target.strokeWidth);
        lockScalingY || target.set('scaleY', transform.newScaleY);
      }

      this._flipObject(transform);
    },

    /**
     * @private
     */
    _scaleObjectEqually: function(localMouse, target, transform) {

      var dist = localMouse.y + localMouse.x;

      var lastDist = (target.height + (target.strokeWidth)) * transform.original.scaleY +
                     (target.width + (target.strokeWidth)) * transform.original.scaleX;

      // We use transform.scaleX/Y instead of target.scaleX/Y
      // because the object may have a min scale and we'll loose the proportions
      transform.newScaleX = transform.original.scaleX * dist / lastDist;
      transform.newScaleY = transform.original.scaleY * dist / lastDist;

      target.set('scaleX', transform.newScaleX);
      target.set('scaleY', transform.newScaleY);
    },

    /**
     * @private
     */
    _flipObject: function(transform) {
      if (transform.newScaleX < 0) {
        if (transform.originX === 'left') {
          transform.originX = 'right';
        }
        else if (transform.originX === 'right') {
          transform.originX = 'left';
        }
      }

      if (transform.newScaleY < 0) {
        if (transform.originY === 'top') {
          transform.originY = 'bottom';
        }
        else if (transform.originY === 'bottom') {
          transform.originY = 'top';
        }
      }
    },

    /**
     * @private
     */
    _setLocalMouse: function(localMouse, t) {
      var target = t.target;

      if (t.originX === 'right') {
        localMouse.x *= -1;
      }
      else if (t.originX === 'center') {
        localMouse.x *= t.mouseXSign * 2;

        if (localMouse.x < 0) {
          t.mouseXSign = -t.mouseXSign;
        }
      }

      if (t.originY === 'bottom') {
        localMouse.y *= -1;
      }
      else if (t.originY === 'center') {
        localMouse.y *= t.mouseYSign * 2;

        if (localMouse.y < 0) {
          t.mouseYSign = -t.mouseYSign;
        }
      }

      // adjust the mouse coordinates when dealing with padding
      if (abs(localMouse.x) > target.padding) {
        if (localMouse.x < 0) {
          localMouse.x += target.padding;
        }
        else {
          localMouse.x -= target.padding;
        }
      }
      else { // mouse is within the padding, set to 0
        localMouse.x = 0;
      }

      if (abs(localMouse.y) > target.padding) {
        if (localMouse.y < 0) {
          localMouse.y += target.padding;
        }
        else {
          localMouse.y -= target.padding;
        }
      }
      else {
        localMouse.y = 0;
      }
    },

    /**
     * Rotates object by invoking its rotate method
     * @private
     * @param x {Number} pointer's x coordinate
     * @param y {Number} pointer's y coordinate
     */
    _rotateObject: function (x, y) {

      var t = this._currentTransform,
          o = this._offset;

      if (t.target.get('lockRotation')) return;

      var lastAngle = atan2(t.ey - t.top - o.top, t.ex - t.left - o.left),
          curAngle = atan2(y - t.top - o.top, x - t.left - o.left),
          angle = radiansToDegrees(curAngle - lastAngle + t.theta);

      // normalize angle to positive value
      if (angle < 0) {
        angle = 360 + angle;
      }

      t.target.angle = angle;
    },

    /**
     * @private
     */
    _setCursor: function (value) {
      this.upperCanvasEl.style.cursor = value;
    },

    /**
     * @private
     */
    _resetObjectTransform: function (target) {
      target.scaleX = 1;
      target.scaleY = 1;
      target.setAngle(0);
    },

    /**
     * @private
     */
    _drawSelection: function () {
      var ctx = this.contextTop,
          groupSelector = this._groupSelector,
          left = groupSelector.left,
          top = groupSelector.top,
          aleft = abs(left),
          atop = abs(top);

      ctx.fillStyle = this.selectionColor;

      ctx.fillRect(
        groupSelector.ex - ((left > 0) ? 0 : -left),
        groupSelector.ey - ((top > 0) ? 0 : -top),
        aleft,
        atop
      );

      ctx.lineWidth = this.selectionLineWidth;
      ctx.strokeStyle = this.selectionBorderColor;

      // selection border
      if (this.selectionDashArray.length > 1) {

        var px = groupSelector.ex + STROKE_OFFSET - ((left > 0) ? 0: aleft);
        var py = groupSelector.ey + STROKE_OFFSET - ((top > 0) ? 0: atop);

        ctx.beginPath();

        fabric.util.drawDashedLine(ctx, px, py, px+aleft, py, this.selectionDashArray);
        fabric.util.drawDashedLine(ctx, px, py+atop-1, px+aleft, py+atop-1, this.selectionDashArray);
        fabric.util.drawDashedLine(ctx, px, py, px, py+atop, this.selectionDashArray);
        fabric.util.drawDashedLine(ctx, px+aleft-1, py, px+aleft-1, py+atop, this.selectionDashArray);

        ctx.closePath();
        ctx.stroke();
      }
      else {
        ctx.strokeRect(
          groupSelector.ex + STROKE_OFFSET - ((left > 0) ? 0 : aleft),
          groupSelector.ey + STROKE_OFFSET - ((top > 0) ? 0 : atop),
          aleft,
          atop
        );
      }
    },

    /**
     * @private
     */
    _isLastRenderedObject: function(e) {
      return (
        this.controlsAboveOverlay &&
        this.lastRenderedObjectWithControlsAboveOverlay &&
        this.lastRenderedObjectWithControlsAboveOverlay.visible &&
        this.containsPoint(e, this.lastRenderedObjectWithControlsAboveOverlay) &&
        this.lastRenderedObjectWithControlsAboveOverlay._findTargetCorner(e, this._offset));
    },

    /**
     * Method that determines what object we are clicking on
     * @param {Event} e mouse event
     * @param {Boolean} skipGroup when true, group is skipped and only objects are traversed through
     */
    findTarget: function (e, skipGroup) {
      if (this.skipTargetFind) return;

<<<<<<< HEAD
      var target,
          pointer = this.getPointer(e, true);

      if (this.controlsAboveOverlay &&
          this.lastRenderedObjectWithControlsAboveOverlay &&
          this.lastRenderedObjectWithControlsAboveOverlay.visible &&
          this.containsPoint(e, this.lastRenderedObjectWithControlsAboveOverlay) &&
          this.lastRenderedObjectWithControlsAboveOverlay._findTargetCorner(e, this._offset)) {
        target = this.lastRenderedObjectWithControlsAboveOverlay;
        return target;
=======
      if (this._isLastRenderedObject(e)) {
        return this.lastRenderedObjectWithControlsAboveOverlay;
>>>>>>> f84ac95f
      }

      // first check current group (if one exists)
      var activeGroup = this.getActiveGroup();
      if (activeGroup && !skipGroup && this.containsPoint(e, activeGroup)) {
        return activeGroup;
      }

      return this._searchPossibleTargets(e);
    },

    /**
     * @private
     */
    _searchPossibleTargets: function(e) {

      // Cache all targets where their bounding box contains point.
      var possibleTargets = [],
          target,
          pointer = this.getPointer(e);

      for (var i = this._objects.length; i--; ) {
        if (this._objects[i] &&
            this._objects[i].visible &&
            this._objects[i].evented &&
            this.containsPoint(e, this._objects[i])) {

          if (this.perPixelTargetFind || this._objects[i].perPixelTargetFind) {
            possibleTargets[possibleTargets.length] = this._objects[i];
          }
          else {
            target = this._objects[i];
            this.relatedTarget = target;
            break;
          }
        }
      }

      for (var j = 0, len = possibleTargets.length; j < len; j++) {
        pointer = this.getPointer(e, true);
        var isTransparent = this.isTargetTransparent(possibleTargets[j], pointer.x, pointer.y);
        if (!isTransparent) {
          target = possibleTargets[j];
          this.relatedTarget = target;
          break;
        }
      }

      return target;
    },

    /**
     * Returns pointer coordinates relative to canvas.
     * @param {Event} e
     * @return {Object} object with "x" and "y" number values
     */
    getPointer: function (e, ignoreZoom, upperCanvasEl) {
      if (!upperCanvasEl) {
        upperCanvasEl = this.upperCanvasEl;
      }
      var pointer = getPointer(e, upperCanvasEl);
      if (!ignoreZoom) {
        pointer = fabric.util.transformPoint(
          pointer,
          fabric.util.invertTransform(this.viewportTransform)
        );
      }

      return {
        x: pointer.x - this._offset.left,
        y: pointer.y - this._offset.top
      };
    },

    /**
     * @private
     * @param {HTMLElement|String} canvasEl Canvas element
     * @throws {CANVAS_INIT_ERROR} If canvas can not be initialized
     */
    _createUpperCanvas: function () {
      var lowerCanvasClass = this.lowerCanvasEl.className.replace(/\s*lower-canvas\s*/, '');

      this.upperCanvasEl = this._createCanvasElement();
      fabric.util.addClass(this.upperCanvasEl, 'upper-canvas ' + lowerCanvasClass);

      this.wrapperEl.appendChild(this.upperCanvasEl);

      this._copyCanvasStyle(this.lowerCanvasEl, this.upperCanvasEl);
      this._applyCanvasStyle(this.upperCanvasEl);
      this.contextTop = this.upperCanvasEl.getContext('2d');
    },

    /**
     * @private
     */
    _createCacheCanvas: function () {
      this.cacheCanvasEl = this._createCanvasElement();
      this.cacheCanvasEl.setAttribute('width', this.width);
      this.cacheCanvasEl.setAttribute('height', this.height);
      this.contextCache = this.cacheCanvasEl.getContext('2d');
    },

    /**
     * @private
     * @param {Number} width
     * @param {Number} height
     */
    _initWrapperElement: function () {
      this.wrapperEl = fabric.util.wrapElement(this.lowerCanvasEl, 'div', {
        'class': this.containerClass
      });
      fabric.util.setStyle(this.wrapperEl, {
        width: this.getWidth() + 'px',
        height: this.getHeight() + 'px',
        position: 'relative'
      });
      fabric.util.makeElementUnselectable(this.wrapperEl);
    },

    /**
     * @private
     * @param {Element} element
     */
    _applyCanvasStyle: function (element) {
      var width = this.getWidth() || element.width,
          height = this.getHeight() || element.height;

      fabric.util.setStyle(element, {
        position: 'absolute',
        width: width + 'px',
        height: height + 'px',
        left: 0,
        top: 0
      });
      element.width = width;
      element.height = height;
      fabric.util.makeElementUnselectable(element);
    },

    /**
     * Copys the the entire inline style from one element (fromEl) to another (toEl)
     * @private
     * @param {Element} fromEl Element style is copied from
     * @param {Element} toEl Element copied style is applied to
     */
    _copyCanvasStyle: function (fromEl, toEl) {
      toEl.style.cssText = fromEl.style.cssText;
    },

    /**
     * Returns context of canvas where object selection is drawn
     * @return {CanvasRenderingContext2D}
     */
    getSelectionContext: function() {
      return this.contextTop;
    },

    /**
     * Returns &lt;canvas> element on which object selection is drawn
     * @return {HTMLCanvasElement}
     */
    getSelectionElement: function () {
      return this.upperCanvasEl;
    },

    /**
     * @private
     * @param {Object} object
     */
    _setActiveObject: function(object) {
      if (this._activeObject) {
        this._activeObject.set('active', false);
      }
      this._activeObject = object;
      object.set('active', true);
    },

    /**
     * Sets given object as the only active object on canvas
     * @param {fabric.Object} object Object to set as an active one
     * @param {Event} [e] Event (passed along when firing "object:selected")
     * @return {fabric.Canvas} thisArg
     * @chainable
     */
    setActiveObject: function (object, e) {
      this._setActiveObject(object);
      this.renderAll();
      this.fire('object:selected', { target: object, e: e });
      object.fire('selected', { e: e });
      return this;
    },

    /**
     * Returns currently active object
     * @return {fabric.Object} active object
     */
    getActiveObject: function () {
      return this._activeObject;
    },

    /**
     * @private
     */
    _discardActiveObject: function() {
      if (this._activeObject) {
        this._activeObject.set('active', false);
      }
      this._activeObject = null;
    },

    /**
     * Discards currently active object
     * @return {fabric.Canvas} thisArg
     * @chainable
     */
    discardActiveObject: function (e) {
      this._discardActiveObject();
      this.renderAll();
      this.fire('selection:cleared', { e: e });
      return this;
    },

    /**
     * @private
     * @param {fabric.Group} group
     */
    _setActiveGroup: function(group) {
      this._activeGroup = group;
      if (group) {
        group.canvas = this;
        group._calcBounds();
        group._updateObjectsCoords();
        group.setCoords();
        group.set('active', true);
      }
    },

    /**
     * Sets active group to a speicified one
     * @param {fabric.Group} group Group to set as a current one
     * @return {fabric.Canvas} thisArg
     * @chainable
     */
    setActiveGroup: function (group, e) {
      this._setActiveGroup(group);
      if (group) {
        this.fire('object:selected', { target: group, e: e });
        group.fire('selected', { e: e });
      }
      return this;
    },

    /**
     * Returns currently active group
     * @return {fabric.Group} Current group
     */
    getActiveGroup: function () {
      return this._activeGroup;
    },

    /**
     * @private
     */
    _discardActiveGroup: function() {
      var g = this.getActiveGroup();
      if (g) {
        g.destroy();
      }
      this.setActiveGroup(null);
    },

    /**
     * Discards currently active group
     * @return {fabric.Canvas} thisArg
     */
    discardActiveGroup: function (e) {
      this._discardActiveGroup();
      this.fire('selection:cleared', { e: e });
      return this;
    },

    /**
     * Deactivates all objects on canvas, removing any active group or object
     * @return {fabric.Canvas} thisArg
     */
    deactivateAll: function () {
      var allObjects = this.getObjects(),
          i = 0,
          len = allObjects.length;
      for ( ; i < len; i++) {
        allObjects[i].set('active', false);
      }
      this._discardActiveGroup();
      this._discardActiveObject();
      return this;
    },

    /**
     * Deactivates all objects and dispatches appropriate events
     * @return {fabric.Canvas} thisArg
     */
    deactivateAllWithDispatch: function (e) {
      var activeObject = this.getActiveGroup() || this.getActiveObject();
      if (activeObject) {
        this.fire('before:selection:cleared', { target: activeObject, e: e });
      }
      this.deactivateAll();
      if (activeObject) {
        this.fire('selection:cleared', { e: e });
      }
      return this;
    },

    /**
     * Draws objects' controls (borders/controls)
     * @param {CanvasRenderingContext2D} ctx Context to render controls on
     */
    drawControls: function(ctx) {
      var activeGroup = this.getActiveGroup();
      if (activeGroup) {
        this._drawGroupControls(ctx, activeGroup);
      }
      else {
        this._drawObjectsControls(ctx);
      }
    },

    /**
     * @private
     */
    _drawGroupControls: function(ctx, activeGroup) {
      this._drawControls(ctx, activeGroup, 'Group');
    },

    /**
     * @private
     */
    _drawObjectsControls: function(ctx) {
      for (var i = 0, len = this._objects.length; i < len; ++i) {
        if (!this._objects[i] || !this._objects[i].active) continue;
        this._drawControls(ctx, this._objects[i], 'Object');
        this.lastRenderedObjectWithControlsAboveOverlay = this._objects[i];
      }
    },

    /**
     * @private
     */
    _drawControls: function(ctx, object, klass) {
      ctx.save();
      fabric[klass].prototype.transform.call(object, ctx);
      object.drawBorders(ctx).drawControls(ctx);
      ctx.restore();
    }
  });

  // copying static properties manually to work around Opera's bug,
  // where "prototype" property is enumerable and overrides existing prototype
  for (var prop in fabric.StaticCanvas) {
    if (prop !== 'prototype') {
      fabric.Canvas[prop] = fabric.StaticCanvas[prop];
    }
  }

  if (fabric.isTouchSupported) {
    /** @ignore */
    fabric.Canvas.prototype._setCursorFromEvent = function() { };
  }

  /**
   * @class fabric.Element
   * @alias fabric.Canvas
   * @deprecated Use {@link fabric.Canvas} instead.
   * @constructor
   */
  fabric.Element = fabric.Canvas;
})();<|MERGE_RESOLUTION|>--- conflicted
+++ resolved
@@ -370,21 +370,12 @@
         origin.x = 'left';
       }
 
-<<<<<<< HEAD
-      var action = 'drag',
-          corner,
-          pointer = fabric.util.transformPoint(
-            getPointer(e, this.upperCanvasEl),
-            fabric.util.invertTransform(this.viewportTransform)
-          );
-=======
       if (corner === 'tl' || corner === 'mt' || corner === 'tr') {
         origin.y = 'bottom';
       }
       else if (corner === 'bl' || corner === 'mb' || corner === 'br') {
         origin.y = 'top';
       }
->>>>>>> f84ac95f
 
       return origin;
     },
@@ -415,7 +406,10 @@
       if (!target) return;
 
       var corner = target._findTargetCorner(e, this._offset),
-          pointer = getPointer(e, target.canvas.upperCanvasEl),
+          pointer = fabric.util.transformPoint(
+            getPointer(e, this.upperCanvasEl),
+            fabric.util.invertTransform(this.viewportTransform)
+          ),
           action = this._getActionFromCorner(target, corner),
           origin = this._getOriginFromCorner(target, corner);
 
@@ -734,21 +728,8 @@
     findTarget: function (e, skipGroup) {
       if (this.skipTargetFind) return;
 
-<<<<<<< HEAD
-      var target,
-          pointer = this.getPointer(e, true);
-
-      if (this.controlsAboveOverlay &&
-          this.lastRenderedObjectWithControlsAboveOverlay &&
-          this.lastRenderedObjectWithControlsAboveOverlay.visible &&
-          this.containsPoint(e, this.lastRenderedObjectWithControlsAboveOverlay) &&
-          this.lastRenderedObjectWithControlsAboveOverlay._findTargetCorner(e, this._offset)) {
-        target = this.lastRenderedObjectWithControlsAboveOverlay;
-        return target;
-=======
       if (this._isLastRenderedObject(e)) {
         return this.lastRenderedObjectWithControlsAboveOverlay;
->>>>>>> f84ac95f
       }
 
       // first check current group (if one exists)
@@ -768,7 +749,7 @@
       // Cache all targets where their bounding box contains point.
       var possibleTargets = [],
           target,
-          pointer = this.getPointer(e);
+          pointer = this.getPointer(e, true);
 
       for (var i = this._objects.length; i--; ) {
         if (this._objects[i] &&
