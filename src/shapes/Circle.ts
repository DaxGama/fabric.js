--- conflicted
+++ resolved
@@ -6,12 +6,7 @@
 import { sin } from '../util/misc/sin';
 import { classRegistry } from '../ClassRegistry';
 import { FabricObject, cacheProperties } from './Object/FabricObject';
-<<<<<<< HEAD
-import { TClassProperties } from '../typedefs';
 import { ChangeContext } from '../util/internals';
-
-export class Circle extends FabricObject {
-=======
 import type { TClassProperties } from '../typedefs';
 import type {
   FabricObjectProps,
@@ -20,7 +15,6 @@
 } from './Object/types';
 
 interface UniqueCircleProps {
->>>>>>> b5d2f26c
   /**
    * Radius of this circle
    * @type Number
