import { config } from '../config';
import { SHARED_ATTRIBUTES } from '../parser/attributes';
import { parseAttributes } from '../parser/parseAttributes';
import { parsePointsAttribute } from '../parser/parsePointsAttribute';
import { IPoint, Point } from '../Point';
import { TClassProperties } from '../typedefs';
import { classRegistry } from '../ClassRegistry';
import { makeBoundingBoxFromPoints } from '../util/misc/boundingBoxFromPoints';
import { projectStrokeOnPoints } from '../util/misc/projectStroke';
import { degreesToRadians } from '../util/misc/radiansDegreesConversion';
import { toFixed } from '../util/misc/toFixed';
import { FabricObject, cacheProperties } from './Object/FabricObject';

export const polylineDefaultValues: Partial<TClassProperties<Polyline>> = {
  exactBoundingBox: false,
};

export class Polyline extends FabricObject {
  /**
   * Points array
   * @type Array
   * @default
   */
  declare points: IPoint[];

  /**
   * WARNING: Feature in progress
   * Calculate the exact bounding box taking in account strokeWidth on acute angles
   * this will be turned to true by default on fabric 6.0
   * maybe will be left in as an optimization since calculations may be slow
   * @deprecated
   * @type Boolean
   * @default false
   */
  declare exactBoundingBox: boolean;

  private declare initialized: true | undefined;

  static ownDefaults: Record<string, any> = polylineDefaultValues;

  static getDefaults() {
    return {
      ...super.getDefaults(),
      ...Polyline.ownDefaults,
    };
  }
  /**
   * A list of properties that if changed trigger a recalculation of dimensions
   * @todo check if you really need to recalculate for all cases
   */
  static layoutProperties: (keyof Polyline)[] = [
    'skewX',
    'skewY',
    'strokeLineCap',
    'strokeLineJoin',
    'strokeMiterLimit',
    'strokeWidth',
    'strokeUniform',
    'points',
  ];

  declare fromSVG: boolean;

  declare pathOffset: Point;

  declare strokeOffset: Point;

  static cacheProperties = [...cacheProperties, 'points'];

  /**
   * Constructor
   * @param {Array} points Array of points (where each point is an object with x and y)
   * @param {Object} [options] Options object
   * @return {Polyline} thisArg
   * @example
   * var poly = new Polyline([
   *     { x: 10, y: 10 },
   *     { x: 50, y: 30 },
   *     { x: 40, y: 70 },
   *     { x: 60, y: 50 },
   *     { x: 100, y: 150 },
   *     { x: 40, y: 100 }
   *   ], {
   *   stroke: 'red',
   *   left: 100,
   *   top: 100
   * });
   */
  constructor(points: IPoint[] = [], { left, top, ...options }: any = {}) {
    super({ points, ...options });
    this.initialized = true;
    this.setBoundingBox(true);
    typeof left === 'number' && this.set('left', left);
    typeof top === 'number' && this.set('top', top);
  }

  protected isOpen() {
    return true;
  }

  private _projectStrokeOnPoints() {
    return projectStrokeOnPoints(this.points, this, this.isOpen());
  }

  /**
   * Calculate the polygon bounding box
   * @private
   */
  _calcDimensions() {
    const points = this.exactBoundingBox
      ? this._projectStrokeOnPoints().map(
          (projection) => projection.projectedPoint
        )
      : this.points;
    if (points.length === 0) {
      return {
        left: 0,
        top: 0,
        width: 0,
        height: 0,
        pathOffset: new Point(),
        strokeOffset: new Point(),
      };
    }
    const bbox = makeBoundingBoxFromPoints(points);
    const bboxNoStroke = makeBoundingBoxFromPoints(this.points);
    const offsetX = bbox.left + bbox.width / 2,
      offsetY = bbox.top + bbox.height / 2;
    const pathOffsetX =
      offsetX - offsetY * Math.tan(degreesToRadians(this.skewX));
    const pathOffsetY =
      offsetY - pathOffsetX * Math.tan(degreesToRadians(this.skewY));
    // TODO: remove next line
    const legacyCorrection =
      !this.fromSVG && !this.exactBoundingBox ? this.strokeWidth / 2 : 0;
    return {
      ...bbox,
      left: bbox.left - legacyCorrection,
      top: bbox.top - legacyCorrection,
      pathOffset: new Point(pathOffsetX, pathOffsetY),
      strokeOffset: new Point(bboxNoStroke.left, bboxNoStroke.top).subtract(
        new Point(bbox.left, bbox.top)
      ),
    };
  }

  setDimensions() {
    this.setBoundingBox();
  }

  setBoundingBox(adjustPosition?: boolean) {
    const { left, top, width, height, pathOffset, strokeOffset } =
      this._calcDimensions();
    this.set({ width, height, pathOffset, strokeOffset });
    adjustPosition &&
      this.setPositionByOrigin(new Point(left, top), 'left', 'top');
  }

  /**
   * @override stroke is taken in account in size
   */
  _getNonTransformedDimensions() {
    return this.exactBoundingBox
      ? new Point(this.width, this.height)
      : super._getNonTransformedDimensions();
  }

  /**
   * @override stroke and skewing are taken into account when projecting stroke on points,
   * therefore we don't want the default calculation to account for skewing as well
   *
   * @private
   */
  _getTransformedDimensions(options?: any) {
    return this.exactBoundingBox
      ? super._getTransformedDimensions({
          ...(options || {}),
          // disable stroke bbox calculations
          strokeWidth: 0,
          // disable skewing bbox calculations
          skewX: 0,
          skewY: 0,
        })
      : super._getTransformedDimensions(options);
  }

  /**
   * Recalculates dimensions when changing skew and scale
   * @private
   */
  _set(key: string, value: any) {
    const changed = this.initialized && this[key as keyof this] !== value;
    const output = super._set(key, value);
    if (
      changed &&
      (((key === 'scaleX' || key === 'scaleY') &&
        this.strokeUniform &&
        (this.constructor as typeof Polyline).layoutProperties.includes(
          'strokeUniform'
        ) &&
        this.strokeLineJoin !== 'round') ||
        (this.constructor as typeof Polyline).layoutProperties.includes(
          key as keyof Polyline
        ))
    ) {
      this.setDimensions();
    }
    return output;
  }

  /**
   * Returns object representation of an instance
   * @param {Array} [propertiesToInclude] Any properties that you might want to additionally include in the output
   * @return {Object} Object representation of an instance
   */
  toObject(propertiesToInclude?: string[]): object {
    return {
      ...super.toObject(propertiesToInclude),
      points: this.points.concat(),
    };
  }

  /**
   * Returns svg representation of an instance
   * @return {Array} an array of strings with the specific svg representation
   * of the instance
   */
  _toSVG() {
    const points = [],
      diffX = this.pathOffset.x,
      diffY = this.pathOffset.y,
      NUM_FRACTION_DIGITS = config.NUM_FRACTION_DIGITS;

    for (let i = 0, len = this.points.length; i < len; i++) {
      points.push(
        toFixed(this.points[i].x - diffX, NUM_FRACTION_DIGITS),
        ',',
        toFixed(this.points[i].y - diffY, NUM_FRACTION_DIGITS),
        ' '
      );
    }
    return [
      `<${this.constructor.name.toLowerCase() as 'polyline' | 'polygon'} `,
      'COMMON_PARTS',
      `points="${points.join('')}" />\n`,
    ];
  }

  /**
   * @private
   * @param {CanvasRenderingContext2D} ctx Context to render on
   */
  _render(ctx: CanvasRenderingContext2D) {
    const len = this.points.length,
      x = this.pathOffset.x,
      y = this.pathOffset.y;

    if (!len || isNaN(this.points[len - 1].y)) {
      // do not draw if no points or odd points
      // NaN comes from parseFloat of a empty string in parser
      return;
    }
    ctx.beginPath();
    ctx.moveTo(this.points[0].x - x, this.points[0].y - y);
    for (let i = 0; i < len; i++) {
      const point = this.points[i];
      ctx.lineTo(point.x - x, point.y - y);
    }
    !this.isOpen() && ctx.closePath();
    this._renderPaintInOrder(ctx);
  }

  /**
   * Returns complexity of an instance
   * @return {Number} complexity of this instance
   */
  complexity(): number {
    return this.points.length;
  }

  /* _FROM_SVG_START_ */

  /**
   * List of attribute names to account for when parsing SVG element (used by {@link Polyline.fromElement})
   * @static
   * @memberOf Polyline
   * @see: http://www.w3.org/TR/SVG/shapes.html#PolylineElement
   */
  static ATTRIBUTE_NAMES = [...SHARED_ATTRIBUTES];

  /**
   * Returns Polyline instance from an SVG element
   * @static
   * @memberOf Polyline
   * @param {SVGElement} element Element to parser
   * @param {Function} callback callback function invoked after parsing
   * @param {Object} [options] Options object
   */
  static fromElement(
    element: SVGElement,
    callback: (poly: Polyline | null) => any,
    options?: any
  ) {
    if (!element) {
      return callback(null);
    }
    const points = parsePointsAttribute(element.getAttribute('points')),
      // we omit left and top to instruct the constructor to position the object using the bbox
      // eslint-disable-next-line @typescript-eslint/no-unused-vars
      { left, top, ...parsedAttributes } = parseAttributes(
        element,
        this.ATTRIBUTE_NAMES
      );
    callback(
      new this(points || [], {
        ...parsedAttributes,
        ...options,
        fromSVG: true,
      })
    );
  }

  /* _FROM_SVG_END_ */

  /**
   * Returns Polyline instance from an object representation
   * @static
   * @memberOf Polyline
   * @param {Object} object Object to create an instance from
   * @returns {Promise<Polyline>}
   */
  static fromObject(object: Record<string, unknown>) {
    return this._fromObject(object, {
      extraParam: 'points',
    });
  }
}

<<<<<<< HEAD
export const polylineDefaultValues: Partial<TClassProperties<Polyline>> = {
  type: 'polyline',
  exactBoundingBox: false,
};

Object.assign(Polyline.prototype, {
  ...polylineDefaultValues,
  strokeBBoxAffectingProperties: [
    'skewX',
    'skewY',
    'strokeLineCap',
    'strokeLineJoin',
    'strokeMiterLimit',
    'strokeWidth',
    'strokeUniform',
    'points',
  ],
});

classRegistry.setClass(Polyline);
=======
classRegistry.setClass(Polyline);
classRegistry.setSVGClass(Polyline);
>>>>>>> f48f02e3
<|MERGE_RESOLUTION|>--- conflicted
+++ resolved
@@ -336,28 +336,4 @@
   }
 }
 
-<<<<<<< HEAD
-export const polylineDefaultValues: Partial<TClassProperties<Polyline>> = {
-  type: 'polyline',
-  exactBoundingBox: false,
-};
-
-Object.assign(Polyline.prototype, {
-  ...polylineDefaultValues,
-  strokeBBoxAffectingProperties: [
-    'skewX',
-    'skewY',
-    'strokeLineCap',
-    'strokeLineJoin',
-    'strokeMiterLimit',
-    'strokeWidth',
-    'strokeUniform',
-    'points',
-  ],
-});
-
-classRegistry.setClass(Polyline);
-=======
-classRegistry.setClass(Polyline);
-classRegistry.setSVGClass(Polyline);
->>>>>>> f48f02e3
+classRegistry.setClass(Polyline);