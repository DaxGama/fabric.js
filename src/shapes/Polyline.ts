import { config } from '../config';
import { SHARED_ATTRIBUTES } from '../parser/attributes';
import { parseAttributes } from '../parser/parseAttributes';
import { parsePointsAttribute } from '../parser/parsePointsAttribute';
import type { XY } from '../Point';
import { Point } from '../Point';
import type { Abortable, TClassProperties, TOptions } from '../typedefs';
import { classRegistry } from '../ClassRegistry';
import { makeBoundingBoxFromPoints } from '../util/misc/boundingBoxFromPoints';
import { calcDimensionsMatrix, transformPoint } from '../util/misc/matrix';
import { projectStrokeOnPoints } from '../util/misc/projectStroke';
import type { TProjectStrokeOnPointsOptions } from '../util/misc/projectStroke/types';
import { degreesToRadians } from '../util/misc/radiansDegreesConversion';
import { toFixed } from '../util/misc/toFixed';
import { FabricObject, cacheProperties } from './Object/FabricObject';
import type { FabricObjectProps, SerializedObjectProps } from './Object/types';
import type { ObjectEvents } from '../EventTypeDefs';
import { cloneDeep } from '../util/internals/cloneDeep';
import { CENTER, LEFT, TOP } from '../constants';
import type { CSSRules } from '../parser/typedefs';

export const polylineDefaultValues: Partial<TClassProperties<Polyline>> = {
  exactBoundingBox: false,
};

export interface SerializedPolylineProps extends SerializedObjectProps {
  points: XY[];
}

export class Polyline<
  Props extends TOptions<FabricObjectProps> = Partial<FabricObjectProps>,
  SProps extends SerializedPolylineProps = SerializedPolylineProps,
  EventSpec extends ObjectEvents = ObjectEvents
> extends FabricObject<Props, SProps, EventSpec> {
  /**
   * Points array
   * @type Array
   * @default
   */
  declare points: XY[];

  /**
   * WARNING: Feature in progress
   * Calculate the exact bounding box taking in account strokeWidth on acute angles
   * this will be turned to true by default on fabric 6.0
   * maybe will be left in as an optimization since calculations may be slow
   * @deprecated
   * @type Boolean
   * @default false
   */
  declare exactBoundingBox: boolean;

  private declare initialized: true | undefined;

  static ownDefaults: Record<string, any> = polylineDefaultValues;

  static type = 'Polyline';

  static getDefaults() {
    return {
      ...super.getDefaults(),
      ...Polyline.ownDefaults,
    };
  }
  /**
   * A list of properties that if changed trigger a recalculation of dimensions
   * @todo check if you really need to recalculate for all cases
   */
  static layoutProperties: (keyof Polyline)[] = [
    'skewX',
    'skewY',
    'strokeLineCap',
    'strokeLineJoin',
    'strokeMiterLimit',
    'strokeWidth',
    'strokeUniform',
    'points',
  ];

  declare pathOffset: Point;

  declare strokeOffset: Point;

  static cacheProperties = [...cacheProperties, 'points'];

  strokeDiff: Point;

  /**
   * Constructor
   * @param {Array} points Array of points (where each point is an object with x and y)
   * @param {Object} [options] Options object
   * @return {Polyline} thisArg
   * @example
   * var poly = new Polyline([
   *     { x: 10, y: 10 },
   *     { x: 50, y: 30 },
   *     { x: 40, y: 70 },
   *     { x: 60, y: 50 },
   *     { x: 100, y: 150 },
   *     { x: 40, y: 100 }
   *   ], {
   *   stroke: 'red',
   *   left: 100,
   *   top: 100
   * });
   */
  constructor(points: XY[] = [], options: Props = {} as Props) {
    super({ points, ...options });
    const { left, top } = options;
    this.initialized = true;
    this.setBoundingBox(true);
    typeof left === 'number' && this.set(LEFT, left);
    typeof top === 'number' && this.set(TOP, top);
  }

  protected isOpen() {
    return true;
  }

  private _projectStrokeOnPoints(options: TProjectStrokeOnPointsOptions) {
    return projectStrokeOnPoints(this.points, options, this.isOpen());
  }

  /**
   * Calculate the polygon bounding box
   * @private
   */
  _calcDimensions(options?: Partial<TProjectStrokeOnPointsOptions>) {
    options = {
      scaleX: this.scaleX,
      scaleY: this.scaleY,
      skewX: this.skewX,
      skewY: this.skewY,
      strokeLineCap: this.strokeLineCap,
      strokeLineJoin: this.strokeLineJoin,
      strokeMiterLimit: this.strokeMiterLimit,
      strokeUniform: this.strokeUniform,
      strokeWidth: this.strokeWidth,
      ...(options || {}),
    };
    const points = this.exactBoundingBox
      ? this._projectStrokeOnPoints(
          options as TProjectStrokeOnPointsOptions
        ).map((projection) => projection.projectedPoint)
      : this.points;
    if (points.length === 0) {
      return {
        left: 0,
        top: 0,
        width: 0,
        height: 0,
        pathOffset: new Point(),
        strokeOffset: new Point(),
        strokeDiff: new Point(),
      };
    }
<<<<<<< HEAD
    const bbox = makeBoundingBoxFromPoints(points);
    const bboxNoStroke = makeBoundingBoxFromPoints(this.points);
    const offsetX = bbox.left + bbox.width / 2,
      offsetY = bbox.top + bbox.height / 2;
    const pathOffsetX =
      offsetX - offsetY * Math.tan(degreesToRadians(this.skewX));
    const pathOffsetY =
      offsetY - pathOffsetX * Math.tan(degreesToRadians(this.skewY));
=======
    const bbox = makeBoundingBoxFromPoints(points),
      // Remove scale effect, since it's applied after
      matrix = calcDimensionsMatrix({ ...options, scaleX: 1, scaleY: 1 }),
      bboxNoStroke = makeBoundingBoxFromPoints(
        this.points.map((p) => transformPoint(p, matrix, true))
      ),
      offsetX = bbox.left + bbox.width / 2,
      offsetY = bbox.top + bbox.height / 2,
      pathOffsetX = offsetX - offsetY * Math.tan(degreesToRadians(this.skewX)),
      pathOffsetY =
        offsetY - pathOffsetX * Math.tan(degreesToRadians(this.skewY)),
      scale = new Point(this.scaleX, this.scaleY);
>>>>>>> d217b0f7
    return {
      ...bbox,
      pathOffset: new Point(pathOffsetX, pathOffsetY),
      strokeOffset: new Point(bboxNoStroke.left, bboxNoStroke.top)
        .subtract(new Point(bbox.left, bbox.top))
        .multiply(scale),
      strokeDiff: new Point(bbox.width, bbox.height)
        .subtract(new Point(bboxNoStroke.width, bboxNoStroke.height))
        .multiply(scale),
    };
  }

  /**
   * This function is an helper for svg import. it returns the center of the object in the svg
   * untransformed coordinates, by look at the polyline/polygon points.
   * @private
   * @return {Point} center point from element coordinates
   */
  _findCenterFromElement(): Point {
    const bbox = makeBoundingBoxFromPoints(this.points);
    return new Point(bbox.left + bbox.width / 2, bbox.top + bbox.height / 2);
  }

  setDimensions() {
    this.setBoundingBox();
  }

  setBoundingBox(adjustPosition?: boolean) {
    const { left, top, width, height, pathOffset, strokeOffset, strokeDiff } =
      this._calcDimensions();
<<<<<<< HEAD
    this.set({ width, height, pathOffset, strokeOffset });
    // adjustPosition && this.setRelativeXY(new Point(left, top), 'left', 'top');
=======
    this.set({ width, height, pathOffset, strokeOffset, strokeDiff });
    adjustPosition &&
      this.setPositionByOrigin(
        new Point(left + width / 2, top + height / 2),
        CENTER,
        CENTER
      );
  }

  /**
   * @override stroke is taken in account in size
   */
  _getNonTransformedDimensions() {
    return this.exactBoundingBox
      ? // TODO: fix this
        new Point(this.width, this.height)
      : super._getNonTransformedDimensions();
  }

  /**
   * @override stroke and skewing are taken into account when projecting stroke on points,
   * therefore we don't want the default calculation to account for skewing as well.
   * Though it is possible to pass `width` and `height` in `options`, doing so is very strange, use with discretion.
   *
   * @private
   */
  _getTransformedDimensions(options: any = {}) {
    if (this.exactBoundingBox) {
      let size: Point;
      /* When `strokeUniform = true`, any changes to the properties require recalculating the `width` and `height` because 
        the stroke projections are affected. 
        When `strokeUniform = false`, we don't need to recalculate for scale transformations, as the effect of scale on 
        projections follows a linear function (e.g. scaleX of 2 just multiply width by 2)*/
      if (
        Object.keys(options).some(
          (key) =>
            this.strokeUniform ||
            (this.constructor as typeof Polyline).layoutProperties.includes(
              key as keyof TProjectStrokeOnPointsOptions
            )
        )
      ) {
        const { width, height } = this._calcDimensions(options);
        size = new Point(options.width ?? width, options.height ?? height);
      } else {
        size = new Point(
          options.width ?? this.width,
          options.height ?? this.height
        );
      }
      return size.multiply(
        new Point(options.scaleX || this.scaleX, options.scaleY || this.scaleY)
      );
    } else {
      return super._getTransformedDimensions(options);
    }
>>>>>>> d217b0f7
  }

  /**
   * Recalculates dimensions when changing skew and scale
   * @private
   */
  _set(key: string, value: any) {
    const changed = this.initialized && this[key as keyof this] !== value;
    const output = super._set(key, value);
    if (
      this.exactBoundingBox &&
      changed &&
      (((key === 'scaleX' || key === 'scaleY') &&
        this.strokeUniform &&
        (this.constructor as typeof Polyline).layoutProperties.includes(
          'strokeUniform'
        )) ||
        (this.constructor as typeof Polyline).layoutProperties.includes(
          key as keyof Polyline
        ))
    ) {
      this.setDimensions();
    }
    return output;
  }

  /**
   * Returns object representation of an instance
   * @param {Array} [propertiesToInclude] Any properties that you might want to additionally include in the output
   * @return {Object} Object representation of an instance
   */
  toObject<
    T extends Omit<Props & TClassProperties<this>, keyof SProps>,
    K extends keyof T = never
  >(propertiesToInclude: K[] = []): Pick<T, K> & SProps {
    return {
      ...super.toObject(propertiesToInclude),
      points: cloneDeep(this.points),
    };
  }

  /**
   * Returns svg representation of an instance
   * @return {Array} an array of strings with the specific svg representation
   * of the instance
   */
  _toSVG() {
    const points = [],
      diffX = this.pathOffset.x,
      diffY = this.pathOffset.y,
      NUM_FRACTION_DIGITS = config.NUM_FRACTION_DIGITS;

    for (let i = 0, len = this.points.length; i < len; i++) {
      points.push(
        toFixed(this.points[i].x - diffX, NUM_FRACTION_DIGITS),
        ',',
        toFixed(this.points[i].y - diffY, NUM_FRACTION_DIGITS),
        ' '
      );
    }
    return [
      `<${
        (this.constructor as typeof Polyline).type.toLowerCase() as
          | 'polyline'
          | 'polygon'
      } `,
      'COMMON_PARTS',
      `points="${points.join('')}" />\n`,
    ];
  }

  /**
   * @private
   * @param {CanvasRenderingContext2D} ctx Context to render on
   */
  _render(ctx: CanvasRenderingContext2D) {
    const len = this.points.length,
      x = this.pathOffset.x,
      y = this.pathOffset.y;

    if (!len || isNaN(this.points[len - 1].y)) {
      // do not draw if no points or odd points
      // NaN comes from parseFloat of a empty string in parser
      return;
    }
    ctx.beginPath();
    ctx.moveTo(this.points[0].x - x, this.points[0].y - y);
    for (let i = 0; i < len; i++) {
      const point = this.points[i];
      ctx.lineTo(point.x - x, point.y - y);
    }
    !this.isOpen() && ctx.closePath();
    this._renderPaintInOrder(ctx);
  }

  /**
   * Returns complexity of an instance
   * @return {Number} complexity of this instance
   */
  complexity(): number {
    return this.points.length;
  }

  /* _FROM_SVG_START_ */

  /**
   * List of attribute names to account for when parsing SVG element (used by {@link Polyline.fromElement})
   * @static
   * @memberOf Polyline
   * @see: http://www.w3.org/TR/SVG/shapes.html#PolylineElement
   */
  static ATTRIBUTE_NAMES = [...SHARED_ATTRIBUTES];

  /**
   * Returns Polyline instance from an SVG element
   * @static
   * @memberOf Polyline
   * @param {HTMLElement} element Element to parser
   * @param {Object} [options] Options object
   */
  static async fromElement(
    element: HTMLElement,
    options: Abortable,
    cssRules?: CSSRules
  ) {
    const points = parsePointsAttribute(element.getAttribute('points')),
      // we omit left and top to instruct the constructor to position the object using the bbox
      // eslint-disable-next-line @typescript-eslint/no-unused-vars
      { left, top, ...parsedAttributes } = parseAttributes(
        element,
        this.ATTRIBUTE_NAMES,
        cssRules
      );
<<<<<<< HEAD
    callback(
      new this(points || [], {
        ...parsedAttributes,
        ...options,
      })
    );
=======
    return new this(points, {
      ...parsedAttributes,
      ...options,
    });
>>>>>>> d217b0f7
  }

  /* _FROM_SVG_END_ */

  /**
   * Returns Polyline instance from an object representation
   * @static
   * @memberOf Polyline
   * @param {Object} object Object to create an instance from
   * @returns {Promise<Polyline>}
   */
  static fromObject<T extends TOptions<SerializedPolylineProps>>(object: T) {
    return this._fromObject<Polyline>(object, {
      extraParam: 'points',
    });
  }
}

classRegistry.setClass(Polyline);
classRegistry.setSVGClass(Polyline);<|MERGE_RESOLUTION|>--- conflicted
+++ resolved
@@ -1,23 +1,22 @@
+import { classRegistry } from '../ClassRegistry';
+import type { ObjectEvents } from '../EventTypeDefs';
+import type { XY } from '../Point';
+import { Point } from '../Point';
 import { config } from '../config';
+import { CENTER, LEFT, TOP } from '../constants';
 import { SHARED_ATTRIBUTES } from '../parser/attributes';
 import { parseAttributes } from '../parser/parseAttributes';
 import { parsePointsAttribute } from '../parser/parsePointsAttribute';
-import type { XY } from '../Point';
-import { Point } from '../Point';
-import type { Abortable, TClassProperties, TOptions } from '../typedefs';
-import { classRegistry } from '../ClassRegistry';
+import type { TClassProperties, TOptions } from '../typedefs';
+import { cloneDeep } from '../util/internals/cloneDeep';
 import { makeBoundingBoxFromPoints } from '../util/misc/boundingBoxFromPoints';
-import { calcDimensionsMatrix, transformPoint } from '../util/misc/matrix';
+import { calcDimensionsMatrix } from '../util/misc/matrix';
 import { projectStrokeOnPoints } from '../util/misc/projectStroke';
 import type { TProjectStrokeOnPointsOptions } from '../util/misc/projectStroke/types';
 import { degreesToRadians } from '../util/misc/radiansDegreesConversion';
 import { toFixed } from '../util/misc/toFixed';
 import { FabricObject, cacheProperties } from './Object/FabricObject';
 import type { FabricObjectProps, SerializedObjectProps } from './Object/types';
-import type { ObjectEvents } from '../EventTypeDefs';
-import { cloneDeep } from '../util/internals/cloneDeep';
-import { CENTER, LEFT, TOP } from '../constants';
-import type { CSSRules } from '../parser/typedefs';
 
 export const polylineDefaultValues: Partial<TClassProperties<Polyline>> = {
   exactBoundingBox: false,
@@ -154,21 +153,11 @@
         strokeDiff: new Point(),
       };
     }
-<<<<<<< HEAD
-    const bbox = makeBoundingBoxFromPoints(points);
-    const bboxNoStroke = makeBoundingBoxFromPoints(this.points);
-    const offsetX = bbox.left + bbox.width / 2,
-      offsetY = bbox.top + bbox.height / 2;
-    const pathOffsetX =
-      offsetX - offsetY * Math.tan(degreesToRadians(this.skewX));
-    const pathOffsetY =
-      offsetY - pathOffsetX * Math.tan(degreesToRadians(this.skewY));
-=======
     const bbox = makeBoundingBoxFromPoints(points),
       // Remove scale effect, since it's applied after
       matrix = calcDimensionsMatrix({ ...options, scaleX: 1, scaleY: 1 }),
       bboxNoStroke = makeBoundingBoxFromPoints(
-        this.points.map((p) => transformPoint(p, matrix, true))
+        this.points.map((p) => new Point(p).transform(matrix, true))
       ),
       offsetX = bbox.left + bbox.width / 2,
       offsetY = bbox.top + bbox.height / 2,
@@ -176,7 +165,6 @@
       pathOffsetY =
         offsetY - pathOffsetX * Math.tan(degreesToRadians(this.skewY)),
       scale = new Point(this.scaleX, this.scaleY);
->>>>>>> d217b0f7
     return {
       ...bbox,
       pathOffset: new Point(pathOffsetX, pathOffsetY),
@@ -207,67 +195,13 @@
   setBoundingBox(adjustPosition?: boolean) {
     const { left, top, width, height, pathOffset, strokeOffset, strokeDiff } =
       this._calcDimensions();
-<<<<<<< HEAD
-    this.set({ width, height, pathOffset, strokeOffset });
-    // adjustPosition && this.setRelativeXY(new Point(left, top), 'left', 'top');
-=======
     this.set({ width, height, pathOffset, strokeOffset, strokeDiff });
     adjustPosition &&
-      this.setPositionByOrigin(
+      this.this.setRelativeCenterPoint(
         new Point(left + width / 2, top + height / 2),
         CENTER,
         CENTER
       );
-  }
-
-  /**
-   * @override stroke is taken in account in size
-   */
-  _getNonTransformedDimensions() {
-    return this.exactBoundingBox
-      ? // TODO: fix this
-        new Point(this.width, this.height)
-      : super._getNonTransformedDimensions();
-  }
-
-  /**
-   * @override stroke and skewing are taken into account when projecting stroke on points,
-   * therefore we don't want the default calculation to account for skewing as well.
-   * Though it is possible to pass `width` and `height` in `options`, doing so is very strange, use with discretion.
-   *
-   * @private
-   */
-  _getTransformedDimensions(options: any = {}) {
-    if (this.exactBoundingBox) {
-      let size: Point;
-      /* When `strokeUniform = true`, any changes to the properties require recalculating the `width` and `height` because 
-        the stroke projections are affected. 
-        When `strokeUniform = false`, we don't need to recalculate for scale transformations, as the effect of scale on 
-        projections follows a linear function (e.g. scaleX of 2 just multiply width by 2)*/
-      if (
-        Object.keys(options).some(
-          (key) =>
-            this.strokeUniform ||
-            (this.constructor as typeof Polyline).layoutProperties.includes(
-              key as keyof TProjectStrokeOnPointsOptions
-            )
-        )
-      ) {
-        const { width, height } = this._calcDimensions(options);
-        size = new Point(options.width ?? width, options.height ?? height);
-      } else {
-        size = new Point(
-          options.width ?? this.width,
-          options.height ?? this.height
-        );
-      }
-      return size.multiply(
-        new Point(options.scaleX || this.scaleX, options.scaleY || this.scaleY)
-      );
-    } else {
-      return super._getTransformedDimensions(options);
-    }
->>>>>>> d217b0f7
   }
 
   /**
@@ -401,19 +335,10 @@
         this.ATTRIBUTE_NAMES,
         cssRules
       );
-<<<<<<< HEAD
-    callback(
-      new this(points || [], {
-        ...parsedAttributes,
-        ...options,
-      })
-    );
-=======
     return new this(points, {
       ...parsedAttributes,
       ...options,
     });
->>>>>>> d217b0f7
   }
 
   /* _FROM_SVG_END_ */
