import { fabric } from '../../HEADER';
import { twoMathPi } from '../constants';
import { SHARED_ATTRIBUTES } from '../parser/attributes';
import { parseAttributes } from '../parser/parseAttributes';
import { TClassProperties } from '../typedefs';
<<<<<<< HEAD
import { FabricObject } from './fabricObject.class';
import { fabricObjectDefaultValues } from './object.class';
import { classRegistry } from '../util/class_registry';
=======
import { classRegistry } from '../util/class_registry';
import { FabricObject, fabricObjectDefaultValues } from './Object/FabricObject';
>>>>>>> b7feb324

export class Ellipse extends FabricObject {
  /**
   * Horizontal radius
   * @type Number
   * @default
   */
  rx: number;

  /**
   * Vertical radius
   * @type Number
   * @default
   */
  ry: number;

  /**
   * Constructor
   * @param {Object} [options] Options object
   * @return {Ellipse} thisArg
   */
  constructor(options: Record<string, unknown>) {
    super(options);
    this.set('rx', (options && options.rx) || 0);
    this.set('ry', (options && options.ry) || 0);
  }

  /**
   * @private
   * @param {String} key
   * @param {*} value
   * @return {Ellipse} thisArg
   */
  _set(key: string, value: any) {
    super._set(key, value);
    switch (key) {
      case 'rx':
        this.rx = value;
        this.set('width', value * 2);
        break;

      case 'ry':
        this.ry = value;
        this.set('height', value * 2);
        break;
    }
    return this;
  }

  /**
   * Returns horizontal radius of an object (according to how an object is scaled)
   * @return {Number}
   */
  getRx() {
    return this.get('rx') * this.get('scaleX');
  }

  /**
   * Returns Vertical radius of an object (according to how an object is scaled)
   * @return {Number}
   */
  getRy() {
    return this.get('ry') * this.get('scaleY');
  }

  /**
   * Returns object representation of an instance
   * @param {Array} [propertiesToInclude] Any properties that you might want to additionally include in the output
   * @return {Object} object representation of an instance
   */
  toObject(propertiesToInclude: (keyof this)[] = []) {
    return super.toObject(['rx', 'ry', ...propertiesToInclude]);
  }

  /**
   * Returns svg representation of an instance
   * @return {Array} an array of strings with the specific svg representation
   * of the instance
   */
  _toSVG() {
    return [
      '<ellipse ',
      'COMMON_PARTS',
      'cx="0" cy="0" ',
      'rx="',
      this.rx,
      '" ry="',
      this.ry,
      '" />\n',
    ];
  }

  /**
   * @private
   * @param {CanvasRenderingContext2D} ctx context to render on
   */
  _render(ctx: CanvasRenderingContext2D) {
    ctx.beginPath();
    ctx.save();
    ctx.transform(1, 0, 0, this.ry / this.rx, 0, 0);
    ctx.arc(0, 0, this.rx, 0, twoMathPi, false);
    ctx.restore();
    this._renderPaintInOrder(ctx);
  }

  /* _FROM_SVG_START_ */

  /**
   * List of attribute names to account for when parsing SVG element (used by {@link Ellipse.fromElement})
   * @static
   * @memberOf Ellipse
   * @see http://www.w3.org/TR/SVG/shapes.html#EllipseElement
   */
  static ATTRIBUTE_NAMES = [...SHARED_ATTRIBUTES, 'cx', 'cy', 'rx', 'ry'];

  /**
   * Returns {@link Ellipse} instance from an SVG element
   * @static
   * @memberOf Ellipse
   * @param {SVGElement} element Element to parse
   * @param {Function} [callback] Options callback invoked after parsing is finished
   * @return {Ellipse}
   */
  static fromElement(
    element: SVGElement,
    callback: (ellipse: Ellipse) => void
  ) {
    const parsedAttributes = parseAttributes(element, this.ATTRIBUTE_NAMES);

    parsedAttributes.left = (parsedAttributes.left || 0) - parsedAttributes.rx;
    parsedAttributes.top = (parsedAttributes.top || 0) - parsedAttributes.ry;
    callback(new this(parsedAttributes));
  }

  /* _FROM_SVG_END_ */
}

export const ellipseDefaultValues: Partial<TClassProperties<Ellipse>> = {
  type: 'ellipse',
  rx: 0,
  ry: 0,
  cacheProperties: [...fabricObjectDefaultValues.cacheProperties, 'rx', 'ry'],
};

Object.assign(Ellipse.prototype, ellipseDefaultValues);

classRegistry.setClass(Ellipse);
classRegistry.setSVGClass(Ellipse);

fabric.Ellipse = Ellipse;<|MERGE_RESOLUTION|>--- conflicted
+++ resolved
@@ -3,14 +3,8 @@
 import { SHARED_ATTRIBUTES } from '../parser/attributes';
 import { parseAttributes } from '../parser/parseAttributes';
 import { TClassProperties } from '../typedefs';
-<<<<<<< HEAD
-import { FabricObject } from './fabricObject.class';
-import { fabricObjectDefaultValues } from './object.class';
-import { classRegistry } from '../util/class_registry';
-=======
 import { classRegistry } from '../util/class_registry';
 import { FabricObject, fabricObjectDefaultValues } from './Object/FabricObject';
->>>>>>> b7feb324
 
 export class Ellipse extends FabricObject {
   /**
