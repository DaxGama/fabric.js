--- conflicted
+++ resolved
@@ -200,19 +200,4 @@
   /* _FROM_SVG_END_ */
 }
 
-<<<<<<< HEAD
-export const rectDefaultValues: Partial<TClassProperties<Rect>> = {
-  type: 'rect',
-  rx: 0,
-  ry: 0,
-};
-
-Object.assign(Rect.prototype, {
-  ...rectDefaultValues,
-});
-
-classRegistry.setClass(Rect);
-=======
-classRegistry.setClass(Rect);
-classRegistry.setSVGClass(Rect);
->>>>>>> f48f02e3
+classRegistry.setClass(Rect);