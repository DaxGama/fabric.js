import { fabric } from '../../HEADER';
import { ControlRenderingStyleOverride } from '../controls';
import { TClassProperties } from '../typedefs';
import { classRegistry } from '../util/class_registry';
<<<<<<< HEAD
import { enlivenObjects } from '../util/misc/objectEnlive';
import { FabricObject } from './fabricObject.class';
=======
>>>>>>> b7feb324
import { Group, groupDefaultValues } from './group.class';
import type { FabricObject } from './Object/FabricObject';

export class ActiveSelection extends Group {
  constructor(
    objects?: FabricObject[],
    options?: any,
    objectsRelativeToGroup?: boolean
  ) {
    super(objects, options, objectsRelativeToGroup);
    this.setCoords();
  }

  /**
   * @private
   */
  _shouldSetNestedCoords() {
    return true;
  }

  /**
   * @private
   * @param {FabricObject} object
   * @param {boolean} [removeParentTransform] true if object is in canvas coordinate plane
   * @returns {boolean} true if object entered group
   */
  enterGroup(object: FabricObject, removeParentTransform?: boolean) {
    if (object.group) {
      //  save ref to group for later in order to return to it
      const parent = object.group;
      parent._exitGroup(object);
      object.__owningGroup = parent;
    }
    this._enterGroup(object, removeParentTransform);
    return true;
  }

  /**
   * we want objects to retain their canvas ref when exiting instance
   * @private
   * @param {FabricObject} object
   * @param {boolean} [removeParentTransform] true if object should exit group without applying group's transform to it
   */
  exitGroup(object: FabricObject, removeParentTransform?: boolean) {
    this._exitGroup(object, removeParentTransform);
    const parent = object.__owningGroup;
    if (parent) {
      //  return to owning group
      parent.enterGroup(object);
      delete object.__owningGroup;
    }
  }

  /**
   * @private
   * @param {'added'|'removed'} type
   * @param {FabricObject[]} targets
   */
  _onAfterObjectsChange(type: 'added' | 'removed', targets: FabricObject[]) {
    super._onAfterObjectsChange(type, targets);
    const groups: Group[] = [];
    targets.forEach((object) => {
      object.group &&
        !groups.includes(object.group) &&
        groups.push(object.group);
    });
    if (type === 'removed') {
      //  invalidate groups' layout and mark as dirty
      groups.forEach((group) => {
        group._onAfterObjectsChange('added', targets);
      });
    } else {
      //  mark groups as dirty
      groups.forEach((group) => {
        group._set('dirty', true);
      });
    }
  }

  /**
   * If returns true, deselection is cancelled.
   * @since 2.0.0
   * @return {Boolean} [cancel]
   */
  onDeselect() {
    this.removeAll();
    return false;
  }

  /**
   * Returns string representation of a group
   * @return {String}
   */
  toString() {
    return `#<ActiveSelection: (${this.complexity()})>`;
  }

  /**
   * Decide if the object should cache or not. Create its own cache level
   * objectCaching is a global flag, wins over everything
   * needsItsOwnCache should be used when the object drawing method requires
   * a cache step. None of the fabric classes requires it.
   * Generally you do not cache objects in groups because the group outside is cached.
   * @return {Boolean}
   */
  shouldCache() {
    return false;
  }

  /**
   * Check if this group or its parent group are caching, recursively up
   * @return {Boolean}
   */
  isOnACache() {
    return false;
  }

  /**
   * Renders controls and borders for the object
   * @param {CanvasRenderingContext2D} ctx Context to render on
   * @param {Object} [styleOverride] properties to override the object style
   * @param {Object} [childrenOverride] properties to override the children overrides
   */
  _renderControls(
    ctx: CanvasRenderingContext2D,
    styleOverride?: ControlRenderingStyleOverride,
    childrenOverride?: ControlRenderingStyleOverride
  ) {
    ctx.save();
    ctx.globalAlpha = this.isMoving ? this.borderOpacityWhenMoving : 1;
    super._renderControls(ctx, styleOverride);
    const options = {
      hasControls: false,
      ...childrenOverride,
      forActiveSelection: true,
    };
    for (let i = 0; i < this._objects.length; i++) {
      this._objects[i]._renderControls(ctx, options);
    }
    ctx.restore();
  }
}

export const activeSelectionDefaultValues: Partial<
  TClassProperties<ActiveSelection>
> = {
  ...groupDefaultValues,
  type: 'activeSelection',
  layout: 'fit-content',
  subTargetCheck: false,
  interactive: false,
};

Object.assign(ActiveSelection.prototype, activeSelectionDefaultValues);

classRegistry.setClass(ActiveSelection);

fabric.ActiveSelection = ActiveSelection;<|MERGE_RESOLUTION|>--- conflicted
+++ resolved
@@ -2,11 +2,6 @@
 import { ControlRenderingStyleOverride } from '../controls';
 import { TClassProperties } from '../typedefs';
 import { classRegistry } from '../util/class_registry';
-<<<<<<< HEAD
-import { enlivenObjects } from '../util/misc/objectEnlive';
-import { FabricObject } from './fabricObject.class';
-=======
->>>>>>> b7feb324
 import { Group, groupDefaultValues } from './group.class';
 import type { FabricObject } from './Object/FabricObject';
 
