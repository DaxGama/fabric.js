--- conflicted
+++ resolved
@@ -225,6 +225,14 @@
     },
 
     /**
+     * @private
+     * @override consider using {@link fabric.Layer} for `fill-parent` layout
+     */
+    _onParentResize: function () {
+      //  noop
+    },
+
+    /**
      * Checks if object can enter group and logs relevant warnings
      * @private
      * @param {fabric.Object} object
@@ -466,17 +474,8 @@
     /**
      * @returns {boolean} true if group renders only non selected objects
      */
-<<<<<<< HEAD
     filtersObjectsAtRendering: function () {
       return this.canvas && !this.canvas.preserveObjectStacking && this._activeObjects.length > 0;
-=======
-    drawObject: function(ctx) {
-      this._renderBackground(ctx);
-      for (var i = 0; i < this._objects.length; i++) {
-        this._objects[i].render(ctx);
-      }
-      this._drawClipPath(ctx, this.clipPath);
->>>>>>> c33fe615
     },
 
     /**
@@ -484,7 +483,6 @@
      * @param {CanvasRenderingContext2D} ctx Context to render on
      * @param {{ filter?: false | ((object: fabric.Object) => boolean) }} [renderingContext] filtering option used by `isTargetTransparent` and exporting
      */
-<<<<<<< HEAD
     drawObject: function (ctx, renderingContext) {
       this._renderBackground(ctx);
       var preserveObjectStacking = this.canvas && this.canvas.preserveObjectStacking;
@@ -501,23 +499,6 @@
         }
         else if (((!filter && !this._activeObjects.includes(object)) || forceRendering) && object.group === this) {
           object.render(ctx, renderingContext);
-=======
-    isCacheDirty: function(skipCanvas) {
-      if (this.callSuper('isCacheDirty', skipCanvas)) {
-        return true;
-      }
-      if (!this.statefullCache) {
-        return false;
-      }
-      for (var i = 0; i < this._objects.length; i++) {
-        if (this._objects[i].isCacheDirty(true)) {
-          if (this._cacheCanvas) {
-            // if this group has not a cache canvas there is nothing to clean
-            var x = this.cacheWidth / this.zoomX, y = this.cacheHeight / this.zoomY;
-            this._cacheContext.clearRect(-x / 2, -y / 2, x, y);
-          }
-          return true;
->>>>>>> c33fe615
         }
       }
       this._drawClipPath(ctx, this.clipPath, renderingContext);
@@ -1091,18 +1072,6 @@
     },
 
     /* _TO_SVG_START_ */
-    /**
-     * @private
-     */
-    _createSVGBgRect: function (reviver) {
-      if (!this.backgroundColor) {
-        return '';
-      }
-      var fillStroke = fabric.Rect.prototype._toSVG.call(this, reviver);
-      var commons = fillStroke.indexOf('COMMON_PARTS');
-      fillStroke[commons] = 'for="group" ';
-      return fillStroke.join('');
-    },
 
     /**
      * Returns svg representation of an instance
@@ -1111,11 +1080,6 @@
      */
     _toSVG: function (reviver) {
       var svgString = ['<g ', 'COMMON_PARTS', ' >\n'];
-<<<<<<< HEAD
-=======
-      var bg = this._createSVGBgRect(reviver);
-      bg && svgString.push('\t\t', bg);
->>>>>>> c33fe615
       for (var i = 0; i < this._objects.length; i++) {
         svgString.push('\t\t', this._objects[i].toSVG(reviver));
       }
@@ -1145,11 +1109,6 @@
      */
     toClipPathSVG: function (reviver) {
       var svgString = [];
-<<<<<<< HEAD
-=======
-      var bg = this._createSVGBgRect(reviver);
-      bg && svgString.push('\t', bg);
->>>>>>> c33fe615
       for (var i = 0; i < this._objects.length; i++) {
         svgString.push('\t', this._objects[i].toClipPathSVG(reviver));
       }
