(function (global) {

  'use strict';

  var fabric = global.fabric || (global.fabric = {}),
      multiplyTransformMatrices = fabric.util.multiplyTransformMatrices,
      invertTransform = fabric.util.invertTransform,
      transformPoint = fabric.util.transformPoint,
      applyTransformToObject = fabric.util.applyTransformToObject,
      degreesToRadians = fabric.util.degreesToRadians,
      clone = fabric.util.object.clone,
      extend = fabric.util.object.extend;

  if (fabric.Group) {
    fabric.warn('fabric.Group is already defined');
    return;
  }

  /**
   * Group class
   * @class fabric.Group
   * @extends fabric.Object
   * @mixes fabric.Collection
   * @fires layout once layout completes
   * @see {@link fabric.Group#initialize} for constructor definition
   */
  fabric.Group = fabric.util.createClass(fabric.Object, fabric.Collection, /** @lends fabric.Group.prototype */ {

    /**
     * Type of an object
     * @type string
     * @default
     */
    type: 'group',

    /**
     * Specifies the **layout strategy** for instance
     * Used by `getLayoutStrategyResult` to calculate layout
     * `fit-content`, `fit-content-lazy`, `fixed`, `clip-path` are supported out of the box
     * @type string
     * @default
     */
    layout: 'fit-content',

    /**
     * Width of stroke
     * @type Number
     */
    strokeWidth: 0,

    /**
     * List of properties to consider when checking if state
     * of an object is changed (fabric.Object#hasStateChanged)
     * as well as for history (undo/redo) purposes
     * @type string[]
     */
    stateProperties: fabric.Object.prototype.stateProperties.concat('layout'),

    /**
     * Used to optimize performance
     * set to `false` if you don't need contained objects to be targets of events
     * @default
     * @type boolean
     */
    subTargetCheck: false,

    /**
     * Used to allow targeting of object inside groups.
     * set to true if you want to select an object inside a group.\
     * **REQUIRES** `subTargetCheck` set to true
     * @default
     * @type boolean
     */
    interactive: false,

    /**
     * Used internally to optimize performance
     * Once an object is selected, instance is rendered without the selected object.
     * This way instance is cached only once for the entire interaction with the selected object.
     * @private
     */
    _activeObjects: undefined,

    /**
     * Constructor
     *
     * @param {fabric.Object[]} [objects] instance objects
     * @param {Object} [options] Options object
     * @param {boolean} [objectsRelativeToGroup] true if objects exist in group coordinate plane
     * @return {fabric.Group} thisArg
     */
    initialize: function (objects, options, objectsRelativeToGroup) {
      this._objects = objects || [];
      this._activeObjects = [];
      this.__objectMonitor = this.__objectMonitor.bind(this);
      this.__objectSelectionTracker = this.__objectSelectionMonitor.bind(this, true);
      this.__objectSelectionDisposer = this.__objectSelectionMonitor.bind(this, false);
      this._firstLayoutDone = false;
      this.callSuper('initialize', options);
      this.forEachObject(function (object) {
        this.enterGroup(object, false);
      }, this);
      this._applyLayoutStrategy({
        type: 'initialization',
        options: options,
        objectsRelativeToGroup: objectsRelativeToGroup
      });
    },

    /**
     * @private
     * @param {string} key
     * @param {*} value
     */
    _set: function (key, value) {
      var prev = this[key];
      this.callSuper('_set', key, value);
      if (key === 'canvas' && prev !== value) {
        this.forEachObject(function (object) {
          object._set(key, value);
        });
      }
      if (key === 'layout' && prev !== value) {
        this._applyLayoutStrategy({ type: 'layout_change', layout: value, prevLayout: prev });
      }
      if (key === 'interactive') {
        this.forEachObject(this._watchObject.bind(this, value));
      }
      return this;
    },

    /**
     * @private
     */
    _shouldSetNestedCoords: function () {
      return this.subTargetCheck;
    },

    /**
     * Add objects
     * @param {...fabric.Object} objects
     */
    add: function () {
      fabric.Collection.add.call(this, arguments, this._onObjectAdded);
      this._onAfterObjectsChange('added', Array.from(arguments));
    },

    /**
     * Inserts an object into collection at specified index
     * @param {fabric.Object} objects Object to insert
     * @param {Number} index Index to insert object at
     */
    insertAt: function (objects, index) {
      fabric.Collection.insertAt.call(this, objects, index, this._onObjectAdded);
      this._onAfterObjectsChange('added', Array.isArray(objects) ? objects : [objects]);
    },

    /**
     * Remove objects
     * @param {...fabric.Object} objects
     * @returns {fabric.Object[]} removed objects
     */
    remove: function () {
      var removed = fabric.Collection.remove.call(this, arguments, this._onObjectRemoved);
      this._onAfterObjectsChange('removed', removed);
      return removed;
    },

    /**
     * Remove all objects
     * @returns {fabric.Object[]} removed objects
     */
    removeAll: function () {
      this._activeObjects = [];
      return this.remove.apply(this, this._objects.slice());
    },

    /**
     * invalidates layout on object modified
     * @private
     */
    __objectMonitor: function (opt) {
      this._applyLayoutStrategy(extend(clone(opt), {
        type: 'object_modified'
      }));
      this._set('dirty', true);
    },

    /**
     * keeps track of the selected objects
     * @private
     */
    __objectSelectionMonitor: function (selected, opt) {
      var object = opt.target;
      if (selected) {
        this._activeObjects.push(object);
        this._set('dirty', true);
      }
      else if (this._activeObjects.length > 0) {
        var index = this._activeObjects.indexOf(object);
        if (index > -1) {
          this._activeObjects.splice(index, 1);
          this._set('dirty', true);
        }
      }
    },

    /**
     * @private
     * @param {boolean} watch
     * @param {fabric.Object} object
     */
    _watchObject: function (watch, object) {
      var directive = watch ? 'on' : 'off';
      //  make sure we listen only once
      watch && this._watchObject(false, object);
      object[directive]('changed', this.__objectMonitor);
      object[directive]('modified', this.__objectMonitor);
      object[directive]('selected', this.__objectSelectionTracker);
      object[directive]('deselected', this.__objectSelectionDisposer);
    },

    /**
     * Checks if object can enter group and logs relevant warnings
     * @private
     * @param {fabric.Object} object
     * @returns
     */
    canEnter: function (object) {
      if (object === this || this.isDescendantOf(object)) {
        /* _DEV_MODE_START_ */
        console.warn('fabric.Group: trying to add group to itself, this call has no effect');
        /* _DEV_MODE_END_ */
        return false;
      }
      else if (object.group && object.group === this) {
        /* _DEV_MODE_START_ */
        console.warn('fabric.Group: duplicate objects are not supported inside group, this call has no effect');
        /* _DEV_MODE_END_ */
        return false;
      }
      return true;
    },

    /**
     * @private
     * @param {fabric.Object} object
     * @param {boolean} [removeParentTransform] true if object is in canvas coordinate plane
     * @returns {boolean} true if object entered group
     */
    enterGroup: function (object, removeParentTransform) {
      if (!this.canEnter(object)) {
        return false;
      }
      if (object.group) {
        object.group.remove(object);
      }
      this._enterGroup(object, removeParentTransform);
      return true;
    },

    /**
     * @private
     * @param {fabric.Object} object
     * @param {boolean} [removeParentTransform] true if object is in canvas coordinate plane
     */
    _enterGroup: function (object, removeParentTransform) {
      if (removeParentTransform) {
        // can this be converted to utils (sendObjectToPlane)?
        applyTransformToObject(
          object,
          multiplyTransformMatrices(
            invertTransform(this.calcTransformMatrix()),
            object.calcTransformMatrix()
          )
        );
      }
      this._shouldSetNestedCoords() && object.setCoords();
      object._set('group', this);
      object._set('canvas', this.canvas);
      this.interactive && this._watchObject(true, object);
      var activeObject = this.canvas && this.canvas.getActiveObject && this.canvas.getActiveObject();
      // if we are adding the activeObject in a group
      if (activeObject && (activeObject === object || object.isDescendantOf(activeObject))) {
        this._activeObjects.push(object);
      }
    },

    /**
     * @private
     * @param {fabric.Object} object
     * @param {boolean} [removeParentTransform] true if object should exit group without applying group's transform to it
     */
    exitGroup: function (object, removeParentTransform) {
      this._exitGroup(object, removeParentTransform);
      object._set('canvas', undefined);
    },

    /**
     * @private
     * @param {fabric.Object} object
     * @param {boolean} [removeParentTransform] true if object should exit group without applying group's transform to it
     */
    _exitGroup: function (object, removeParentTransform) {
      object._set('group', undefined);
      if (!removeParentTransform) {
        applyTransformToObject(
          object,
          multiplyTransformMatrices(
            this.calcTransformMatrix(),
            object.calcTransformMatrix()
          )
        );
        object.setCoords();
      }
      this._watchObject(false, object);
      var index = this._activeObjects.length > 0 ? this._activeObjects.indexOf(object) : -1;
      if (index > -1) {
        this._activeObjects.splice(index, 1);
      }
    },

    /**
     * @private
     * @param {'added'|'removed'} type
     * @param {fabric.Object[]} targets
     */
    _onAfterObjectsChange: function (type, targets) {
      this._applyLayoutStrategy({
        type: type,
        targets: targets
      });
      this._set('dirty', true);
    },

    /**
     * @private
     * @param {fabric.Object} object
     */
    _onObjectAdded: function (object) {
      this.enterGroup(object, true);
      object.fire('added', { target: this });
    },

    /**
     * @private
     * @param {fabric.Object} object
     */
    _onRelativeObjectAdded: function (object) {
      this.enterGroup(object, false);
      object.fire('added', { target: this });
    },

    /**
     * @private
     * @param {fabric.Object} object
     * @param {boolean} [removeParentTransform] true if object should exit group without applying group's transform to it
     */
    _onObjectRemoved: function (object, removeParentTransform) {
      this.exitGroup(object, removeParentTransform);
      object.fire('removed', { target: this });
    },

    /**
     * Decide if the object should cache or not. Create its own cache level
     * needsItsOwnCache should be used when the object drawing method requires
     * a cache step. None of the fabric classes requires it.
     * Generally you do not cache objects in groups because the group is already cached.
     * @return {Boolean}
     */
    shouldCache: function() {
      var ownCache = fabric.Object.prototype.shouldCache.call(this);
      if (ownCache) {
        for (var i = 0; i < this._objects.length; i++) {
          if (this._objects[i].willDrawShadow()) {
            this.ownCaching = false;
            return false;
          }
        }
      }
      return ownCache;
    },

    /**
     * Check if this object or a child object will cast a shadow
     * @return {Boolean}
     */
    willDrawShadow: function() {
      if (fabric.Object.prototype.willDrawShadow.call(this)) {
        return true;
      }
      for (var i = 0; i < this._objects.length; i++) {
        if (this._objects[i].willDrawShadow()) {
          return true;
        }
      }
      return false;
    },

    /**
     * Check if instance or its group are caching, recursively up
     * @return {Boolean}
     */
    isOnACache: function () {
      return this.ownCaching || (!!this.group && this.group.isOnACache());
    },

    /**
     * Execute the drawing operation for an object on a specified context
     * @param {CanvasRenderingContext2D} ctx Context to render on
     */
    drawObject: function(ctx) {
      this._renderBackground(ctx);
      for (var i = 0; i < this._objects.length; i++) {
<<<<<<< HEAD
        this._objects[i].group === this && this._objects[i].render(ctx);
=======
        this._objects[i].render(ctx);
>>>>>>> 06de045e
      }
      this._drawClipPath(ctx, this.clipPath);
    },

    /**
     * Check if cache is dirty
     */
    isCacheDirty: function(skipCanvas) {
      if (this.callSuper('isCacheDirty', skipCanvas)) {
        return true;
      }
      if (!this.statefullCache) {
        return false;
      }
      for (var i = 0; i < this._objects.length; i++) {
        if (this._objects[i].isCacheDirty(true)) {
          if (this._cacheCanvas) {
            // if this group has not a cache canvas there is nothing to clean
            var x = this.cacheWidth / this.zoomX, y = this.cacheHeight / this.zoomY;
            this._cacheContext.clearRect(-x / 2, -y / 2, x, y);
          }
          return true;
        }
      }
      return false;
    },

    /**
     * @override
     * @return {Boolean}
     */
    setCoords: function () {
      this.callSuper('setCoords');
<<<<<<< HEAD
      if (this._shouldSetNestedCoords()) {
        this.forEachObject(function (object) {
          object.setCoords();
        });
        this.clipPath && this.clipPath.setCoords();
      }
=======
      this._shouldSetNestedCoords() && this.forEachObject(function (object) {
        object.setCoords();
      });
>>>>>>> 06de045e
    },

    /**
     * Renders instance on a given context
     * @param {CanvasRenderingContext2D} ctx context to render instance on
     */
    render: function (ctx) {
      //  used to inform objects not to double opacity
      this._transformDone = true;
      this.callSuper('render', ctx);
      this._transformDone = false;
    },

    /**
     * @public
     * @param {Partial<LayoutResult> & { layout?: string }} [context] pass values to use for layout calculations
     */
    triggerLayout: function (context) {
      if (context && context.layout) {
        context.prevLayout = this.layout;
        this.layout = context.layout;
      }
      this._applyLayoutStrategy({ type: 'imperative', context: context });
    },

    /**
     * @private
     * @param {fabric.Object} object
     * @param {fabric.Point} diff
     */
    _adjustObjectPosition: function (object, diff) {
      object.set({
        left: object.left + diff.x,
        top: object.top + diff.y,
      });
    },

    /**
     * initial layout logic:
     * calculate bbox of objects (if necessary) and translate it according to options received from the constructor (left, top, width, height)
     * so it is placed in the center of the bbox received from the constructor
     *
     * @private
     * @param {LayoutContext} context
     */
    _applyLayoutStrategy: function (context) {
      var isFirstLayout = context.type === 'initialization';
      if (!isFirstLayout && !this._firstLayoutDone) {
        //  reject layout requests before initialization layout
        return;
      }
      var center = this.getRelativeCenterPoint();
      var result = this.getLayoutStrategyResult(this.layout, this._objects.concat(), context);
      if (result) {
        //  handle positioning
        var newCenter = new fabric.Point(result.centerX, result.centerY);
        var vector = center.subtract(newCenter).add(new fabric.Point(result.correctionX || 0, result.correctionY || 0));
        var diff = transformPoint(vector, invertTransform(this.calcOwnMatrix()), true);
        //  set dimensions
        this.set({ width: result.width, height: result.height });
        //  adjust objects to account for new center
        !context.objectsRelativeToGroup && this.forEachObject(function (object) {
          this._adjustObjectPosition(object, diff);
        }, this);
        //  clip path as well
        !isFirstLayout && this.layout !== 'clip-path' && this.clipPath && !this.clipPath.absolutePositioned
          && this._adjustObjectPosition(this.clipPath, diff);
        if (!newCenter.eq(center)) {
          //  set position
          this.setPositionByOrigin(newCenter, 'center', 'center');
          this.setCoords();
        }
      }
      else if (isFirstLayout) {
        //  fill `result` with initial values for the layout hook
        result = {
          centerX: center.x,
          centerY: center.y,
          width: this.width,
          height: this.height,
        };
      }
      else {
        //  no `result` so we return
        return;
      }
      //  flag for next layouts
      this._firstLayoutDone = true;
      //  fire layout hook and event (event will fire only for layouts after initialization layout)
      this.onLayout(context, result);
      this.fire('layout', {
        context: context,
        result: result,
        diff: diff
      });
      //  recursive up
      if (this.group && this.group._applyLayoutStrategy) {
        //  append the path recursion to context
        if (!context.path) {
          context.path = [];
        }
        context.path.push(this);
        //  all parents should invalidate their layout
        this.group._applyLayoutStrategy(context);
      }
    },


    /**
     * Override this method to customize layout.
     * If you need to run logic once layout completes use `onLayout`
     * @public
     *
     * @typedef {'initialization'|'object_modified'|'added'|'removed'|'layout_change'|'imperative'} LayoutContextType
     *
     * @typedef LayoutContext context object with data regarding what triggered the call
     * @property {LayoutContextType} type
     * @property {fabric.Object[]} [path] array of objects starting from the object that triggered the call to the current one
     *
     * @typedef LayoutResult positioning and layout data **relative** to instance's parent
     * @property {number} centerX new centerX as measured by the containing plane (same as `left` with `originX` set to `center`)
     * @property {number} centerY new centerY as measured by the containing plane (same as `top` with `originY` set to `center`)
     * @property {number} [correctionX] correctionX to translate objects by, measured as `centerX`
     * @property {number} [correctionY] correctionY to translate objects by, measured as `centerY`
     * @property {number} width
     * @property {number} height
     *
     * @param {string} layoutDirective
     * @param {fabric.Object[]} objects
     * @param {LayoutContext} context
     * @returns {LayoutResult | undefined}
     */
    getLayoutStrategyResult: function (layoutDirective, objects, context) {  // eslint-disable-line no-unused-vars
      //  `fit-content-lazy` performance enhancement
      //  skip if instance had no objects before the `added` event because it may have kept layout after removing all previous objects
      if (layoutDirective === 'fit-content-lazy'
          && context.type === 'added' && objects.length > context.targets.length) {
        //  calculate added objects' bbox with existing bbox
        var addedObjects = context.targets.concat(this);
        return this.prepareBoundingBox(layoutDirective, addedObjects, context);
      }
      else if (layoutDirective === 'fit-content' || layoutDirective === 'fit-content-lazy'
          || (layoutDirective === 'fixed' && context.type === 'initialization')) {
        return this.prepareBoundingBox(layoutDirective, objects, context);
      }
      else if (layoutDirective === 'clip-path' && this.clipPath) {
        var clipPath = this.clipPath;
        var clipPathSizeAfter = clipPath._getTransformedDimensions();
        if (clipPath.absolutePositioned && (context.type === 'initialization' || context.type === 'layout_change')) {
          //  we want the center point to exist in group's containing plane
          var clipPathCenter = clipPath.getCenterPoint();
          if (this.group) {
            //  send point from canvas plane to group's containing plane
            var inv = invertTransform(this.group.calcTransformMatrix());
            clipPathCenter = transformPoint(clipPathCenter, inv);
          }
          return {
            centerX: clipPathCenter.x,
            centerY: clipPathCenter.y,
            width: clipPathSizeAfter.x,
            height: clipPathSizeAfter.y,
          };
        }
        else if (!clipPath.absolutePositioned) {
          var center;
          var clipPathRelativeCenter = clipPath.getRelativeCenterPoint(),
              //  we want the center point to exist in group's containing plane, so we send it upwards
              clipPathCenter = transformPoint(clipPathRelativeCenter, this.calcOwnMatrix(), true);
          if (context.type === 'initialization' || context.type === 'layout_change') {
            var bbox = this.prepareBoundingBox(layoutDirective, objects, context) || {};
            center = new fabric.Point(bbox.centerX || 0, bbox.centerY || 0);
            return {
              centerX: center.x + clipPathCenter.x,
              centerY: center.y + clipPathCenter.y,
              correctionX: bbox.correctionX - clipPathCenter.x,
              correctionY: bbox.correctionY - clipPathCenter.y,
              width: clipPath.width,
              height: clipPath.height,
            };
          }
          else {
            center = this.getRelativeCenterPoint();
            return {
              centerX: center.x + clipPathCenter.x,
              centerY: center.y + clipPathCenter.y,
              width: clipPathSizeAfter.x,
              height: clipPathSizeAfter.y,
            };
          }
        }
      }
      else if (layoutDirective === 'svg' && context.type === 'initialization') {
        var bbox = this.getObjectsBoundingBox(objects, true) || {};
        return Object.assign(bbox, {
          correctionX: -bbox.offsetX || 0,
          correctionY: -bbox.offsetY || 0,
        });
      }
    },

    /**
     * Override this method to customize layout.
     * A wrapper around {@link fabric.Group#getObjectsBoundingBox}
     * @public
     * @param {string} layoutDirective
     * @param {fabric.Object[]} objects
     * @param {LayoutContext} context
     * @returns {LayoutResult | undefined}
     */
    prepareBoundingBox: function (layoutDirective, objects, context) {
      if (context.type === 'initialization') {
        return this.prepareInitialBoundingBox(layoutDirective, objects, context);
      }
      else if (context.type === 'imperative' && context.context) {
        return Object.assign(
          this.getObjectsBoundingBox(objects) || {},
          context.context
        );
      }
      else {
        return this.getObjectsBoundingBox(objects);
      }
    },

    /**
     * Calculates center taking into account originX, originY while not being sure that width/height are initialized
     * @public
     * @param {string} layoutDirective
     * @param {fabric.Object[]} objects
     * @param {LayoutContext} context
     * @returns {LayoutResult | undefined}
     */
    prepareInitialBoundingBox: function (layoutDirective, objects, context) {
      var options = context.options || {},
          hasX = typeof options.left === 'number',
          hasY = typeof options.top === 'number',
          hasWidth = typeof options.width === 'number',
          hasHeight = typeof options.height === 'number';

      //  performance enhancement
      //  skip layout calculation if bbox is defined
      if ((hasX && hasY && hasWidth && hasHeight && context.objectsRelativeToGroup) || objects.length === 0) {
        //  return nothing to skip layout
        return;
      }

      var bbox = this.getObjectsBoundingBox(objects) || {};
      var width = hasWidth ? this.width : (bbox.width || 0),
          height = hasHeight ? this.height : (bbox.height || 0),
          calculatedCenter = new fabric.Point(bbox.centerX || 0, bbox.centerY || 0),
          origin = new fabric.Point(this.resolveOriginX(this.originX), this.resolveOriginY(this.originY)),
          size = new fabric.Point(width, height),
          strokeWidthVector = this._getTransformedDimensions({ width: 0, height: 0 }),
          sizeAfter = this._getTransformedDimensions({
            width: width,
            height: height,
            strokeWidth: 0
          }),
          bboxSizeAfter = this._getTransformedDimensions({
            width: bbox.width,
            height: bbox.height,
            strokeWidth: 0
          }),
          rotationCorrection = new fabric.Point(0, 0);

      if (this.angle) {
        var rad = degreesToRadians(this.angle),
            sin = Math.abs(fabric.util.sin(rad)),
            cos = Math.abs(fabric.util.cos(rad));
        sizeAfter.setXY(
          sizeAfter.x * cos + sizeAfter.y * sin,
          sizeAfter.x * sin + sizeAfter.y * cos
        );
        bboxSizeAfter.setXY(
          bboxSizeAfter.x * cos + bboxSizeAfter.y * sin,
          bboxSizeAfter.x * sin + bboxSizeAfter.y * cos
        );
        strokeWidthVector = fabric.util.rotateVector(strokeWidthVector, rad);
        //  correct center after rotating
        var strokeCorrection = strokeWidthVector.multiply(origin.scalarAdd(-0.5).scalarDivide(-2));
        rotationCorrection = sizeAfter.subtract(size).scalarDivide(2).add(strokeCorrection);
        calculatedCenter.addEquals(rotationCorrection);
      }
      //  calculate center and correction
      var originT = origin.scalarAdd(0.5);
      var originCorrection = sizeAfter.multiply(originT);
      var centerCorrection = new fabric.Point(
        hasWidth ? bboxSizeAfter.x / 2 : originCorrection.x,
        hasHeight ? bboxSizeAfter.y / 2 : originCorrection.y
      );
      var center = new fabric.Point(
        hasX ? this.left - (sizeAfter.x + strokeWidthVector.x) * origin.x : calculatedCenter.x - centerCorrection.x,
        hasY ? this.top - (sizeAfter.y + strokeWidthVector.y) * origin.y : calculatedCenter.y - centerCorrection.y
      );
      var offsetCorrection = new fabric.Point(
        hasX ?
          center.x - calculatedCenter.x + bboxSizeAfter.x * (hasWidth ? 0.5 : 0) :
          -(hasWidth ? (sizeAfter.x - strokeWidthVector.x) * 0.5 : sizeAfter.x * originT.x),
        hasY ?
          center.y - calculatedCenter.y + bboxSizeAfter.y * (hasHeight ? 0.5 : 0) :
          -(hasHeight ? (sizeAfter.y - strokeWidthVector.y) * 0.5 : sizeAfter.y * originT.y)
      ).add(rotationCorrection);
      var correction = new fabric.Point(
        hasWidth ? -sizeAfter.x / 2 : 0,
        hasHeight ? -sizeAfter.y / 2 : 0
      ).add(offsetCorrection);

      return {
        centerX: center.x,
        centerY: center.y,
        correctionX: correction.x,
        correctionY: correction.y,
        width: size.x,
        height: size.y,
      };
    },

    /**
     * Calculate the bbox of objects relative to instance's containing plane
     * @public
     * @param {fabric.Object[]} objects
     * @returns {LayoutResult | null} bounding box
     */
    getObjectsBoundingBox: function (objects, ignoreOffset) {
      if (objects.length === 0) {
        return null;
      }
      var objCenter, sizeVector, min, max, a, b;
      objects.forEach(function (object, i) {
        objCenter = object.getRelativeCenterPoint();
        sizeVector = object._getTransformedDimensions().scalarDivideEquals(2);
        if (object.angle) {
          var rad = degreesToRadians(object.angle),
              sin = Math.abs(fabric.util.sin(rad)),
              cos = Math.abs(fabric.util.cos(rad)),
              rx = sizeVector.x * cos + sizeVector.y * sin,
              ry = sizeVector.x * sin + sizeVector.y * cos;
          sizeVector = new fabric.Point(rx, ry);
        }
        a = objCenter.subtract(sizeVector);
        b = objCenter.add(sizeVector);
        if (i === 0) {
          min = new fabric.Point(Math.min(a.x, b.x), Math.min(a.y, b.y));
          max = new fabric.Point(Math.max(a.x, b.x), Math.max(a.y, b.y));
        }
        else {
          min.setXY(Math.min(min.x, a.x, b.x), Math.min(min.y, a.y, b.y));
          max.setXY(Math.max(max.x, a.x, b.x), Math.max(max.y, a.y, b.y));
        }
      });

      var size = max.subtract(min),
          relativeCenter = ignoreOffset ? size.scalarDivide(2) : min.midPointFrom(max),
          //  we send `relativeCenter` up to group's containing plane
          offset = transformPoint(min, this.calcOwnMatrix()),
          center = transformPoint(relativeCenter, this.calcOwnMatrix());

      return {
        offsetX: offset.x,
        offsetY: offset.y,
        centerX: center.x,
        centerY: center.y,
        width: size.x,
        height: size.y,
      };
    },

    /**
     * Hook that is called once layout has completed.
     * Provided for layout customization, override if necessary.
     * Complements `getLayoutStrategyResult`, which is called at the beginning of layout.
     * @public
     * @param {LayoutContext} context layout context
     * @param {LayoutResult} result layout result
     */
    onLayout: function (/* context, result */) {
      //  override by subclass
    },

    /**
     *
     * @private
     * @param {'toObject'|'toDatalessObject'} [method]
     * @param {string[]} [propertiesToInclude] Any properties that you might want to additionally include in the output
     * @returns {fabric.Object[]} serialized objects
     */
    __serializeObjects: function (method, propertiesToInclude) {
      var _includeDefaultValues = this.includeDefaultValues;
      return this._objects
        .filter(function (obj) {
          return !obj.excludeFromExport;
        })
        .map(function (obj) {
          var originalDefaults = obj.includeDefaultValues;
          obj.includeDefaultValues = _includeDefaultValues;
          var data = obj[method || 'toObject'](propertiesToInclude);
          obj.includeDefaultValues = originalDefaults;
          //delete data.version;
          return data;
        });
    },

    /**
     * Returns object representation of an instance
     * @param {string[]} [propertiesToInclude] Any properties that you might want to additionally include in the output
     * @return {Object} object representation of an instance
     */
    toObject: function (propertiesToInclude) {
      var obj = this.callSuper('toObject', ['layout', 'subTargetCheck', 'interactive'].concat(propertiesToInclude));
      obj.objects = this.__serializeObjects('toObject', propertiesToInclude);
      return obj;
    },

    toString: function () {
      return '#<fabric.Group: (' + this.complexity() + ')>';
    },

    dispose: function () {
      this._activeObjects = [];
      this.forEachObject(function (object) {
        this._watchObject(false, object);
        object.dispose && object.dispose();
      }, this);
    },

    /* _TO_SVG_START_ */

    /**
     * @private
     */
    _createSVGBgRect: function (reviver) {
      if (!this.backgroundColor) {
        return '';
      }
      var fillStroke = fabric.Rect.prototype._toSVG.call(this, reviver);
      var commons = fillStroke.indexOf('COMMON_PARTS');
      fillStroke[commons] = 'for="group" ';
      return fillStroke.join('');
    },

    /**
     * Returns svg representation of an instance
     * @param {Function} [reviver] Method for further parsing of svg representation.
     * @return {String} svg representation of an instance
     */
    _toSVG: function (reviver) {
      var svgString = ['<g ', 'COMMON_PARTS', ' >\n'];
      var bg = this._createSVGBgRect(reviver);
      bg && svgString.push('\t\t', bg);
      for (var i = 0; i < this._objects.length; i++) {
        svgString.push('\t\t', this._objects[i].toSVG(reviver));
      }
      svgString.push('</g>\n');
      return svgString;
    },

    /**
     * Returns styles-string for svg-export, specific version for group
     * @return {String}
     */
    getSvgStyles: function() {
      var opacity = typeof this.opacity !== 'undefined' && this.opacity !== 1 ?
            'opacity: ' + this.opacity + ';' : '',
          visibility = this.visible ? '' : ' visibility: hidden;';
      return [
        opacity,
        this.getSvgFilter(),
        visibility
      ].join('');
    },

    /**
     * Returns svg clipPath representation of an instance
     * @param {Function} [reviver] Method for further parsing of svg representation.
     * @return {String} svg representation of an instance
     */
    toClipPathSVG: function (reviver) {
      var svgString = [];
      var bg = this._createSVGBgRect(reviver);
      bg && svgString.push('\t', bg);
      for (var i = 0; i < this._objects.length; i++) {
        svgString.push('\t', this._objects[i].toClipPathSVG(reviver));
      }
      return this._createBaseClipPathSVGMarkup(svgString, { reviver: reviver });
    },
    /* _TO_SVG_END_ */
  });

  /**
   * @todo support loading from svg
   * @private
   * @static
   * @memberOf fabric.Group
   * @param {Object} object Object to create a group from
   * @returns {Promise<fabric.Group>}
   */
  fabric.Group.fromObject = function(object) {
    var objects = object.objects || [],
        options = clone(object, true);
    delete options.objects;
    return Promise.all([
      fabric.util.enlivenObjects(objects),
      fabric.util.enlivenObjectEnlivables(options)
    ]).then(function (enlivened) {
      return new fabric.Group(enlivened[0], Object.assign(options, enlivened[1]), true);
    });
  };

})(typeof exports !== 'undefined' ? exports : this);<|MERGE_RESOLUTION|>--- conflicted
+++ resolved
@@ -412,11 +412,7 @@
     drawObject: function(ctx) {
       this._renderBackground(ctx);
       for (var i = 0; i < this._objects.length; i++) {
-<<<<<<< HEAD
-        this._objects[i].group === this && this._objects[i].render(ctx);
-=======
         this._objects[i].render(ctx);
->>>>>>> 06de045e
       }
       this._drawClipPath(ctx, this.clipPath);
     },
@@ -450,18 +446,12 @@
      */
     setCoords: function () {
       this.callSuper('setCoords');
-<<<<<<< HEAD
       if (this._shouldSetNestedCoords()) {
         this.forEachObject(function (object) {
           object.setCoords();
         });
         this.clipPath && this.clipPath.setCoords();
       }
-=======
-      this._shouldSetNestedCoords() && this.forEachObject(function (object) {
-        object.setCoords();
-      });
->>>>>>> 06de045e
     },
 
     /**
