--- conflicted
+++ resolved
@@ -409,33 +409,6 @@
      * Execute the drawing operation for an object on a specified context
      * @param {CanvasRenderingContext2D} ctx Context to render on
      */
-<<<<<<< HEAD
-    drawObject: function(ctx) {
-      for (var i = 0; i < this._objects.length; i++) {
-        this._objects[i].render(ctx);
-      }
-      this._drawClipPath(ctx, this.clipPath);
-    },
-
-    /**
-     * Check if cache is dirty
-     */
-    isCacheDirty: function(skipCanvas) {
-      if (this.callSuper('isCacheDirty', skipCanvas)) {
-        return true;
-      }
-      if (!this.statefullCache) {
-        return false;
-      }
-      for (var i = 0; i < this._objects.length; i++) {
-        if (this._objects[i].isCacheDirty(true)) {
-          if (this._cacheCanvas) {
-            // if this group has not a cache canvas there is nothing to clean
-            var x = this.cacheWidth / this.zoomX, y = this.cacheHeight / this.zoomY;
-            this._cacheContext.clearRect(-x / 2, -y / 2, x, y);
-          }
-          return true;
-=======
     drawObject: function (ctx) {
       this._renderBackground(ctx);
       var preserveObjectStacking = this.canvas && this.canvas.preserveObjectStacking;
@@ -450,7 +423,6 @@
         }
         else if (preserveObjectStacking || (object.group === this && this._activeObjects.indexOf(object) === -1)) {
           object.render(ctx);
->>>>>>> 5f3a39f0
         }
       }
       this._drawClipPath(ctx, this.clipPath);
@@ -534,19 +506,16 @@
         //  reject layout requests before initialization layout
         return;
       }
-<<<<<<< HEAD
+      else if (context.type === 'progress' && this._layoutInProgress) {
+        //  prevent circular calls
+        return;
+      }
       var options = isFirstLayout && context.options;
       var initialTransform = options && {
         angle: options.angle || 0,
         skewX: options.skewX || 0,
         skewY: options.skewY || 0,
       };
-=======
-      else if (context.type === 'progress' && this._layoutInProgress) {
-        //  prevent circular calls
-        return;
-      }
->>>>>>> 5f3a39f0
       var center = this.getRelativeCenterPoint();
       var result = this.getLayoutStrategyResult(this.layout, this._objects.concat(), context);
       if (result) {
