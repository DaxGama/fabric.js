--- conflicted
+++ resolved
@@ -822,13 +822,8 @@
         a = objCenter.subtract(sizeVector);
         b = objCenter.add(sizeVector);
         if (i === 0) {
-<<<<<<< HEAD
-          min.setXY(new fabric.Point(Math.min(a.x, b.x), Math.min(a.y, b.y)));
-          max.setXY(new fabric.Point(Math.max(a.x, b.x), Math.max(a.y, b.y)));
-=======
           min.setXY(Math.min(a.x, b.x), Math.min(a.y, b.y));
           max.setXY(Math.max(a.x, b.x), Math.max(a.y, b.y));
->>>>>>> 25c83404
         }
         else {
           min.setXY(Math.min(min.x, a.x, b.x), Math.min(min.y, a.y, b.y));
