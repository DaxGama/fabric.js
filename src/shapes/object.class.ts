//@ts-nocheck
import { cache } from '../cache';
import { config } from '../config';
import { VERSION } from '../constants';
import { Point } from '../point.class';
import { RenderingContext } from '../RenderingContext';
import { runningAnimations } from '../util/animation_registry';
import { capValue } from '../util/misc/capValue';
import { invertTransform } from '../util/misc/matrix';
import { enlivenObjectEnlivables } from '../util/misc/objectEnlive';
import { pick } from '../util/misc/pick';
import { TObject } from '../__types__';
<<<<<<< HEAD
import { TRenderingContext } from '../RenderingContext';
import { canvasProvider } from '../util/CanvasProvider';
=======
>>>>>>> e70c0dab

(function (global) {
  var fabric = global.fabric || (global.fabric = {}),
    extend = fabric.util.object.extend,
    clone = fabric.util.object.clone,
    toFixed = fabric.util.toFixed,
    capitalize = fabric.util.string.capitalize,
    degreesToRadians = fabric.util.degreesToRadians,
    objectCaching = !fabric.isLikelyNode,
    ALIASING_LIMIT = 2;
  /**
   * Root object class from which all 2d shape classes inherit from
   * @class fabric.Object
   * @tutorial {@link http://fabricjs.com/fabric-intro-part-1#objects}
   * @see {@link fabric.Object#initialize} for constructor definition
   *
   * @fires added
   * @fires removed
   *
   * @fires selected
   * @fires deselected
   * @fires modified
   * @fires modified
   * @fires moved
   * @fires scaled
   * @fires rotated
   * @fires skewed
   *
   * @fires rotating
   * @fires scaling
   * @fires moving
   * @fires skewing
   *
   * @fires mousedown
   * @fires mouseup
   * @fires mouseover
   * @fires mouseout
   * @fires mousewheel
   * @fires mousedblclick
   *
   * @fires dragover
   * @fires dragenter
   * @fires dragleave
   * @fires drop
   */
  fabric.Object = fabric.util.createClass(
    fabric.CommonMethods,
    /** @lends fabric.Object.prototype */ {
      /**
       * Type of an object (rect, circle, path, etc.).
       * Note that this property is meant to be read-only and not meant to be modified.
       * If you modify, certain parts of Fabric (such as JSON loading) won't work correctly.
       * @type String
       * @default
       */
      type: 'object',

      /**
       * Horizontal origin of transformation of an object (one of "left", "right", "center")
       * See http://jsfiddle.net/1ow02gea/244/ on how originX/originY affect objects in groups
       * @type String
       * @default
       */
      originX: 'left',

      /**
       * Vertical origin of transformation of an object (one of "top", "bottom", "center")
       * See http://jsfiddle.net/1ow02gea/244/ on how originX/originY affect objects in groups
       * @type String
       * @default
       */
      originY: 'top',

      /**
       * Top position of an object. Note that by default it's relative to object top. You can change this by setting originY={top/center/bottom}
       * @type Number
       * @default
       */
      top: 0,

      /**
       * Left position of an object. Note that by default it's relative to object left. You can change this by setting originX={left/center/right}
       * @type Number
       * @default
       */
      left: 0,

      /**
       * Object width
       * @type Number
       * @default
       */
      width: 0,

      /**
       * Object height
       * @type Number
       * @default
       */
      height: 0,

      /**
       * Object scale factor (horizontal)
       * @type Number
       * @default
       */
      scaleX: 1,

      /**
       * Object scale factor (vertical)
       * @type Number
       * @default
       */
      scaleY: 1,

      /**
       * When true, an object is rendered as flipped horizontally
       * @type Boolean
       * @default
       */
      flipX: false,

      /**
       * When true, an object is rendered as flipped vertically
       * @type Boolean
       * @default
       */
      flipY: false,

      /**
       * Opacity of an object
       * @type Number
       * @default
       */
      opacity: 1,

      /**
       * Angle of rotation of an object (in degrees)
       * @type Number
       * @default
       */
      angle: 0,

      /**
       * Angle of skew on x axes of an object (in degrees)
       * @type Number
       * @default
       */
      skewX: 0,

      /**
       * Angle of skew on y axes of an object (in degrees)
       * @type Number
       * @default
       */
      skewY: 0,

      /**
       * Size of object's controlling corners (in pixels)
       * @type Number
       * @default
       */
      cornerSize: 13,

      /**
       * Size of object's controlling corners when touch interaction is detected
       * @type Number
       * @default
       */
      touchCornerSize: 24,

      /**
       * When true, object's controlling corners are rendered as transparent inside (i.e. stroke instead of fill)
       * @type Boolean
       * @default
       */
      transparentCorners: true,

      /**
       * Default cursor value used when hovering over this object on canvas
       * @type String
       * @default
       */
      hoverCursor: null,

      /**
       * Default cursor value used when moving this object on canvas
       * @type String
       * @default
       */
      moveCursor: null,

      /**
       * Padding between object and its controlling borders (in pixels)
       * @type Number
       * @default
       */
      padding: 0,

      /**
       * Color of controlling borders of an object (when it's active)
       * @type String
       * @default
       */
      borderColor: 'rgb(178,204,255)',

      /**
       * Array specifying dash pattern of an object's borders (hasBorder must be true)
       * @since 1.6.2
       * @type Array
       */
      borderDashArray: null,

      /**
       * Color of controlling corners of an object (when it's active)
       * @type String
       * @default
       */
      cornerColor: 'rgb(178,204,255)',

      /**
       * Color of controlling corners of an object (when it's active and transparentCorners false)
       * @since 1.6.2
       * @type String
       * @default
       */
      cornerStrokeColor: null,

      /**
       * Specify style of control, 'rect' or 'circle'
       * @since 1.6.2
       * @type String
       */
      cornerStyle: 'rect',

      /**
       * Array specifying dash pattern of an object's control (hasBorder must be true)
       * @since 1.6.2
       * @type Array
       */
      cornerDashArray: null,

      /**
       * When true, this object will use center point as the origin of transformation
       * when being scaled via the controls.
       * <b>Backwards incompatibility note:</b> This property replaces "centerTransform" (Boolean).
       * @since 1.3.4
       * @type Boolean
       * @default
       */
      centeredScaling: false,

      /**
       * When true, this object will use center point as the origin of transformation
       * when being rotated via the controls.
       * <b>Backwards incompatibility note:</b> This property replaces "centerTransform" (Boolean).
       * @since 1.3.4
       * @type Boolean
       * @default
       */
      centeredRotation: true,

      /**
       * Color of object's fill
       * takes css colors https://www.w3.org/TR/css-color-3/
       * @type String
       * @default
       */
      fill: 'rgb(0,0,0)',

      /**
       * Fill rule used to fill an object
       * accepted values are nonzero, evenodd
       * <b>Backwards incompatibility note:</b> This property was used for setting globalCompositeOperation until v1.4.12 (use `fabric.Object#globalCompositeOperation` instead)
       * @type String
       * @default
       */
      fillRule: 'nonzero',

      /**
       * Composite rule used for canvas globalCompositeOperation
       * @type String
       * @default
       */
      globalCompositeOperation: 'source-over',

      /**
       * Background color of an object.
       * takes css colors https://www.w3.org/TR/css-color-3/
       * @type String
       * @default
       */
      backgroundColor: '',

      /**
       * Selection Background color of an object. colored layer behind the object when it is active.
       * does not mix good with globalCompositeOperation methods.
       * @type String
       * @default
       */
      selectionBackgroundColor: '',

      /**
       * When defined, an object is rendered via stroke and this property specifies its color
       * takes css colors https://www.w3.org/TR/css-color-3/
       * @type String
       * @default
       */
      stroke: null,

      /**
       * Width of a stroke used to render this object
       * @type Number
       * @default
       */
      strokeWidth: 1,

      /**
       * Array specifying dash pattern of an object's stroke (stroke must be defined)
       * @type Array
       */
      strokeDashArray: null,

      /**
       * Line offset of an object's stroke
       * @type Number
       * @default
       */
      strokeDashOffset: 0,

      /**
       * Line endings style of an object's stroke (one of "butt", "round", "square")
       * @type String
       * @default
       */
      strokeLineCap: 'butt',

      /**
       * Corner style of an object's stroke (one of "bevel", "round", "miter")
       * @type String
       * @default
       */
      strokeLineJoin: 'miter',

      /**
       * Maximum miter length (used for strokeLineJoin = "miter") of an object's stroke
       * @type Number
       * @default
       */
      strokeMiterLimit: 4,

      /**
       * Shadow object representing shadow of this shape
       * @type fabric.Shadow
       * @default
       */
      shadow: null,

      /**
       * Opacity of object's controlling borders when object is active and moving
       * @type Number
       * @default
       */
      borderOpacityWhenMoving: 0.4,

      /**
       * Scale factor of object's controlling borders
       * bigger number will make a thicker border
       * border is 1, so this is basically a border thickness
       * since there is no way to change the border itself.
       * @type Number
       * @default
       */
      borderScaleFactor: 1,

      /**
       * Minimum allowed scale value of an object
       * @type Number
       * @default
       */
      minScaleLimit: 0,

      /**
       * When set to `false`, an object can not be selected for modification (using either point-click-based or group-based selection).
       * But events still fire on it.
       * @type Boolean
       * @default
       */
      selectable: true,

      /**
       * When set to `false`, an object can not be a target of events. All events propagate through it. Introduced in v1.3.4
       * @type Boolean
       * @default
       */
      evented: true,

      /**
       * When set to `false`, an object is not rendered on canvas
       * @type Boolean
       * @default
       */
      visible: true,

      /**
       * When set to `false`, object's controls are not displayed and can not be used to manipulate object
       * @type Boolean
       * @default
       */
      hasControls: true,

      /**
       * When set to `false`, object's controlling borders are not rendered
       * @type Boolean
       * @default
       */
      hasBorders: true,

      /**
       * When set to `true`, objects are "found" on canvas on per-pixel basis rather than according to bounding box
       * @type Boolean
       * @default
       */
      perPixelTargetFind: false,

      /**
       * When `false`, default object's values are not included in its serialization
       * @type Boolean
       * @default
       */
      includeDefaultValues: true,

      /**
       * When `true`, object horizontal movement is locked
       * @type Boolean
       * @default
       */
      lockMovementX: false,

      /**
       * When `true`, object vertical movement is locked
       * @type Boolean
       * @default
       */
      lockMovementY: false,

      /**
       * When `true`, object rotation is locked
       * @type Boolean
       * @default
       */
      lockRotation: false,

      /**
       * When `true`, object horizontal scaling is locked
       * @type Boolean
       * @default
       */
      lockScalingX: false,

      /**
       * When `true`, object vertical scaling is locked
       * @type Boolean
       * @default
       */
      lockScalingY: false,

      /**
       * When `true`, object horizontal skewing is locked
       * @type Boolean
       * @default
       */
      lockSkewingX: false,

      /**
       * When `true`, object vertical skewing is locked
       * @type Boolean
       * @default
       */
      lockSkewingY: false,

      /**
       * When `true`, object cannot be flipped by scaling into negative values
       * @type Boolean
       * @default
       */
      lockScalingFlip: false,

      /**
       * When `true`, object is not exported in OBJECT/JSON
       * @since 1.6.3
       * @type Boolean
       * @default
       */
      excludeFromExport: false,

      /**
       * When `true`, object is cached on an additional canvas.
       * When `false`, object is not cached unless necessary ( clipPath )
       * default to true
       * @since 1.7.0
       * @type Boolean
       * @default true
       */
      objectCaching: objectCaching,

      /**
       * When `true`, object properties are checked for cache invalidation. In some particular
       * situation you may want this to be disabled ( spray brush, very big, groups)
       * or if your application does not allow you to modify properties for groups child you want
       * to disable it for groups.
       * default to false
       * since 1.7.0
       * @type Boolean
       * @default false
       */
      statefullCache: false,

      /**
       * When `true`, cache does not get updated during scaling. The picture will get blocky if scaled
       * too much and will be redrawn with correct details at the end of scaling.
       * this setting is performance and application dependant.
       * default to true
       * since 1.7.0
       * @type Boolean
       * @default true
       */
      noScaleCache: true,

      /**
       * When `false`, the stoke width will scale with the object.
       * When `true`, the stroke will always match the exact pixel size entered for stroke width.
       * this Property does not work on Text classes or drawing call that uses strokeText,fillText methods
       * default to false
       * @since 2.6.0
       * @type Boolean
       * @default false
       * @type Boolean
       * @default false
       */
      strokeUniform: false,

      /**
       * When set to `true`, object's cache will be rerendered next render call.
       * since 1.7.0
       * @type Boolean
       * @default true
       */
      dirty: true,

      /**
       * keeps the value of the last hovered corner during mouse move.
       * 0 is no corner, or 'mt', 'ml', 'mtr' etc..
       * It should be private, but there is no harm in using it as
       * a read-only property.
       * @type number|string|any
       * @default 0
       */
      __corner: 0,

      /**
       * Determines if the fill or the stroke is drawn first (one of "fill" or "stroke")
       * @type String
       * @default
       */
      paintFirst: 'fill',

      /**
       * When 'down', object is set to active on mousedown/touchstart
       * When 'up', object is set to active on mouseup/touchend
       * Experimental. Let's see if this breaks anything before supporting officially
       * @private
       * since 4.4.0
       * @type String
       * @default 'down'
       */
      activeOn: 'down',

      /**
       * List of properties to consider when checking if state
       * of an object is changed (fabric.Object#hasStateChanged)
       * as well as for history (undo/redo) purposes
       * @type Array
       */
      stateProperties: (
        'top left width height scaleX scaleY flipX flipY originX originY transformMatrix ' +
        'stroke strokeWidth strokeDashArray strokeLineCap strokeDashOffset strokeLineJoin strokeMiterLimit ' +
        'angle opacity fill globalCompositeOperation shadow visible backgroundColor ' +
        'skewX skewY fillRule paintFirst clipPath strokeUniform'
      ).split(' '),

      /**
       * List of properties to consider when checking if cache needs refresh
       * Those properties are checked by statefullCache ON ( or lazy mode if we want ) or from single
       * calls to Object.set(key, value). If the key is in this list, the object is marked as dirty
       * and refreshed at the next render
       * @type Array
       */
      cacheProperties: (
        'fill stroke strokeWidth strokeDashArray width height paintFirst strokeUniform' +
        ' strokeLineCap strokeDashOffset strokeLineJoin strokeMiterLimit backgroundColor clipPath'
      ).split(' '),

      /**
       * List of properties to consider for animating colors.
       * @type Array
       */
      colorProperties: 'fill stroke backgroundColor'.split(' '),

      /**
       * a fabricObject that, without stroke define a clipping area with their shape. filled in black
       * the clipPath object gets used when the object has rendered, and the context is placed in the center
       * of the object cacheCanvas.
       * If you want 0,0 of a clipPath to align with an object center, use clipPath.originX/Y to 'center'
       * @type fabric.Object
       */
      clipPath: undefined,

      /**
       * Meaningful ONLY when the object is used as clipPath.
       * if true, the clipPath will make the object clip to the outside of the clipPath
       * since 2.4.0
       * @type boolean
       * @default false
       */
      inverted: false,

      /**
       * Meaningful ONLY when the object is used as clipPath.
       * if true, the clipPath will have its top and left relative to canvas, and will
       * not be influenced by the object transform. This will make the clipPath relative
       * to the canvas, but clipping just a particular object.
       * WARNING this is beta, this feature may change or be renamed.
       * since 2.4.0
       * @type boolean
       * @default false
       */
      absolutePositioned: false,

      /**
       * Constructor
       * @param {Object} [options] Options object
       */
      initialize: function (options) {
        if (options) {
          this.setOptions(options);
        }
      },

      /**
       * Create a the canvas used to keep the cached copy of the object
       * @private
       */
      _createCacheCanvas: function () {
        this._cacheProperties = {};
        this._cacheCanvas = fabric.util.createCanvasElement();
        this._cacheContext = this._cacheCanvas.getContext('2d');
        this._updateCacheCanvas();
        // if canvas gets created, is empty, so dirty.
        this.dirty = true;
      },

      /**
       * Limit the cache dimensions so that X * Y do not cross config.perfLimitSizeTotal
       * and each side do not cross fabric.cacheSideLimit
       * those numbers are configurable so that you can get as much detail as you want
       * making bargain with performances.
       * @param {Object} dims
       * @param {Object} dims.width width of canvas
       * @param {Object} dims.height height of canvas
       * @param {Object} dims.zoomX zoomX zoom value to unscale the canvas before drawing cache
       * @param {Object} dims.zoomY zoomY zoom value to unscale the canvas before drawing cache
       * @return {Object}.width width of canvas
       * @return {Object}.height height of canvas
       * @return {Object}.zoomX zoomX zoom value to unscale the canvas before drawing cache
       * @return {Object}.zoomY zoomY zoom value to unscale the canvas before drawing cache
       */
      _limitCacheSize: function (dims) {
        var width = dims.width,
          height = dims.height,
          max = config.maxCacheSideLimit,
          min = config.minCacheSideLimit;
        if (
          width <= max &&
          height <= max &&
          width * height <= config.perfLimitSizeTotal
        ) {
          if (width < min) {
            dims.width = min;
          }
          if (height < min) {
            dims.height = min;
          }
          return dims;
        }
        var ar = width / height,
          [limX, limY] = cache.limitDimsByArea(ar),
          x = capValue(min, limX, max),
          y = capValue(min, limY, max);
        if (width > x) {
          dims.zoomX /= width / x;
          dims.width = x;
          dims.capped = true;
        }
        if (height > y) {
          dims.zoomY /= height / y;
          dims.height = y;
          dims.capped = true;
        }
        return dims;
      },

      /**
       * Return the dimension and the zoom level needed to create a cache canvas
       * big enough to host the object to be cached.
       * @private
       * @return {Object}.x width of object to be cached
       * @return {Object}.y height of object to be cached
       * @return {Object}.width width of canvas
       * @return {Object}.height height of canvas
       * @return {Object}.zoomX zoomX zoom value to unscale the canvas before drawing cache
       * @return {Object}.zoomY zoomY zoom value to unscale the canvas before drawing cache
       */
      _getCacheCanvasDimensions: function () {
        var objectScale = this.getTotalObjectScaling(),
          // caculate dimensions without skewing
          dim = this._getTransformedDimensions({ skewX: 0, skewY: 0 }),
          neededX = (dim.x * objectScale.x) / this.scaleX,
          neededY = (dim.y * objectScale.y) / this.scaleY;
        return {
          // for sure this ALIASING_LIMIT is slightly creating problem
          // in situation in which the cache canvas gets an upper limit
          // also objectScale contains already scaleX and scaleY
          width: neededX + ALIASING_LIMIT,
          height: neededY + ALIASING_LIMIT,
          zoomX: objectScale.x,
          zoomY: objectScale.y,
          x: neededX,
          y: neededY,
        };
      },

      /**
       * Update width and height of the canvas for cache
       * returns true or false if canvas needed resize.
       * @private
       * @return {Boolean} true if the canvas has been resized
       */
      _updateCacheCanvas: function () {
        var targetCanvas = this.canvas;
        if (
          this.noScaleCache &&
          targetCanvas &&
          targetCanvas._currentTransform
        ) {
          var target = targetCanvas._currentTransform.target,
            action = targetCanvas._currentTransform.action;
          if (
            this === target &&
            action.slice &&
            action.slice(0, 5) === 'scale'
          ) {
            return false;
          }
        }
        var canvas = this._cacheCanvas,
          dims = this._limitCacheSize(this._getCacheCanvasDimensions()),
          minCacheSize = config.minCacheSideLimit,
          width = dims.width,
          height = dims.height,
          drawingWidth,
          drawingHeight,
          zoomX = dims.zoomX,
          zoomY = dims.zoomY,
          dimensionsChanged =
            width !== this.cacheWidth || height !== this.cacheHeight,
          zoomChanged = this.zoomX !== zoomX || this.zoomY !== zoomY,
          shouldRedraw = dimensionsChanged || zoomChanged,
          additionalWidth = 0,
          additionalHeight = 0,
          shouldResizeCanvas = false;
        if (dimensionsChanged) {
          var canvasWidth = this._cacheCanvas.width,
            canvasHeight = this._cacheCanvas.height,
            sizeGrowing = width > canvasWidth || height > canvasHeight,
            sizeShrinking =
              (width < canvasWidth * 0.9 || height < canvasHeight * 0.9) &&
              canvasWidth > minCacheSize &&
              canvasHeight > minCacheSize;
          shouldResizeCanvas = sizeGrowing || sizeShrinking;
          if (
            sizeGrowing &&
            !dims.capped &&
            (width > minCacheSize || height > minCacheSize)
          ) {
            additionalWidth = width * 0.1;
            additionalHeight = height * 0.1;
          }
        }
        if (this instanceof fabric.Text && this.path) {
          shouldRedraw = true;
          shouldResizeCanvas = true;
          additionalWidth += this.getHeightOfLine(0) * this.zoomX;
          additionalHeight += this.getHeightOfLine(0) * this.zoomY;
        }
        if (shouldRedraw) {
          if (shouldResizeCanvas) {
            canvas.width = Math.ceil(width + additionalWidth);
            canvas.height = Math.ceil(height + additionalHeight);
          } else {
            this._cacheContext.setTransform(1, 0, 0, 1, 0, 0);
            this._cacheContext.clearRect(0, 0, canvas.width, canvas.height);
          }
          drawingWidth = dims.x / 2;
          drawingHeight = dims.y / 2;
          this.cacheTranslationX =
            Math.round(canvas.width / 2 - drawingWidth) + drawingWidth;
          this.cacheTranslationY =
            Math.round(canvas.height / 2 - drawingHeight) + drawingHeight;
          this.cacheWidth = width;
          this.cacheHeight = height;
          this._cacheContext.translate(
            this.cacheTranslationX,
            this.cacheTranslationY
          );
          this._cacheContext.scale(zoomX, zoomY);
          this.zoomX = zoomX;
          this.zoomY = zoomY;
          return true;
        }
        return false;
      },

      /**
       * Sets object's properties from options
       * @param {Object} [options] Options object
       */
      setOptions: function (options) {
        this._setOptions(options);
      },

      /**
       * Transforms context when rendering an object
       * @param {CanvasRenderingContext2D} ctx Context
       */
      transform: function (
        ctx: CanvasRenderingContext2D,
        needFullTransform?: boolean
      ) {
        const m = this.calcTransformMatrix(!needFullTransform);
        ctx.transform(m[0], m[1], m[2], m[3], m[4], m[5]);
      },

      /**
       * Returns an object representation of an instance
       * @param {Array} [propertiesToInclude] Any properties that you might want to additionally include in the output
       * @return {Object} Object representation of an instance
       */
      toObject: function (propertiesToInclude) {
        const NUM_FRACTION_DIGITS = config.NUM_FRACTION_DIGITS,
          clipPathData =
            this.clipPath && !this.clipPath.excludeFromExport
              ? {
                  ...this.clipPath.toObject(propertiesToInclude),
                  inverted: this.clipPath.inverted,
                  absolutePositioned: this.clipPath.absolutePositioned,
                }
              : null,
          object = {
            ...pick(this, propertiesToInclude),
            type: this.type,
            version: VERSION,
            originX: this.originX,
            originY: this.originY,
            left: toFixed(this.left, NUM_FRACTION_DIGITS),
            top: toFixed(this.top, NUM_FRACTION_DIGITS),
            width: toFixed(this.width, NUM_FRACTION_DIGITS),
            height: toFixed(this.height, NUM_FRACTION_DIGITS),
            fill:
              this.fill && this.fill.toObject
                ? this.fill.toObject()
                : this.fill,
            stroke:
              this.stroke && this.stroke.toObject
                ? this.stroke.toObject()
                : this.stroke,
            strokeWidth: toFixed(this.strokeWidth, NUM_FRACTION_DIGITS),
            strokeDashArray: this.strokeDashArray
              ? this.strokeDashArray.concat()
              : this.strokeDashArray,
            strokeLineCap: this.strokeLineCap,
            strokeDashOffset: this.strokeDashOffset,
            strokeLineJoin: this.strokeLineJoin,
            strokeUniform: this.strokeUniform,
            strokeMiterLimit: toFixed(
              this.strokeMiterLimit,
              NUM_FRACTION_DIGITS
            ),
            scaleX: toFixed(this.scaleX, NUM_FRACTION_DIGITS),
            scaleY: toFixed(this.scaleY, NUM_FRACTION_DIGITS),
            angle: toFixed(this.angle, NUM_FRACTION_DIGITS),
            flipX: this.flipX,
            flipY: this.flipY,
            opacity: toFixed(this.opacity, NUM_FRACTION_DIGITS),
            shadow:
              this.shadow && this.shadow.toObject
                ? this.shadow.toObject()
                : this.shadow,
            visible: this.visible,
            backgroundColor: this.backgroundColor,
            fillRule: this.fillRule,
            paintFirst: this.paintFirst,
            globalCompositeOperation: this.globalCompositeOperation,
            skewX: toFixed(this.skewX, NUM_FRACTION_DIGITS),
            skewY: toFixed(this.skewY, NUM_FRACTION_DIGITS),
            ...(clipPathData ? { clipPath: clipPathData } : null),
          };

        return !this.includeDefaultValues
          ? this._removeDefaultValues(object)
          : object;
      },

      /**
       * Returns (dataless) object representation of an instance
       * @param {Array} [propertiesToInclude] Any properties that you might want to additionally include in the output
       * @return {Object} Object representation of an instance
       */
      toDatalessObject: function (propertiesToInclude) {
        // will be overwritten by subclasses
        return this.toObject(propertiesToInclude);
      },

      /**
       * @private
       * @param {Object} object
       */
      _removeDefaultValues: function (object) {
        var prototype = fabric.util.getKlass(object.type).prototype;
        Object.keys(object).forEach(function (prop) {
          if (prop === 'left' || prop === 'top' || prop === 'type') {
            return;
          }
          if (object[prop] === prototype[prop]) {
            delete object[prop];
          }
          // basically a check for [] === []
          if (
            Array.isArray(object[prop]) &&
            Array.isArray(prototype[prop]) &&
            object[prop].length === 0 &&
            prototype[prop].length === 0
          ) {
            delete object[prop];
          }
        });

        return object;
      },

      /**
       * Returns a string representation of an instance
       * @return {String}
       */
      toString: function () {
        return '#<fabric.' + capitalize(this.type) + '>';
      },

      /**
       * Return the object scale factor counting also the group scaling
       * @return {Point}
       */
      getObjectScaling: function () {
        // if the object is a top level one, on the canvas, we go for simple aritmetic
        // otherwise the complex method with angles will return approximations and decimals
        // and will likely kill the cache when not needed
        // https://github.com/fabricjs/fabric.js/issues/7157
        if (!this.group) {
          return new Point(Math.abs(this.scaleX), Math.abs(this.scaleY));
        }
        // if we are inside a group total zoom calculation is complex, we defer to generic matrices
        var options = fabric.util.qrDecompose(this.calcTransformMatrix());
        return new Point(Math.abs(options.scaleX), Math.abs(options.scaleY));
      },

      /**
       * Return the object scale factor counting also the group scaling, zoom and retina
       * @return {Object} object with scaleX and scaleY properties
       */
      getTotalObjectScaling: function () {
        var scale = this.getObjectScaling();
        if (this.canvas) {
          var zoom = this.canvas.getZoom();
          var retina = this.canvas.getRetinaScaling();
          return scale.scalarMultiply(zoom * retina);
        }
        return scale;
      },

      /**
       * Return the object opacity counting also the group property
       * @return {Number}
       */
      getObjectOpacity: function () {
        var opacity = this.opacity;
        if (this.group) {
          opacity *= this.group.getObjectOpacity();
        }
        return opacity;
      },

      /**
       * Returns the object angle relative to canvas counting also the group property
       * @returns {number}
       */
      getTotalAngle: function () {
        return this.group
          ? fabric.util.qrDecompose(this.calcTransformMatrix()).angle
          : this.angle;
      },

      /**
       * @private
       * @param {String} key
       * @param {*} value
       * @return {fabric.Object} thisArg
       */
      _set: function (key, value) {
        var shouldConstrainValue = key === 'scaleX' || key === 'scaleY',
          isChanged = this[key] !== value;

        if (shouldConstrainValue) {
          value = this._constrainScale(value);
        }
        if (key === 'scaleX' && value < 0) {
          this.flipX = !this.flipX;
          value *= -1;
        } else if (key === 'scaleY' && value < 0) {
          this.flipY = !this.flipY;
          value *= -1;
        } else if (
          key === 'shadow' &&
          value &&
          !(value instanceof fabric.Shadow)
        ) {
          value = new fabric.Shadow(value);
        }

        this[key] = value;

        if (isChanged && this.cacheProperties.indexOf(key) > -1) {
          this.dirty = true;
        }
        if (
          this.dirty ||
          (isChanged && this.stateProperties.indexOf(key) > -1)
        ) {
          this.group?.set('dirty', true);
        }
        return this;
      },

      /**
       * Retrieves viewportTransform from Object's canvas if possible
       * @method getViewportTransform
       * @memberOf fabric.Object.prototype
       * @return {Array}
       */
      getViewportTransform: function () {
        if (this.canvas && this.canvas.viewportTransform) {
          return this.canvas.viewportTransform;
        }
        return fabric.iMatrix.concat();
      },

      /*
       * @private
       * return if the object would be visible in rendering
       * @memberOf fabric.Object.prototype
       * @return {Boolean}
       */
      isNotVisible: function () {
        return (
          this.opacity === 0 ||
          (!this.width && !this.height && this.strokeWidth === 0) ||
          !this.visible
        );
      },

      /**
       * return true if the object will draw a stroke
       * Does not consider text styles. This is just a shortcut used at rendering time
       * We want it to be an approximation and be fast.
       * wrote to avoid extra caching, it has to return true when stroke happens,
       * can guess when it will not happen at 100% chance, does not matter if it misses
       * some use case where the stroke is invisible.
       * @since 3.0.0
       * @returns Boolean
       */
      hasStroke: function () {
        return (
          this.stroke && this.stroke !== 'transparent' && this.strokeWidth !== 0
        );
      },

      /**
       * return true if the object will draw a fill
       * Does not consider text styles. This is just a shortcut used at rendering time
       * We want it to be an approximation and be fast.
       * wrote to avoid extra caching, it has to return true when fill happens,
       * can guess when it will not happen at 100% chance, does not matter if it misses
       * some use case where the fill is invisible.
       * @since 3.0.0
       * @returns Boolean
       */
      hasFill: function () {
        return this.fill && this.fill !== 'transparent';
      },

      /**
       * Check if this object or a child object will cast a shadow
       * @return {Boolean}
       * @deprecated
       */
      willDrawShadow: function () {
        return (
          !!this.shadow &&
          (this.shadow.offsetX !== 0 || this.shadow.offsetY !== 0)
        );
      },

      /**
       * When set to `true`, force the object to have its own cache, even if it is inside a group
       * it may be needed when your object behave in a particular way on the cache and always needs
       * its own isolated canvas to render correctly.
       * Created to be overridden
       * since 1.7.12
       * @returns Boolean
       */
      needsItsOwnCache: function () {
        if (
          this.paintFirst === 'stroke' &&
          this.hasFill() &&
          this.hasStroke() &&
          typeof this.shadow === 'object'
        ) {
          return true;
        }
        if (this.clipPath) {
          return true;
        }
        return false;
      },

      /**
       * Override this method to customize caching behavior
       * @return {Boolean}
       */
      shouldCache: function () {
        return this.objectCaching;
      },

      /**
       * @private
       */
      prepareCache: function (renderingContext: RenderingContext) {
        let flag = false;
<<<<<<< HEAD
        if (this.shouldCache()) {
=======
        if (
          this.shouldCache() ||
          this.needsItsOwnCache() ||
          renderingContext.isClipping(this)
        ) {
>>>>>>> e70c0dab
          if (!this._cacheCanvas || !this._cacheContext) {
            this._createCacheCanvas();
          }
          if (this._updateCacheCanvas()) {
            // context was cleared by `_updateCacheCanvas`
            flag = true;
          } else if (
            this.dirty ||
            (this.clipPath && this.clipPath.absolutePositioned) ||
            (this.statefullCache && this.hasStateChanged('cacheProperties'))
          ) {
            const width = this.cacheWidth / this.zoomX;
            const height = this.cacheHeight / this.zoomY;
            this._cacheContext.clearRect(
              -width / 2,
              -height / 2,
              width,
              height
            );
            flag = true;
          }
          if (flag) {
            renderingContext.update(this, { caching: true });
            this.drawObject(this._cacheContext, renderingContext);
          }
        } else {
          // remove cache canvas
          this._cacheCanvas = null;
          this._cacheContext = null;
          this.cacheWidth = 0;
          this.cacheHeight = 0;
          flag = true;
        }
        if (flag && this.objectCaching && this.statefullCache) {
          this.saveState({ propertySet: 'cacheProperties' });
        }
      },

      /**
       * Renders an object on a specified context
       * @param {CanvasRenderingContext2D} ctx Context to render on
       */
      render: function (
        ctx: CanvasRenderingContext2D,
        renderingContext: RenderingContext = new RenderingContext()
      ) {
        renderingContext.validateAtBottomOfTree(this);
        if (
          // do not render if width/height are zeros or object is not visible
          this.isNotVisible() ||
          (this.canvas &&
            this.canvas.skipOffscreen &&
            renderingContext.shouldPerformOffscreenValidation(this) &&
            !this.isOnScreen())
        ) {
          return;
        }
        const isNested = renderingContext.isNested(this);
        ctx.save();
        this._setupCompositeOperation(ctx, renderingContext.isClipping(this));
        this.drawSelectionBackground(ctx);
        this._setOpacity(ctx, isNested);
        this._setShadow(ctx, renderingContext);
        this.prepareCache(renderingContext);
<<<<<<< HEAD

        this.transform(ctx);
        if (
          this.needsItsOwnCache() ||
          renderingContext.clipping?.source === this
        ) {
          const target = renderingContext.clipping?.destination || this.canvas;
          const { ctx: firstStep, release } = canvasProvider.request({
            width: target.width,
            height: target.height,
          });
          firstStep.save();
          firstStep.setTransform(ctx.getTransform());
          // firstStep?.translate(this.width / 2, this.height / 2);
          this.drawObject(firstStep, {
            ...renderingContext,
            caching: this,
          });
          ctx.resetTransform();
          ctx.drawImage(firstStep.canvas, 0, 0);
          // ctx.drawImage(firstStep.canvas, -this.width / 2, -this.height / 2);
          firstStep.restore();
          release();
        } else {
          this.drawObject(ctx, renderingContext);
        }
=======
        this.transform(ctx, !isNested);
        this._cacheCanvas
          ? this.drawCacheOnCanvas(ctx)
          : this.drawObject(ctx, renderingContext);
>>>>>>> e70c0dab

        this.dirty = false;
        ctx.restore();
      },

      /**
       * Execute the drawing operation for an object on a specified context
       * @param {CanvasRenderingContext2D} ctx Context to render on
       */
      drawObject: function (
        ctx: CanvasRenderingContext2D,
        renderingContext: RenderingContext
      ) {
        const originalFill = this.fill,
          originalStroke = this.stroke;
        if (renderingContext.isClipping(this)) {
          this.fill = 'black';
          this.stroke = '';
          this._setClippingProperties(ctx);
        } else {
          this._renderBackground(ctx);
        }
        this._render(ctx, renderingContext);
        this._drawClipPath(ctx, this.clipPath, renderingContext);
        this.fill = originalFill;
        this.stroke = originalStroke;
      },

      /**
       * Prepare clipPath state and cache and draw it on instance's cache
       * @param {CanvasRenderingContext2D} ctx
       * @param {fabric.Object} clipPath
       */
      _drawClipPath: function (
        ctx: CanvasRenderingContext2D,
        clipPath: TObject,
        renderingContext: RenderingContext
      ) {
        if (!clipPath) {
          return;
        }
        // needed to setup a couple of variables
        // path canvas gets overridden with this one.
        // TODO find a better solution?
        clipPath._set('canvas', this.canvas);
        if (clipPath.absolutePositioned) {
          ctx.transform(...invertTransform(this.calcTransformMatrix()));
        }
        clipPath.render(
          ctx,
          renderingContext.fork({
            target: clipPath,
            clipping: this,
          })
        );
        ctx.restore();
      },

      /**
       * Paint the cached copy of the object on the target context.
       * @param {CanvasRenderingContext2D} ctx Context to render on
       */
      drawCacheOnCanvas: function (
        ctx: CanvasRenderingContext2D,
        source: HTMLCanvasElement = this._cacheCanvas
      ) {
        ctx.scale(1 / this.zoomX, 1 / this.zoomY);
        ctx.drawImage(source, -this.cacheTranslationX, -this.cacheTranslationY);
      },

      /**
       * Draws a background for the object big as its untransformed dimensions
       * @private
       * @param {CanvasRenderingContext2D} ctx Context to render on
       */
      _renderBackground: function (ctx) {
        if (!this.backgroundColor) {
          return;
        }
        var dim = this._getNonTransformedDimensions();
        ctx.fillStyle = this.backgroundColor;

        ctx.fillRect(-dim.x / 2, -dim.y / 2, dim.x, dim.y);
        // if there is background color no other shadows
        // should be casted
        this._removeShadow(ctx);
      },

      /**
       * Sets canvas globalCompositeOperation for specific object
       * custom composition operation for the particular object can be specified using globalCompositeOperation property
       * @param {CanvasRenderingContext2D} ctx Rendering canvas context
       */
      _setupCompositeOperation: function (ctx, forClipping) {
        const value = forClipping
          ? this.inverted
            ? 'destination-out'
            : 'destination-in'
          : this.globalCompositeOperation;
        if (value) {
          ctx.globalCompositeOperation = value;
        }
      },

      /**
       * @private
       */
      _setOpacity: function (ctx: CanvasRenderingContext2D, full?: boolean) {
        if (full) {
          ctx.globalAlpha = this.getObjectOpacity();
        } else {
          ctx.globalAlpha *= this.opacity;
        }
      },

      _setStrokeStyles: function (ctx, decl) {
        var stroke = decl.stroke;
        if (stroke) {
          ctx.lineWidth = decl.strokeWidth;
          ctx.lineCap = decl.strokeLineCap;
          ctx.lineDashOffset = decl.strokeDashOffset;
          ctx.lineJoin = decl.strokeLineJoin;
          ctx.miterLimit = decl.strokeMiterLimit;
          if (stroke.toLive) {
            if (
              stroke.gradientUnits === 'percentage' ||
              stroke.gradientTransform ||
              stroke.patternTransform
            ) {
              // need to transform gradient in a pattern.
              // this is a slow process. If you are hitting this codepath, and the object
              // is not using caching, you should consider switching it on.
              // we need a canvas as big as the current object caching canvas.
              this._applyPatternForTransformedGradient(ctx, stroke);
            } else {
              // is a simple gradient or pattern
              ctx.strokeStyle = stroke.toLive(ctx, this);
              this._applyPatternGradientTransform(ctx, stroke);
            }
          } else {
            // is a color
            ctx.strokeStyle = decl.stroke;
          }
        }
      },

      _setFillStyles: function (ctx, decl) {
        var fill = decl.fill;
        if (fill) {
          if (fill.toLive) {
            ctx.fillStyle = fill.toLive(ctx, this);
            this._applyPatternGradientTransform(ctx, decl.fill);
          } else {
            ctx.fillStyle = fill;
          }
        }
      },

      _setClippingProperties: function (ctx) {
        ctx.globalAlpha = 1;
        ctx.strokeStyle = 'transparent';
        ctx.fillStyle = '#000000';
      },

      /**
       * @private
       * Sets line dash
       * @param {CanvasRenderingContext2D} ctx Context to set the dash line on
       * @param {Array} dashArray array representing dashes
       */
      _setLineDash: function (ctx, dashArray) {
        if (!dashArray || dashArray.length === 0) {
          return;
        }
        // Spec requires the concatenation of two copies the dash list when the number of elements is odd
        if (1 & dashArray.length) {
          dashArray.push.apply(dashArray, dashArray);
        }
        ctx.setLineDash(dashArray);
      },

      /**
       * Renders controls and borders for the object
       * the context here is not transformed
       * @param {CanvasRenderingContext2D} ctx Context to render on
       * @param {Object} [styleOverride] properties to override the object style
       */
      _renderControls: function (ctx, styleOverride) {
        var vpt = this.getViewportTransform(),
          matrix = this.calcTransformMatrix(),
          options,
          drawBorders,
          drawControls;
        styleOverride = styleOverride || {};
        drawBorders =
          typeof styleOverride.hasBorders !== 'undefined'
            ? styleOverride.hasBorders
            : this.hasBorders;
        drawControls =
          typeof styleOverride.hasControls !== 'undefined'
            ? styleOverride.hasControls
            : this.hasControls;
        matrix = fabric.util.multiplyTransformMatrices(vpt, matrix);
        options = fabric.util.qrDecompose(matrix);
        ctx.save();
        ctx.translate(options.translateX, options.translateY);
        ctx.lineWidth = 1 * this.borderScaleFactor;
        if (!this.group) {
          ctx.globalAlpha = this.isMoving ? this.borderOpacityWhenMoving : 1;
        }
        if (this.flipX) {
          options.angle -= 180;
        }
        ctx.rotate(degreesToRadians(this.group ? options.angle : this.angle));
        drawBorders && this.drawBorders(ctx, options, styleOverride);
        drawControls && this.drawControls(ctx, styleOverride);
        ctx.restore();
      },

      /**
       * @private
       * @param {CanvasRenderingContext2D} ctx Context to render on
       */
      _setShadow: function (ctx, renderingContext: RenderingContext) {
        if (!this.shadow) {
          return;
        }

        const shadow = this.shadow,
          scaling = shadow.nonScaling
            ? new Point(1, 1)
            : this.getObjectScaling(),
          mult = new Point(
            this.canvas?.viewportTransform[0] || 1,
            this.canvas?.viewportTransform[3] || 1
          ).scalarMultiply(this.canvas?.getRetinaScaling() || 1);

        ctx.shadowColor = shadow.color;
        ctx.shadowBlur =
          (shadow.blur *
            config.browserShadowBlurConstant *
            (mult.x + mult.y) *
            (scaling.x + scaling.y)) /
          4;
        const offset = new Point(shadow.offsetX, shadow.offsetY)
          .multiply(scaling)
          .multiply(mult);
        ctx.shadowOffsetX = offset.x;
        ctx.shadowOffsetY = offset.y;
      },

      /**
       * @private
       * @param {CanvasRenderingContext2D} ctx Context to render on
       */
      _removeShadow: function (ctx) {
        if (!this.shadow) {
          return;
        }

        ctx.shadowColor = '';
        ctx.shadowBlur = ctx.shadowOffsetX = ctx.shadowOffsetY = 0;
      },

      /**
       * @private
       * @param {CanvasRenderingContext2D} ctx Context to render on
       * @param {Object} filler fabric.Pattern or fabric.Gradient
       * @return {Object} offset.offsetX offset for text rendering
       * @return {Object} offset.offsetY offset for text rendering
       */
      _applyPatternGradientTransform: function (ctx, filler) {
        if (!filler || !filler.toLive) {
          return { offsetX: 0, offsetY: 0 };
        }
        var t = filler.gradientTransform || filler.patternTransform;
        var offsetX = -this.width / 2 + filler.offsetX || 0,
          offsetY = -this.height / 2 + filler.offsetY || 0;

        if (filler.gradientUnits === 'percentage') {
          ctx.transform(this.width, 0, 0, this.height, offsetX, offsetY);
        } else {
          ctx.transform(1, 0, 0, 1, offsetX, offsetY);
        }
        if (t) {
          ctx.transform(t[0], t[1], t[2], t[3], t[4], t[5]);
        }
        return { offsetX: offsetX, offsetY: offsetY };
      },

      /**
       * @private
       * @param {CanvasRenderingContext2D} ctx Context to render on
       */
      _renderPaintInOrder: function (ctx) {
        if (this.paintFirst === 'stroke') {
          this._renderStroke(ctx);
          this._renderFill(ctx);
        } else {
          this._renderFill(ctx);
          this._renderStroke(ctx);
        }
      },

      /**
       * @private
       * function that actually render something on the context.
       * empty here to allow Obects to work on tests to benchmark fabric functionalites
       * not related to rendering
       * @param {CanvasRenderingContext2D} ctx Context to render on
       */
      _render: function (/* ctx */) {},

      /**
       * @private
       * @param {CanvasRenderingContext2D} ctx Context to render on
       */
      _renderFill: function (ctx) {
        if (!this.fill) {
          return;
        }

        ctx.save();
        this._setFillStyles(ctx, this);
        if (this.fillRule === 'evenodd') {
          ctx.fill('evenodd');
        } else {
          ctx.fill();
        }
        ctx.restore();
      },

      /**
       * @private
       * @param {CanvasRenderingContext2D} ctx Context to render on
       */
      _renderStroke: function (ctx) {
        if (!this.stroke || this.strokeWidth === 0) {
          return;
        }

        if (this.shadow && !this.shadow.affectStroke) {
          this._removeShadow(ctx);
        }

        ctx.save();
        if (this.strokeUniform) {
          var scaling = this.getObjectScaling();
          ctx.scale(1 / scaling.x, 1 / scaling.y);
        }
        this._setLineDash(ctx, this.strokeDashArray);
        this._setStrokeStyles(ctx, this);
        ctx.stroke();
        ctx.restore();
      },

      /**
       * This function try to patch the missing gradientTransform on canvas gradients.
       * transforming a context to transform the gradient, is going to transform the stroke too.
       * we want to transform the gradient but not the stroke operation, so we create
       * a transformed gradient on a pattern and then we use the pattern instead of the gradient.
       * this method has drwabacks: is slow, is in low resolution, needs a patch for when the size
       * is limited.
       * @private
       * @param {CanvasRenderingContext2D} ctx Context to render on
       * @param {fabric.Gradient} filler a fabric gradient instance
       */
      _applyPatternForTransformedGradient: function (ctx, filler) {
        var dims = this._limitCacheSize(this._getCacheCanvasDimensions()),
          pCanvas = fabric.util.createCanvasElement(),
          pCtx,
          retinaScaling = this.canvas.getRetinaScaling(),
          width = dims.x / this.scaleX / retinaScaling,
          height = dims.y / this.scaleY / retinaScaling;
        pCanvas.width = width;
        pCanvas.height = height;
        pCtx = pCanvas.getContext('2d');
        pCtx.beginPath();
        pCtx.moveTo(0, 0);
        pCtx.lineTo(width, 0);
        pCtx.lineTo(width, height);
        pCtx.lineTo(0, height);
        pCtx.closePath();
        pCtx.translate(width / 2, height / 2);
        pCtx.scale(
          dims.zoomX / this.scaleX / retinaScaling,
          dims.zoomY / this.scaleY / retinaScaling
        );
        this._applyPatternGradientTransform(pCtx, filler);
        pCtx.fillStyle = filler.toLive(ctx);
        pCtx.fill();
        ctx.translate(
          -this.width / 2 - this.strokeWidth / 2,
          -this.height / 2 - this.strokeWidth / 2
        );
        ctx.scale(
          (retinaScaling * this.scaleX) / dims.zoomX,
          (retinaScaling * this.scaleY) / dims.zoomY
        );
        ctx.strokeStyle = pCtx.createPattern(pCanvas, 'no-repeat');
      },

      /**
       * This function is an helper for svg import. it returns the center of the object in the svg
       * untransformed coordinates
       * @private
       * @return {Object} center point from element coordinates
       */
      _findCenterFromElement: function () {
        return { x: this.left + this.width / 2, y: this.top + this.height / 2 };
      },

      /**
       * This function is an helper for svg import. it decompose the transformMatrix
       * and assign properties to object.
       * untransformed coordinates
       * @private
       * @chainable
       */
      _assignTransformMatrixProps: function () {
        if (this.transformMatrix) {
          var options = fabric.util.qrDecompose(this.transformMatrix);
          this.flipX = false;
          this.flipY = false;
          this.set('scaleX', options.scaleX);
          this.set('scaleY', options.scaleY);
          this.angle = options.angle;
          this.skewX = options.skewX;
          this.skewY = 0;
        }
      },

      /**
       * This function is an helper for svg import. it removes the transform matrix
       * and set to object properties that fabricjs can handle
       * @private
       * @param {Object} preserveAspectRatioOptions
       * @return {thisArg}
       */
      _removeTransformMatrix: function (preserveAspectRatioOptions) {
        var center = this._findCenterFromElement();
        if (this.transformMatrix) {
          this._assignTransformMatrixProps();
          center = fabric.util.transformPoint(center, this.transformMatrix);
        }
        this.transformMatrix = null;
        if (preserveAspectRatioOptions) {
          this.scaleX *= preserveAspectRatioOptions.scaleX;
          this.scaleY *= preserveAspectRatioOptions.scaleY;
          this.cropX = preserveAspectRatioOptions.cropX;
          this.cropY = preserveAspectRatioOptions.cropY;
          center.x += preserveAspectRatioOptions.offsetLeft;
          center.y += preserveAspectRatioOptions.offsetTop;
          this.width = preserveAspectRatioOptions.width;
          this.height = preserveAspectRatioOptions.height;
        }
        this.setPositionByOrigin(center, 'center', 'center');
      },

      /**
       * Clones an instance.
       * @param {Array} [propertiesToInclude] Any properties that you might want to additionally include in the output
       * @returns {Promise<fabric.Object>}
       */
      clone: function (propertiesToInclude) {
        var objectForm = this.toObject(propertiesToInclude);
        return this.constructor.fromObject(objectForm);
      },

      /**
       * Creates an instance of fabric.Image out of an object
       * makes use of toCanvasElement.
       * Once this method was based on toDataUrl and loadImage, so it also had a quality
       * and format option. toCanvasElement is faster and produce no loss of quality.
       * If you need to get a real Jpeg or Png from an object, using toDataURL is the right way to do it.
       * toCanvasElement and then toBlob from the obtained canvas is also a good option.
       * @param {Object} [options] for clone as image, passed to toDataURL
       * @param {Number} [options.multiplier=1] Multiplier to scale by
       * @param {Number} [options.left] Cropping left offset. Introduced in v1.2.14
       * @param {Number} [options.top] Cropping top offset. Introduced in v1.2.14
       * @param {Number} [options.width] Cropping width. Introduced in v1.2.14
       * @param {Number} [options.height] Cropping height. Introduced in v1.2.14
       * @param {Boolean} [options.enableRetinaScaling] Enable retina scaling for clone image. Introduce in 1.6.4
       * @param {Boolean} [options.withoutTransform] Remove current object transform ( no scale , no angle, no flip, no skew ). Introduced in 2.3.4
       * @param {Boolean} [options.withoutShadow] Remove current object shadow. Introduced in 2.4.2
       * @return {fabric.Image} Object cloned as image.
       */
      cloneAsImage: function (options) {
        var canvasEl = this.toCanvasElement(options);
        return new fabric.Image(canvasEl);
      },

      /**
       * Converts an object into a HTMLCanvas element
       * @param {Object} options Options object
       * @param {Number} [options.multiplier=1] Multiplier to scale by
       * @param {Number} [options.left] Cropping left offset. Introduced in v1.2.14
       * @param {Number} [options.top] Cropping top offset. Introduced in v1.2.14
       * @param {Number} [options.width] Cropping width. Introduced in v1.2.14
       * @param {Number} [options.height] Cropping height. Introduced in v1.2.14
       * @param {Boolean} [options.enableRetinaScaling] Enable retina scaling for clone image. Introduce in 1.6.4
       * @param {Boolean} [options.withoutTransform] Remove current object transform ( no scale , no angle, no flip, no skew ). Introduced in 2.3.4
       * @param {Boolean} [options.withoutShadow] Remove current object shadow. Introduced in 2.4.2
       * @return {HTMLCanvasElement} Returns DOM element <canvas> with the fabric.Object
       */
      toCanvasElement: function (options) {
        options || (options = {});

        var utils = fabric.util,
          origParams = utils.saveObjectTransform(this),
          originalGroup = this.group,
          originalShadow = this.shadow,
          abs = Math.abs,
          retinaScaling = options.enableRetinaScaling
            ? Math.max(config.devicePixelRatio, 1)
            : 1,
          multiplier = (options.multiplier || 1) * retinaScaling;
        delete this.group;
        if (options.withoutTransform) {
          utils.resetObjectTransform(this);
        }
        if (options.withoutShadow) {
          this.shadow = null;
        }

        var el = fabric.util.createCanvasElement(),
          // skip canvas zoom and calculate with setCoords now.
          boundingRect = this.getBoundingRect(true, true),
          shadow = this.shadow,
          shadowOffset = { x: 0, y: 0 },
          width,
          height;

        if (shadow) {
          var shadowBlur = shadow.blur;
          var scaling = shadow.nonScaling
            ? new Point(1, 1)
            : this.getObjectScaling();
          // consider non scaling shadow.
          shadowOffset.x =
            2 * Math.round(abs(shadow.offsetX) + shadowBlur) * abs(scaling.x);
          shadowOffset.y =
            2 * Math.round(abs(shadow.offsetY) + shadowBlur) * abs(scaling.y);
        }
        width = boundingRect.width + shadowOffset.x;
        height = boundingRect.height + shadowOffset.y;
        // if the current width/height is not an integer
        // we need to make it so.
        el.width = Math.ceil(width);
        el.height = Math.ceil(height);
        var canvas = new fabric.StaticCanvas(el, {
          enableRetinaScaling: false,
          renderOnAddRemove: false,
        });
        if (options.format === 'jpeg') {
          canvas.backgroundColor = '#fff';
        }
        this.setPositionByOrigin(
          new Point(canvas.width / 2, canvas.height / 2),
          'center',
          'center'
        );
        var originalCanvas = this.canvas;
        this.set('canvas', canvas);
        this.setCoords();
        var canvasEl = canvas.toCanvasElement(multiplier || 1, {
          ...options,
          objects: [this],
          objectExport: true,
        });
        this.set('canvas', originalCanvas);
        this.shadow = originalShadow;
        if (originalGroup) {
          this.group = originalGroup;
        }
        this.set(origParams);
        this.setCoords();
        // since render has settled it is safe to destroy canvas
        canvas.destroy();
        canvas = null;

        return canvasEl;
      },

      /**
       * Converts an object into a data-url-like string
       * @param {Object} options Options object
       * @param {String} [options.format=png] The format of the output image. Either "jpeg" or "png"
       * @param {Number} [options.quality=1] Quality level (0..1). Only used for jpeg.
       * @param {Number} [options.multiplier=1] Multiplier to scale by
       * @param {Number} [options.left] Cropping left offset. Introduced in v1.2.14
       * @param {Number} [options.top] Cropping top offset. Introduced in v1.2.14
       * @param {Number} [options.width] Cropping width. Introduced in v1.2.14
       * @param {Number} [options.height] Cropping height. Introduced in v1.2.14
       * @param {Boolean} [options.enableRetinaScaling] Enable retina scaling for clone image. Introduce in 1.6.4
       * @param {Boolean} [options.withoutTransform] Remove current object transform ( no scale , no angle, no flip, no skew ). Introduced in 2.3.4
       * @param {Boolean} [options.withoutShadow] Remove current object shadow. Introduced in 2.4.2
       * @return {String} Returns a data: URL containing a representation of the object in the format specified by options.format
       */
      toDataURL: function (options) {
        options || (options = {});
        return fabric.util.toDataURL(
          this.toCanvasElement(options),
          options.format || 'png',
          options.quality || 1
        );
      },

      /**
       * Returns true if specified type is identical to the type of an instance
       * @param {String} type Type to check against
       * @return {Boolean}
       */
      isType: function (type) {
        return arguments.length > 1
          ? Array.from(arguments).includes(this.type)
          : this.type === type;
      },

      /**
       * Returns complexity of an instance
       * @return {Number} complexity of this instance (is 1 unless subclassed)
       */
      complexity: function () {
        return 1;
      },

      /**
       * Returns a JSON representation of an instance
       * @return {Object} JSON
       */
      toJSON: function () {
        // delegate, not alias
        return this.toObject();
      },

      /**
       * Sets "angle" of an instance with centered rotation
       * @param {Number} angle Angle value (in degrees)
       * @return {fabric.Object} thisArg
       * @chainable
       */
      rotate: function (angle) {
        var shouldCenterOrigin =
          (this.originX !== 'center' || this.originY !== 'center') &&
          this.centeredRotation;

        if (shouldCenterOrigin) {
          this._setOriginToCenter();
        }

        this.set('angle', angle);

        if (shouldCenterOrigin) {
          this._resetOrigin();
        }

        return this;
      },

      /**
       * Centers object horizontally on canvas to which it was added last.
       * You might need to call `setCoords` on an object after centering, to update controls area.
       * @return {fabric.Object} thisArg
       * @chainable
       */
      centerH: function () {
        this.canvas && this.canvas.centerObjectH(this);
        return this;
      },

      /**
       * Centers object horizontally on current viewport of canvas to which it was added last.
       * You might need to call `setCoords` on an object after centering, to update controls area.
       * @return {fabric.Object} thisArg
       * @chainable
       */
      viewportCenterH: function () {
        this.canvas && this.canvas.viewportCenterObjectH(this);
        return this;
      },

      /**
       * Centers object vertically on canvas to which it was added last.
       * You might need to call `setCoords` on an object after centering, to update controls area.
       * @return {fabric.Object} thisArg
       * @chainable
       */
      centerV: function () {
        this.canvas && this.canvas.centerObjectV(this);
        return this;
      },

      /**
       * Centers object vertically on current viewport of canvas to which it was added last.
       * You might need to call `setCoords` on an object after centering, to update controls area.
       * @return {fabric.Object} thisArg
       * @chainable
       */
      viewportCenterV: function () {
        this.canvas && this.canvas.viewportCenterObjectV(this);
        return this;
      },

      /**
       * Centers object vertically and horizontally on canvas to which is was added last
       * You might need to call `setCoords` on an object after centering, to update controls area.
       * @return {fabric.Object} thisArg
       * @chainable
       */
      center: function () {
        this.canvas && this.canvas.centerObject(this);
        return this;
      },

      /**
       * Centers object on current viewport of canvas to which it was added last.
       * You might need to call `setCoords` on an object after centering, to update controls area.
       * @return {fabric.Object} thisArg
       * @chainable
       */
      viewportCenter: function () {
        this.canvas && this.canvas.viewportCenterObject(this);
        return this;
      },

      /**
       * This callback function is called by the parent group of an object every
       * time a non-delegated property changes on the group. It is passed the key
       * and value as parameters. Not adding in this function's signature to avoid
       * Travis build error about unused variables.
       */
      setOnGroup: function () {
        // implemented by sub-classes, as needed.
      },

      /**
       * cancel instance's running animations
       * override if necessary to dispose artifacts such as `clipPath`
       */
      dispose: function () {
        // todo verify this.
        // runningAnimations is always truthy
        if (runningAnimations) {
          runningAnimations.cancelByTarget(this);
        }
      },
    }
  );

  fabric.util.createAccessors && fabric.util.createAccessors(fabric.Object);

  extend(fabric.Object.prototype, fabric.Observable);

  /**
   *
   * @param {Function} klass
   * @param {object} object
   * @param {object} [options]
   * @param {string} [options.extraParam] property to pass as first argument to the constructor
   * @param {AbortSignal} [options.signal] handle aborting, see https://developer.mozilla.org/en-US/docs/Web/API/AbortController/signal
   * @returns {Promise<fabric.Object>}
   */
  fabric.Object._fromObject = function (
    klass,
    object,
    { extraParam, ...options } = {}
  ) {
    return enlivenObjectEnlivables(clone(object, true), options).then(
      (enlivedMap) => {
        // from the resulting enlived options, extract options.extraParam to arg0
        // to avoid accidental overrides later
        const { [extraParam]: arg0, ...rest } = { ...options, ...enlivedMap };
        return extraParam ? new klass(arg0, rest) : new klass(rest);
      }
    );
  };

  /**
   *
   * @static
   * @memberOf fabric.Object
   * @param {object} object
   * @param {object} [options]
   * @param {AbortSignal} [options.signal] handle aborting, see https://developer.mozilla.org/en-US/docs/Web/API/AbortController/signal
   * @returns {Promise<fabric.Object>}
   */
  fabric.Object.fromObject = function (object, options) {
    return fabric.Object._fromObject(fabric.Object, object, options);
  };

  /**
   * Unique id used internally when creating SVG elements
   * @static
   * @memberOf fabric.Object
   * @type Number
   */
  fabric.Object.__uid = 0;
})(typeof exports !== 'undefined' ? exports : window);<|MERGE_RESOLUTION|>--- conflicted
+++ resolved
@@ -10,11 +10,6 @@
 import { enlivenObjectEnlivables } from '../util/misc/objectEnlive';
 import { pick } from '../util/misc/pick';
 import { TObject } from '../__types__';
-<<<<<<< HEAD
-import { TRenderingContext } from '../RenderingContext';
-import { canvasProvider } from '../util/CanvasProvider';
-=======
->>>>>>> e70c0dab
 
 (function (global) {
   var fabric = global.fabric || (global.fabric = {}),
@@ -1182,15 +1177,7 @@
        */
       prepareCache: function (renderingContext: RenderingContext) {
         let flag = false;
-<<<<<<< HEAD
         if (this.shouldCache()) {
-=======
-        if (
-          this.shouldCache() ||
-          this.needsItsOwnCache() ||
-          renderingContext.isClipping(this)
-        ) {
->>>>>>> e70c0dab
           if (!this._cacheCanvas || !this._cacheContext) {
             this._createCacheCanvas();
           }
@@ -1237,7 +1224,7 @@
         ctx: CanvasRenderingContext2D,
         renderingContext: RenderingContext = new RenderingContext()
       ) {
-        renderingContext.validateAtBottomOfTree(this);
+        const { clipping } = renderingContext.validateAtBottomOfTree(this);
         if (
           // do not render if width/height are zeros or object is not visible
           this.isNotVisible() ||
@@ -1250,19 +1237,17 @@
         }
         const isNested = renderingContext.isNested(this);
         ctx.save();
-        this._setupCompositeOperation(ctx, renderingContext.isClipping(this));
+        this._setupCompositeOperation(ctx, !!clipping);
         this.drawSelectionBackground(ctx);
         this._setOpacity(ctx, isNested);
         this._setShadow(ctx, renderingContext);
         this.prepareCache(renderingContext);
-<<<<<<< HEAD
-
-        this.transform(ctx);
-        if (
-          this.needsItsOwnCache() ||
-          renderingContext.clipping?.source === this
-        ) {
-          const target = renderingContext.clipping?.destination || this.canvas;
+        this.transform(ctx, !isNested);
+
+        if (this._cacheCanvas) {
+          this.drawCacheOnCanvas(ctx);
+        } else if (this.needsItsOwnCache() || clipping) {
+          const target = clipping || this.canvas;
           const { ctx: firstStep, release } = canvasProvider.request({
             width: target.width,
             height: target.height,
@@ -1270,10 +1255,8 @@
           firstStep.save();
           firstStep.setTransform(ctx.getTransform());
           // firstStep?.translate(this.width / 2, this.height / 2);
-          this.drawObject(firstStep, {
-            ...renderingContext,
-            caching: this,
-          });
+          renderingContext.update(this, { caching: true });
+          this.drawObject(firstStep, renderingContext);
           ctx.resetTransform();
           ctx.drawImage(firstStep.canvas, 0, 0);
           // ctx.drawImage(firstStep.canvas, -this.width / 2, -this.height / 2);
@@ -1282,12 +1265,6 @@
         } else {
           this.drawObject(ctx, renderingContext);
         }
-=======
-        this.transform(ctx, !isNested);
-        this._cacheCanvas
-          ? this.drawCacheOnCanvas(ctx)
-          : this.drawObject(ctx, renderingContext);
->>>>>>> e70c0dab
 
         this.dirty = false;
         ctx.restore();
