--- conflicted
+++ resolved
@@ -5,7 +5,7 @@
   TProps,
 } from '../Object/types';
 import { FabricObject } from '../Object/FabricObject';
-<<<<<<< HEAD
+import { styleProperties } from './constants';
 import type { Text } from './Text';
 
 export type TextStyleDeclaration = Pick<
@@ -23,12 +23,6 @@
   | 'underline'
   | 'linethrough'
 >;
-=======
-import { styleProperties } from './constants';
-
-// @TODO properly type this
-export type TextStyleDeclaration = Record<string, any>;
->>>>>>> 6175f97a
 
 export type TextStyle = {
   [line: number | string]: { [char: number | string]: TextStyleDeclaration };
