--- conflicted
+++ resolved
@@ -1689,19 +1689,7 @@
     if (!this.visible) {
       return;
     }
-<<<<<<< HEAD
-    if (this._shouldClearDimensionCache()) {
-=======
-    if (
-      this.canvas &&
-      this.canvas.skipOffscreen &&
-      !this.group &&
-      !this.isOnScreen()
-    ) {
-      return;
-    }
     if (this._forceClearCache) {
->>>>>>> b9ea0205
       this.initDimensions();
     }
     super.render(ctx);
