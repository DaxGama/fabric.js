import { fabric } from '../../HEADER';
import { TClassProperties } from '../typedefs';
import { classRegistry } from '../util/class_registry';
<<<<<<< HEAD
import { FabricObject } from './fabricObject.class';
=======
import { FabricObject } from './Object/FabricObject';
>>>>>>> b7feb324

export class Triangle extends FabricObject {
  /**
   * @private
   * @param {CanvasRenderingContext2D} ctx Context to render on
   */
  _render(ctx: CanvasRenderingContext2D) {
    const widthBy2 = this.width / 2,
      heightBy2 = this.height / 2;

    ctx.beginPath();
    ctx.moveTo(-widthBy2, heightBy2);
    ctx.lineTo(0, -heightBy2);
    ctx.lineTo(widthBy2, heightBy2);
    ctx.closePath();

    this._renderPaintInOrder(ctx);
  }

  /**
   * Returns svg representation of an instance
   * @return {Array} an array of strings with the specific svg representation
   * of the instance
   */
  _toSVG() {
    const widthBy2 = this.width / 2,
      heightBy2 = this.height / 2,
      points = `${-widthBy2} ${heightBy2},0 ${-heightBy2},${widthBy2} ${heightBy2}`;
    return ['<polygon ', 'COMMON_PARTS', 'points="', points, '" />'];
  }
}

export const triangleDefaultValues: Partial<TClassProperties<Triangle>> = {
  type: 'triangle',
  width: 100,
  height: 100,
};

Object.assign(Triangle.prototype, triangleDefaultValues);

classRegistry.setClass(Triangle);
<<<<<<< HEAD
=======
classRegistry.setSVGClass(Triangle);
>>>>>>> b7feb324

fabric.Triangle = Triangle;<|MERGE_RESOLUTION|>--- conflicted
+++ resolved
@@ -1,11 +1,7 @@
 import { fabric } from '../../HEADER';
 import { TClassProperties } from '../typedefs';
 import { classRegistry } from '../util/class_registry';
-<<<<<<< HEAD
-import { FabricObject } from './fabricObject.class';
-=======
 import { FabricObject } from './Object/FabricObject';
->>>>>>> b7feb324
 
 export class Triangle extends FabricObject {
   /**
@@ -47,9 +43,5 @@
 Object.assign(Triangle.prototype, triangleDefaultValues);
 
 classRegistry.setClass(Triangle);
-<<<<<<< HEAD
-=======
-classRegistry.setSVGClass(Triangle);
->>>>>>> b7feb324
 
 fabric.Triangle = Triangle;