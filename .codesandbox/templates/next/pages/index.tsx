--- conflicted
+++ resolved
@@ -1,7 +1,7 @@
 import * as fabric from 'fabric';
-import {NextPage} from 'next';
-import {useCallback} from 'react';
-import {Canvas} from '../components/Canvas';
+import { NextPage } from 'next';
+import { useCallback } from 'react';
+import { Canvas } from '../components/Canvas';
 
 const IndexPage: NextPage = () => {
   const onLoad = useCallback(async (canvas: fabric.Canvas) => {
@@ -9,45 +9,42 @@
       width: window.innerWidth,
       height: 500,
     });
-<<<<<<< HEAD
-    const text = new fabric.Text('fabric.js per pixel find test\nmore lines more testing\ncached cached', {
-=======
-    const text = new fabric.Textbox('fabric.js sandbox', {
->>>>>>> 3d1c687b
-      originX: 'center',
-      left: 200,
-      top: 20,
-      scaleX: 0.9,
-      scaleY: 1.3,
-    });
-<<<<<<< HEAD
-    const text2 = new fabric.Text('fabric.js per pixel find test\nmore lines more testing\nnot chached', {
-      originX: 'center',
-      top: 170,
-      left: 200,
-      fill: 'red',
-      scaleX: 0.9,
-      scaleY: 1.3,
-      objectCaching: false,
-    });
+    const text = new fabric.Text(
+      'fabric.js per pixel find test\nmore lines more testing\ncached cached',
+      {
+        originX: 'center',
+        left: 200,
+        top: 20,
+        scaleX: 0.9,
+        scaleY: 1.3,
+      }
+    );
+    const text2 = new fabric.Text(
+      'fabric.js per pixel find test\nmore lines more testing\nnot chached',
+      {
+        originX: 'center',
+        top: 170,
+        left: 200,
+        fill: 'red',
+        scaleX: 0.9,
+        scaleY: 1.3,
+        objectCaching: false,
+      }
+    );
     canvas.add(text, text2);
     canvas.perPixelTargetFind = true;
     canvas.setTargetFindTolerance(7);
-    canvas.setViewportTransform([1.5, 0, 0, 1.5, 80, 90])
-    document.getElementById('test')?.appendChild(canvas.pixelFindCanvasEl)
+    canvas.setViewportTransform([1.5, 0, 0, 1.5, 80, 90]);
+    document.getElementById('test')?.appendChild(canvas.pixelFindCanvasEl);
     window.canvas = canvas;
-=======
-    canvas.add(text);
-    canvas.centerObjectH(text);
->>>>>>> 3d1c687b
   }, []);
 
   return (
     <>
-    <div className="position-relative">
-      <Canvas onLoad={onLoad} />
-    </div>
-    <div id="test" />
+      <div className="position-relative">
+        <Canvas onLoad={onLoad} />
+      </div>
+      <div id="test" />
     </>
   );
 };
