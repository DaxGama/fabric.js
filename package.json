--- conflicted
+++ resolved
@@ -105,10 +105,7 @@
     "rollup": "^2.75.6",
     "rollup-plugin-terser": "^7.0.2",
     "rollup-plugin-ts": "^3.0.2",
-<<<<<<< HEAD
     "sinon": "^14.0.0",
-=======
->>>>>>> 1e68a644
     "source-map-support": "^0.5.21",
     "testem": "^3.8.0",
     "typescript": "^4.7.4"
