{
  "name": "fabric",
  "description": "Object model for HTML5 canvas, and SVG-to-canvas parser. Backed by jsdom and node-canvas.",
  "homepage": "http://fabricjs.com/",
  "version": "5.1.0",
  "author": "Juriy Zaytsev <kangax@gmail.com>",
  "contributors": [
    {
      "name": "Andrea Bogazzi",
      "email": "andreabogazzi79@gmail.com",
      "url": "https://github.com/asturur"
    },
    {
      "name": "Steve Eberhardt",
      "email": "melchiar2@gmail.com",
      "url": "https://github.com/melchiar"
    },
    {
      "name": "Shachar Nencel",
      "email": "shacharnen@gmail.com",
      "url": "https://github.com/ShaMan123"
    }
  ],
  "keywords": [
    "canvas",
    "graphic",
    "graphics",
    "SVG",
    "node-canvas",
    "parser",
    "HTML5",
    "object model"
  ],
  "browser": {
    "canvas": false,
    "fs": false,
    "jsdom": false,
    "jsdom/lib/jsdom/living/generated/utils": false,
    "jsdom/lib/jsdom/utils": false,
    "http": false,
    "https": false,
    "xmldom": false,
    "url": false
  },
  "repository": {
    "type": "git",
    "url": "https://github.com/fabricjs/fabric.js"
  },
  "bugs": {
    "url": "https://github.com/fabricjs/fabric.js/issues"
  },
  "license": "MIT",
  "scripts": {
    "changelog": "auto-changelog -o change-output.md --unreleased-only",
    "build": "node ./scripts build",
<<<<<<< HEAD
    "build:fast": "npm run build -- --fast",
=======
    "build:fast": "npm run build -- -f",
>>>>>>> c0aa66ce
    "fabric": "node ./scripts",
    "dev": "node ./scripts dev",
    "start": "node ./scripts start",
    "export": "node ./scripts website export",
    "build-tests": "rollup -c ./rollup.test.config.js",
    "test": "node ./scripts test",
    "test:unit-browser": "npm run test -- -s unit -p 8080 -l -c ",
    "test:visual-browser": "npm run test -- -s visual -p 8080 -l -c ",
<<<<<<< HEAD
=======
    "test:old_but_gold": "qunit --require ./test/node_test_setup.js test/lib test/unit",
    "test:visual:old_but_gold": "qunit test/node_test_setup.js test/lib test/visual",
>>>>>>> c0aa66ce
    "test:coverage": "nyc --silent qunit test/node_test_setup.js test/lib test/unit",
    "test:visual:coverage": "nyc --silent --no-clean qunit test/node_test_setup.js test/lib test/visual",
    "coverage:report": "nyc report --reporter=lcov --reporter=text",
    "lint": "eslint --config .eslintrc.js src/**/*.ts",
    "lint_tests": "eslint test/unit --config .eslintrc_tests && eslint test/visual --config .eslintrc_tests",
    "all": "npm run build && npm run test -- --all && npm run lint && npm run lint_tests && npm run export"
  },
  "optionalDependencies": {
    "canvas": "^2.8.0",
    "jsdom": "^19.0.0"
  },
  "devDependencies": {
    "@rollup/plugin-commonjs": "^22.0.2",
<<<<<<< HEAD
=======
    "@rollup/plugin-json": "^4.1.0",
>>>>>>> c0aa66ce
    "@types/fs-extra": "^9.0.13",
    "@types/lodash": "^4.14.180",
    "@types/node": "^17.0.21",
    "@typescript-eslint/eslint-plugin": "^5.29.0",
    "@typescript-eslint/parser": "^5.29.0",
    "auto-changelog": "^2.3.0",
    "busboy": "^1.6.0",
    "chalk": "^2.4.1",
    "commander": "^9.1.0",
    "deep-object-diff": "^1.1.7",
    "eslint": "^8.21.0",
    "fireworm": "^0.7.2",
    "fs-extra": "^10.0.1",
    "fuzzy": "^0.1.3",
    "inquirer": "^8.2.1",
    "inquirer-checkbox-plus-prompt": "^1.0.1",
    "kill-port": "^2.0.1",
    "moment": "^2.29.1",
    "nyc": "^15.1.0",
    "pixelmatch": "^4.0.2",
    "qunit": "^2.17.2",
    "rollup": "^2.75.6",
    "rollup-plugin-terser": "^7.0.2",
    "rollup-plugin-ts": "^3.0.2",
    "testem": "^3.8.0",
    "typescript": "^4.7.4"
  },
  "engines": {
    "node": ">=14.0.0"
  },
  "main": "./dist/fabric.js"
}<|MERGE_RESOLUTION|>--- conflicted
+++ resolved
@@ -53,11 +53,7 @@
   "scripts": {
     "changelog": "auto-changelog -o change-output.md --unreleased-only",
     "build": "node ./scripts build",
-<<<<<<< HEAD
-    "build:fast": "npm run build -- --fast",
-=======
     "build:fast": "npm run build -- -f",
->>>>>>> c0aa66ce
     "fabric": "node ./scripts",
     "dev": "node ./scripts dev",
     "start": "node ./scripts start",
@@ -66,11 +62,8 @@
     "test": "node ./scripts test",
     "test:unit-browser": "npm run test -- -s unit -p 8080 -l -c ",
     "test:visual-browser": "npm run test -- -s visual -p 8080 -l -c ",
-<<<<<<< HEAD
-=======
     "test:old_but_gold": "qunit --require ./test/node_test_setup.js test/lib test/unit",
     "test:visual:old_but_gold": "qunit test/node_test_setup.js test/lib test/visual",
->>>>>>> c0aa66ce
     "test:coverage": "nyc --silent qunit test/node_test_setup.js test/lib test/unit",
     "test:visual:coverage": "nyc --silent --no-clean qunit test/node_test_setup.js test/lib test/visual",
     "coverage:report": "nyc report --reporter=lcov --reporter=text",
@@ -84,10 +77,7 @@
   },
   "devDependencies": {
     "@rollup/plugin-commonjs": "^22.0.2",
-<<<<<<< HEAD
-=======
     "@rollup/plugin-json": "^4.1.0",
->>>>>>> c0aa66ce
     "@types/fs-extra": "^9.0.13",
     "@types/lodash": "^4.14.180",
     "@types/node": "^17.0.21",
