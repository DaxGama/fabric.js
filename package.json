--- conflicted
+++ resolved
@@ -51,11 +51,7 @@
     "export": "npm run cli -- website export",
     "build-tests": "rollup -c ./rollup.test.config.js",
     "test": "npm run cli -- test",
-<<<<<<< HEAD
-    "sandbox": "npm run cli -- sandbox",
-=======
     "sandbox": "npm run sandboxscript -- sandbox",
->>>>>>> d134c4f7
     "test:unit-browser": "npm run test -- -s unit -p 8080 -l -c chrome firefox",
     "test:visual-browser": "npm run test -- -s visual -p 8081 -l -c chrome firefox",
     "test:coverage": "nyc --silent qunit test/node_test_setup.js test/lib test/unit",
@@ -91,10 +87,7 @@
     "abort-controller": "^3.0.0",
     "auto-changelog": "^2.3.0",
     "axios": "^0.27.2",
-<<<<<<< HEAD
-=======
     "babel-plugin-import-json-value": "^0.1.2",
->>>>>>> d134c4f7
     "busboy": "^1.6.0",
     "chalk": "^2.4.1",
     "commander": "^9.1.0",
