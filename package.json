{
  "name": "fabric",
  "description": "Object model for HTML5 canvas, and SVG-to-canvas parser. Backed by jsdom and node-canvas.",
  "homepage": "http://fabricjs.com/",
  "version": "6.0.0-beta1",
  "author": "Juriy Zaytsev <kangax@gmail.com>",
  "contributors": [
    {
      "name": "Andrea Bogazzi",
      "email": "andreabogazzi79@gmail.com",
      "url": "https://github.com/asturur"
    },
    {
      "name": "Steve Eberhardt",
      "email": "melchiar2@gmail.com",
      "url": "https://github.com/melchiar"
    },
    {
      "name": "Shachar Nencel",
      "email": "shacharnen@gmail.com",
      "url": "https://github.com/ShaMan123"
    }
  ],
  "keywords": [
    "canvas",
    "graphic",
    "graphics",
    "SVG",
    "node-canvas",
    "parser",
    "HTML5",
    "object model"
  ],
  "repository": {
    "type": "git",
    "url": "https://github.com/fabricjs/fabric.js"
  },
  "bugs": {
    "url": "https://github.com/fabricjs/fabric.js/issues"
  },
  "license": "MIT",
  "scripts": {
    "cli": "node ./scripts/index.mjs",
    "changelog": "auto-changelog -o change-output.md --unreleased-only",
    "build": "npm run cli -- build",
    "build:fast": "npm run build -- -f",
    "dev": "npm run cli -- dev",
    "start": "npm run cli -- start",
    "export": "npm run cli -- website export",
    "build-tests": "rollup -c ./rollup.test.config.js",
    "test": "npm run cli -- test",
    "sandbox": "npm run cli -- sandbox",
    "test:unit-browser": "npm run test -- -s unit -p 8080 -l -c chrome firefox",
    "test:visual-browser": "npm run test -- -s visual -p 8081 -l -c chrome firefox",
    "test:coverage": "nyc --silent qunit test/node_test_setup.js test/lib test/unit",
    "test:visual:coverage": "nyc --silent --no-clean qunit test/node_test_setup.js test/lib test/visual",
    "coverage:report": "nyc report --reporter=lcov --reporter=text",
    "lint": "eslint --config .eslintrc.js src/**/*.ts",
    "lint_tests": "eslint test/unit --config .eslintrc_tests && eslint test/visual --config .eslintrc_tests",
    "all": "npm run build && npm run test -- --all && npm run lint && npm run lint_tests && npm run export",
    "prettier:check": "prettier --check .",
    "prettier:write": "prettier --write .",
    "babel-constants": "babel --no-babelrc src/constants.ts --extensions '.ts' --out-dir dist/src/ --config-file ./.babelrcAlt --plugins=babel-plugin-import-json-value",
    "babel-src": "babel --no-babelrc src --extensions '.ts' --ignore 'src/constants.ts' --out-dir dist/src --config-file ./.babelrcAlt"
  },
  "optionalDependencies": {
    "canvas": "^2.8.0",
    "jsdom": "^19.0.0"
  },
  "devDependencies": {
    "@babel/cli": "^7.20.7",
    "@babel/core": "^7.20.12",
    "@babel/preset-env": "^7.20.2",
    "@babel/preset-typescript": "^7.18.6",
    "@rollup/plugin-babel": "^6.0.3",
    "@rollup/plugin-json": "^6.0.0",
    "@rollup/plugin-terser": "^0.3.0",
    "@rollup/plugin-typescript": "^11.0.0",
    "@types/fs-extra": "^9.0.13",
    "@types/jsdom": "^20.0.1",
    "@types/lodash": "^4.14.180",
    "@types/node": "^17.0.21",
    "@typescript-eslint/eslint-plugin": "^5.29.0",
    "@typescript-eslint/parser": "^5.29.0",
    "abort-controller": "^3.0.0",
    "auto-changelog": "^2.3.0",
<<<<<<< HEAD
    "axios": "^0.27.2",
=======
    "babel-plugin-import-json-value": "^0.1.2",
>>>>>>> 7d22d71f
    "busboy": "^1.6.0",
    "chalk": "^2.4.1",
    "commander": "^9.1.0",
    "deep-object-diff": "^1.1.7",
    "eslint": "^8.23.1",
    "eslint-config-prettier": "^8.5.0",
    "fireworm": "^0.7.2",
    "fs-extra": "^10.0.1",
    "fuzzy": "^0.1.3",
    "inquirer": "^8.2.1",
    "inquirer-checkbox-plus-prompt": "^1.0.1",
    "kill-port": "^2.0.1",
    "micromatch": "^4.0.5",
    "moment": "^2.29.1",
    "nyc": "^15.1.0",
    "pixelmatch": "^4.0.2",
    "prettier": "2.7.1",
    "ps-list": "^8.1.0",
    "qunit": "^2.17.2",
    "rollup": "^3.9.1",
    "source-map-support": "^0.5.21",
    "testem": "^3.8.0",
    "tslib": "^2.4.1",
    "typescript": "^4.9.4"
  },
  "engines": {
    "node": ">=14.0.0"
  },
  "module": "./dist/fabric.mjs",
  "main": "./dist/fabric.cjs",
  "types": "./dist/fabric.d.ts",
  "exports": {
    ".": "./dist/fabric.mjs",
    "node": "./dist/fabric.node.mjs",
    "node.mjs": "./dist/fabric.node.mjs",
    "node.cjs": "./dist/fabric.node.cjs",
    "default": "./dist/fabric.mjs",
    "import": "./dist/fabric.mjs",
    "require": "./dist/fabric.cjs",
    "types": "./dist/fabric.d.ts"
  }
}<|MERGE_RESOLUTION|>--- conflicted
+++ resolved
@@ -84,11 +84,8 @@
     "@typescript-eslint/parser": "^5.29.0",
     "abort-controller": "^3.0.0",
     "auto-changelog": "^2.3.0",
-<<<<<<< HEAD
     "axios": "^0.27.2",
-=======
     "babel-plugin-import-json-value": "^0.1.2",
->>>>>>> 7d22d71f
     "busboy": "^1.6.0",
     "chalk": "^2.4.1",
     "commander": "^9.1.0",
