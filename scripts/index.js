#!/usr/bin/env node
const fs = require('fs-extra');
const os = require('os');
const _ = require('lodash');
const path = require('path');
const cp = require('child_process');
const inquirer = require('inquirer');
const fuzzy = require('fuzzy');
const chalk = require('chalk');
const moment = require('moment');
const Checkbox = require('inquirer-checkbox-plus-prompt');
const commander = require('commander');
const killPort = require('kill-port');

// const rollup = require('rollup');
// const loadConfigFile = require('rollup/loadConfigFile');

const program = new commander.Command();

const { transform: transformFiles, listFiles } = require('./transform_files');


const wd = path.resolve(__dirname, '..');
const dumpsPath = path.resolve(wd, 'cli_output');
const CLI_CACHE = path.resolve(dumpsPath, 'cli_cache.json');
const websiteDir = path.resolve(wd, '../fabricjs.com');
if (!fs.existsSync(dumpsPath)) {
    fs.mkdirSync(dumpsPath);
}
const package = require(path.resolve(wd, 'package.json'));

function execGitCommand(cmd) {
    return cp.execSync(cmd, { cwd: wd }).toString()
        .replace(/\n/g, ',')
        .split(',')
        .map(value => value.trim())
        .filter(value => value.length > 0);
}

function getGitInfo(branchRef) {
    const branch = execGitCommand('git branch --show-current')[0];
    const tag = execGitCommand('git describe --tags')[0];
    const uncommittedChanges = execGitCommand('git status --porcelain').map(value => {
        const [type, path] = value.split(' ');
        return { type, path };
    });
    const changes = execGitCommand(`git diff ${branchRef} --name-only`);
    const userName = execGitCommand('git config user.name')[0];
    return {
        branch,
        tag,
        uncommittedChanges,
        changes,
        user: userName
    };
}

class ICheckbox extends Checkbox {
    constructor(questions, rl, answers) {
        super(questions, rl, answers);
        this.opt.source = this.opt.source.bind(this);
    }
    getCurrentValue() {
        const current = super.getCurrentValue();
        return current.concat(this.firstSourceLoading ? this.default : []);
    }
    onSpaceKey() {
        const choice = this.choices.getChoice(this.pointer);
        if (!choice) {
            return;
        }

        this.toggleChoice(choice);
        if (choice.value && !choice.value.file) {
            delete this.lastQuery;
            // Remove the choices from the checked values with the same type
            _.remove(this.value, v => v.type === choice.value.type && v.file);
            _.remove(this.checkedChoices, checkedChoice => {
                if (!checkedChoice.value.file) {
                    return false;
                }
                checkedChoice.checked = false;
                return checkedChoice.value.type === choice.value.type;
            });

            this.executeSource();
        }

        this.render();
    }
}
inquirer.registerPrompt('test-selection', ICheckbox);

// async function rollupBuild(options = {}, onComplete) {
//     const { options: buildOptions, warnings } = await loadConfigFile(path.resolve(__dirname, '..', 'rollup.config.js'), { format: 'es' });
//     warnings.flush();
//     if (options.output) {
//         buildOptions.output = [options.output];
//     }
//     if (options.watch) {
//         const watcher = rollup.watch(buildOptions);
//         watcher.on('END', () => {
//             onComplete && onComplete();
//         });
//         watcher.on('event', ({ result }) => {
//             if (result) {
//                 result.close();
//             }
//         });
//         process.on('beforeExit', () => watcher.close());
//     }
//     else {
//         for (const optionsObj of buildOptions) {
//             const bundle = await rollup.rollup(optionsObj);
//             await Promise.all(optionsObj.output.map(bundle.write));
//         }

//         onComplete && onComplete();
//     }
// }


function build(options = {}) {
    const args = ['rollup', '-c', options.watch ? '--watch' : ''];
    let minDest;
    if (options.output && !options.fast) {
        const { name, base, ...rest } = path.parse(path.resolve(options.output));
        minDest = path.format({ name: `${name}.min`, ...rest });
    }
    return cp.spawn(args.join(' '), {
        stdio: 'inherit',
        shell: true,
        cwd: wd,
        env: {
            ...process.env,
            MINIFY: Number(!options.fast),
            BUILD_INPUT: options.input,
            BUILD_OUTPUT: options.output,
            BUILD_MIN_OUTPUT: minDest
        },
    });
}

function startWebsite() {
    if (require(path.resolve(websiteDir, 'package.json')).name !== 'fabricjs.com') {
        console.log(chalk.red('Could not locate fabricjs.com directory'));
    }
    const args = ['run', 'start:dev'];

    //  WSL ubuntu
    // https://github.com/microsoft/WSL/issues/216
    // os.platform() === 'win32' && args.push('--', '--force_polling', '--livereload');
    if (os.platform() === 'win32') {
        console.log(chalk.green('Consider using ubuntu on WSL to run jekyll with the following options:'));
        console.log(chalk.yellow('-- force_polling --livereload'));
        console.log(chalk.gray('https://github.com/microsoft/WSL/issues/216'));
    }

    cp.spawn('npm', args, {
        stdio: 'inherit',
        cwd: websiteDir,
        shell: true,
    });
}

function watch(path, callback, debounce = 500) {
    fs.watch(path, { recursive: true }, _.debounce((type, location) => {
        try {
            callback(type, location);
        } catch (error) {
            console.error(error);
        }
    }, debounce, { trailing: true }));
}

function copy(from, to) {
    try {
        fs.copySync(from, to);
        const containingFolder = path.resolve(wd, '..');
        console.log(`copied ${path.relative(containingFolder, from)} to ${path.relative(containingFolder, to)}`);
    } catch (error) {
        console.error(error);
    }
}

const BUILD_SOURCE = ['src', 'lib', 'HEADER.js'];

function exportBuildToWebsite(options = {}) {
    _.defaultsDeep(options, { gestures: true });
    build({
        output: path.resolve(websiteDir, './lib/fabric.js'),
        fast: true,
        watch: options.watch
    });
    if (options.gestures) {
        build({
            exclude: ['accessors'],
            output: path.resolve(websiteDir, './lib/fabric_with_gestures.js'),
            fast: true,
            watch: options.watch
        });
    }
}

function exportAssetsToWebsite(options) {
    copy(path.resolve(wd, './package.json'), path.resolve(websiteDir, './lib/package.json'));
    BUILD_SOURCE.forEach(p => copy(path.resolve(wd, p), path.resolve(websiteDir, './build/files', p)));
    console.log(chalk.bold(`[${moment().format('HH:mm')}] exported assets to fabricjs.com`));
    options.watch && BUILD_SOURCE.forEach(p => {
        watch(path.resolve(wd, p), () => {
            copy(path.resolve(wd, p), path.resolve(websiteDir, './build/files', p));
            console.log(chalk.bold(`[${moment().format('HH:mm')}] exported ${p} to fabricjs.com`));
        });
    });
}

function exportTestsToWebsite(options) {
    const exportTests = () => {
        const paths = [
            './test/unit',
            './test/visual',
            './test/fixtures',
            './test/lib',
        ]
        paths.forEach(location => copy(path.resolve(wd, location), path.resolve(websiteDir, location)));
        console.log(chalk.bold(`[${moment().format('HH:mm')}] exported tests to fabricjs.com`));
    }
    exportTests();
    options.watch && watch(path.resolve(wd, './test'), exportTests);
}

function exportToWebsite(options) {
    if (!options.include || options.include.length === 0) {
        options.include = ['build', 'tests'];
    }
    options.include.forEach(x => {
        if (x === 'build') {
            exportBuildToWebsite(options);
            exportAssetsToWebsite(options);
        }
        else if (x === 'tests') {
            exportTestsToWebsite(options);
        }
    })
}


/**
 *
 * @param {'unit' | 'visual'} suite
 * @param {string[] | null} tests file paths
 * @param {{debug?:boolean,recreate?:boolean,verbose?:boolean,filter?:string}} [options]
 */
async function test(suite, tests, options = {}) {
    const port = options.port || suite === 'visual' ? 8081 : 8080;
    try {
        await killPort(port);
    } catch (error) {

<<<<<<< HEAD
    }

    const args = [
        'testem',
        !options.dev ? 'ci' : '',
        '-p', port,
        '-f', `test/testem.${suite}.js`,
        '-l', options.context.map(_.upperFirst).join(',')
    ];

    cp.spawn(args.join(' '), {
        cwd: wd,
        env: {
            ...process.env,
            TEST_FILES: (tests || []).join(','),
            NODE_CMD: ['qunit', 'test/node_test_setup.js', 'test/lib'].concat(tests || `test/${suite}`).join(' '),
            VERBOSE: Number(options.verbose),
            QUNIT_DEBUG_VISUAL_TESTS: Number(options.debug),
            QUNIT_RECREATE_VISUAL_REFS: Number(options.recreate),
            QUNIT_FILTER: options.filter,
            REPORT_FILE: options.out
        },
        shell: true,
        stdio: 'inherit',
        detached: options.dev
    });

    if (options.launch) {
        // open localhost
        const url = `http://localhost:${port}/`;
        const start = (os.platform() === 'darwin' ? 'open' : os.platform() === 'win32' ? 'start' : 'xdg-open');
        cp.exec([start, url].join(' '));
    }
=======
    }

    const args = [
        'testem',
        !options.dev ? 'ci' : '',
        '-p', port,
        '-f', `test/testem.${suite}.js`,
        '-l', options.context.map(_.upperFirst).join(',')
    ];

    cp.spawn(args.join(' '), {
        cwd: wd,
        env: {
            ...process.env,
            TEST_FILES: (tests || []).join(','),
            NODE_CMD: ['qunit', 'test/node_test_setup.js', 'test/lib'].concat(tests || `test/${suite}`).join(' '),
            VERBOSE: Number(options.verbose),
            QUNIT_DEBUG_VISUAL_TESTS: Number(options.debug),
            QUNIT_RECREATE_VISUAL_REFS: Number(options.recreate),
            QUNIT_FILTER: options.filter,
            REPORT_FILE: options.out
        },
        shell: true,
        stdio: 'inherit',
        detached: options.dev
    })
        .on('exit', (code) => {
            // propagate failed exit code to the process for ci to fail
            // don't exit if tests passed - this is for parallel local testing
            code && process.exit(code);
        });

    if (options.launch) {
        // open localhost
        const url = `http://localhost:${port}/`;
        const start = (os.platform() === 'darwin' ? 'open' : os.platform() === 'win32' ? 'start' : 'xdg-open');
        cp.exec([start, url].join(' '));
    }
>>>>>>> c0aa66ce
}

/**
 *
 * @param {'unit'|'visual'} type correspondes to the test directories
 * @returns
 */
function listTestFiles(type) {
    return fs.readdirSync(path.resolve(wd, './test', type)).filter(p => {
        const ext = path.parse(p).ext.slice(1);
        return ext === 'js' || ext === 'ts';
    });
}

function writeCLIFile(tests) {
    fs.writeFileSync(CLI_CACHE, JSON.stringify(tests, null, '\t'));
}

function readCLIFile() {
    return fs.existsSync(CLI_CACHE) ? require(CLI_CACHE) : [];
}

function createChoiceData(type, file) {
    return {
        name: `${type}/${file}`,
        short: `${type}/${file}`,
        value: {
            type,
            file
        }
    }
}

async function selectFileToTransform() {
    const files = _.map(listFiles(), ({ dir, file }) => createChoiceData(path.relative(path.resolve(wd, 'src'), dir).replaceAll('\\', '/'), file));
    const { tests: filteredTests } = await inquirer.prompt([
        {
            type: 'test-selection',
            name: 'tests',
            message: 'Select files to transform to es6',
            highlight: true,
            searchable: true,
            default: [],
            pageSize: 10,
            source(answersSoFar, input = '') {
                return new Promise(resolve => {
                    const value = _.map(this.getCurrentValue(), value => createChoiceData(value.type, value.file));
                    const res = fuzzy.filter(input, files, {
                        extract: (item) => item.name
                    }).map((element) => element.original);
                    resolve(value.concat(_.differenceBy(res, value, 'name')));
                });
            }
        }
    ]);
    return filteredTests.map(({ type, file }) => path.resolve(wd, 'src', type, file));
}

async function selectTestFile() {
    const selected = readCLIFile();
    const unitTests = listTestFiles('unit').map(file => createChoiceData('unit', file));
    const visualTests = listTestFiles('visual').map(file => createChoiceData('visual', file));
    const { tests: filteredTests } = await inquirer.prompt([
        {
            type: 'test-selection',
            name: 'tests',
            message: 'Select test files',
            highlight: true,
            searchable: true,
            default: selected,
            pageSize: Math.max(10, selected.length),
            source(answersSoFar, input = '') {
                return new Promise(resolve => {
                    const tests = _.concat(unitTests, visualTests);
                    const value = _.map(this.getCurrentValue(), value => createChoiceData(value.type, value.file));
                    if (value.length > 0) {
                        if (value.find(v => v.value && v.value.type === 'unit' && !v.value.file)) {
                            _.pullAll(tests, unitTests);
                        }
                        if (value.find(v => v.value && v.value.type === 'visual' && !v.value.file)) {
                            _.pullAll(tests, visualTests);
                        }
                    }
                    const unitChoice = createChoiceData('unit', '');
                    const visualChoice = createChoiceData('visual', '');
                    !value.find(v => _.isEqual(v, unitChoice)) && value.push(unitChoice);
                    !value.find(v => _.isEqual(v, visualChoice)) && value.push(visualChoice);
                    if (value.length > 0) {
                        value.unshift(new inquirer.Separator());
                        value.push(new inquirer.Separator());
                    }
                    const res = fuzzy.filter(input, tests, {
                        extract: (item) => item.name
                    }).map((element) => element.original);
                    resolve(value.concat(_.differenceBy(res, value, 'name')));
                });
            }
        }
    ]);
    writeCLIFile(filteredTests);
    return filteredTests;
}

async function runIntreactiveTestSuite(options) {
    //  some tests fail because of some pollution when run from the same context
    // test(_.map(await selectTestFile(), curr => `test/${curr.type}/${curr.file}`))
    const tests = _.reduce(await selectTestFile(), (acc, curr) => {
        if (!curr.file) {
            acc[curr.type] = true;
        }
        else if (Array.isArray(acc[curr.type])) {
            acc[curr.type].push(`test/${curr.type}/${curr.file}`);
        }
        return acc;
    }, { unit: [], visual: [] });
    _.reduce(tests, async (queue, files, suite) => {
        await queue;
        if (files === true) {
            return test(suite, null, options);
        }
        else if (Array.isArray(files) && files.length > 0) {
            return test(suite, files, options);
        }
    }, Promise.resolve());
}

program
    .name('fabric.js')
    .description('fabric.js DEV CLI tools')
    .version(package.version)
    .showSuggestionAfterError();

program
    .command('start')
    .description('start fabricjs.com dev server and watch for changes')
    .action((options) => {
        exportToWebsite({
            watch: true
        });
        startWebsite();
    });

program
    .command('dev')
    .description('watch for changes in `src` and `test` directories')
    .action(() => {
        cp.spawn('npm run build -- -f -w', { stdio: 'inherit', shell: true });
        cp.spawn('npm run build-tests -- -w', { stdio: 'inherit', shell: true });
    });

program
    .command('build')
    .description('build dist')
    .option('-f, --fast', 'skip minifying')
    .option('-w, --watch')
    .option('-i, --input <...path>', 'specify the build input paths')
    .option('-o, --output <path>', 'specify the build output path')
    .option('-x, --exclude <exclude...>')
    .option('-m, --modules <modules...>')
    .action((options) => {
        build(options);
    });

program
    .command('test')
    .description('run test suite')
    .addOption(new commander.Option('-s, --suite <suite...>', 'test suite to run').choices(['unit', 'visual']))
    .option('-f, --file <file>', 'run a specific test file')
    .option('--filter <filter>', 'filter tests by name')
    .option('-a, --all', 'run all tests', false)
    .option('-d, --debug', 'debug visual tests by overriding refs (golden images) in case of visual changes', false)
    .option('-r, --recreate', 'recreate visual refs (golden images)', false)
    .option('-v, --verbose', 'log passing tests', false)
    .option('-l, --launch', 'launch tests in the browser', false)
    .option('--dev', 'runs testem in `dev` mode, without a `ci` flag', false)
<<<<<<< HEAD
    .addOption(new commander.Option('-c, --context <context...>', 'context to test in').choices(['chrome', 'firefox', 'node']).default(['chrome', 'node']))
=======
    .addOption(new commander.Option('-c, --context <context...>', 'context to test in').choices(['node', 'chrome', 'firefox']).default(['node']))
>>>>>>> c0aa66ce
    .option('-p, --port')
    .option('-o, --out <out>', 'path to report test results to')
    .option('--clear-cache', 'clear CLI test cache', false)
    .action((options) => {
        if (options.clearCache) {
            fs.removeSync(CLI_CACHE);
        }
        if (options.all) {
            options.suite = ['unit', 'visual'];
        }
        if (options.suite) {
            _.reduce(options.suite, async (queue, suite) => {
                await queue;
                return test(suite, null, options);
            }, Promise.resolve());
        }
        else if (options.file) {
            test(options.file.startsWith('visual') ? 'visual' : 'unit', [`test/${options.file}`], options);
        }
        else {
            runIntreactiveTestSuite(options);
        }
    });

const website = program
    .command('website')
    .description('fabricjs.com commands');

website
    .command('start')
    .description('start fabricjs.com dev server')
    .allowExcessArguments()
    .allowUnknownOption()
    .action(startWebsite);

website
    .command('export')
    .description('export files to fabricjs.com directory')
    .addOption(new commander.Option('-i, --include <what...>').choices(['build', 'tests']).default(['build', 'tests'], 'export all'))
    .option('-w, --watch')
    .action(exportToWebsite);

program
    .command('transform')
    .description('transforms files into es6')
    .option('-o, --overwrite', 'overwrite exisitng files', false)
    .option('-x, --no-exports', 'do not use exports')
    .option('-i, --index', 'create index files', false)
    .option('-ts, --typescript', 'transform into typescript', false)
    .option('-v, --verbose', 'verbose logging', true)
    .option('-a, --all', 'transform all files', false)
    .option('-d, --diff <branch>', 'compare against given branch (default: master) and transform all files with diff')
    .action(async ({ overwrite, exports, index, typescript, verbose, all, diff: gitRef } = {}) => {
        let files = [];
        if (gitRef) {
            gitRef = gitRef === true ? 'master' : gitRef;
            const { changes } = getGitInfo(gitRef);
            files = changes.map(change => path.resolve(wd, change));
        }
        else if (!all) {
            files = await selectFileToTransform();
        }
        transformFiles({
            overwriteExisitingFiles: overwrite,
            useExports: exports,
            createIndex: index,
            ext: typescript ? 'ts' : 'js',
            verbose,
            files
        });
    });

program.parse(process.argv);<|MERGE_RESOLUTION|>--- conflicted
+++ resolved
@@ -257,41 +257,6 @@
         await killPort(port);
     } catch (error) {
 
-<<<<<<< HEAD
-    }
-
-    const args = [
-        'testem',
-        !options.dev ? 'ci' : '',
-        '-p', port,
-        '-f', `test/testem.${suite}.js`,
-        '-l', options.context.map(_.upperFirst).join(',')
-    ];
-
-    cp.spawn(args.join(' '), {
-        cwd: wd,
-        env: {
-            ...process.env,
-            TEST_FILES: (tests || []).join(','),
-            NODE_CMD: ['qunit', 'test/node_test_setup.js', 'test/lib'].concat(tests || `test/${suite}`).join(' '),
-            VERBOSE: Number(options.verbose),
-            QUNIT_DEBUG_VISUAL_TESTS: Number(options.debug),
-            QUNIT_RECREATE_VISUAL_REFS: Number(options.recreate),
-            QUNIT_FILTER: options.filter,
-            REPORT_FILE: options.out
-        },
-        shell: true,
-        stdio: 'inherit',
-        detached: options.dev
-    });
-
-    if (options.launch) {
-        // open localhost
-        const url = `http://localhost:${port}/`;
-        const start = (os.platform() === 'darwin' ? 'open' : os.platform() === 'win32' ? 'start' : 'xdg-open');
-        cp.exec([start, url].join(' '));
-    }
-=======
     }
 
     const args = [
@@ -330,7 +295,6 @@
         const start = (os.platform() === 'darwin' ? 'open' : os.platform() === 'win32' ? 'start' : 'xdg-open');
         cp.exec([start, url].join(' '));
     }
->>>>>>> c0aa66ce
 }
 
 /**
@@ -506,11 +470,7 @@
     .option('-v, --verbose', 'log passing tests', false)
     .option('-l, --launch', 'launch tests in the browser', false)
     .option('--dev', 'runs testem in `dev` mode, without a `ci` flag', false)
-<<<<<<< HEAD
-    .addOption(new commander.Option('-c, --context <context...>', 'context to test in').choices(['chrome', 'firefox', 'node']).default(['chrome', 'node']))
-=======
     .addOption(new commander.Option('-c, --context <context...>', 'context to test in').choices(['node', 'chrome', 'firefox']).default(['node']))
->>>>>>> c0aa66ce
     .option('-p, --port')
     .option('-o, --out <out>', 'path to report test results to')
     .option('--clear-cache', 'clear CLI test cache', false)
