--- conflicted
+++ resolved
@@ -2,11 +2,8 @@
 
 ## [next]
 
-<<<<<<< HEAD
 - fix(_renderControls): fixed render order so group controls are rendered over child objects
-=======
 - fix(filters): RemoveColor has missing getFragmentSource method ( typo ) [#9911](https://github.com/fabricjs/fabric.js/pull/9911)
->>>>>>> 3d308ae1
 - types(): Make event type explicit - non generic, and fix pattern fromObject type [#9907](https://github.com/fabricjs/fabric.js/pull/9907)
 
 ## [6.0.0-rc2]
