(function() {


  var EMPTY_JSON = '{"version":"' + fabric.version + '","objects":[]}';

  // var emptyImageCanvasData = "data:image/png;base64,iVBORw0KGgoAAAANSUhEUgAAAfQAAAH0CAYAAADL1t+KAAAH7ElEQVR4nO3VMQ0AMAzAsPInvYHoMS2yEeTLHADge/M6AADYM3QACDB0AAgwdAAIMHQACDB0AAgwdAAIMHQACDB0AAgwdAAIMHQACDB0AAgwdAAIMHQACDB0AAgwdAAIMHQACDB0AAgwdAAIMHQACDB0AAgwdAAIMHQACDB0AAgwdAAIMHQACDB0AAgwdAAIMHQACDB0AAgwdAAIMHQACDB0AAgwdAAIMHQACDB0AAgwdAAIMHQACDB0AAgwdAAIMHQACDB0AAgwdAAIMHQACDB0AAgwdAAIMHQACDB0AAgwdAAIMHQACDB0AAgwdAAIMHQACDB0AAgwdAAIMHQACDB0AAgwdAAIMHQACDB0AAgwdAAIMHQACDB0AAgwdAAIMHQACDB0AAgwdAAIMHQACDB0AAgwdAAIMHQACDB0AAgwdAAIMHQACDB0AAgwdAAIMHQACDB0AAgwdAAIMHQACDB0AAgwdAAIMHQACDB0AAgwdAAIMHQACDB0AAgwdAAIMHQACDB0AAgwdAAIMHQACDB0AAgwdAAIMHQACDB0AAgwdAAIMHQACDB0AAgwdAAIMHQACDB0AAgwdAAIMHQACDB0AAgwdAAIMHQACDB0AAgwdAAIMHQACDB0AAgwdAAIMHQACDB0AAgwdAAIMHQACDB0AAgwdAAIMHQACDB0AAgwdAAIMHQACDB0AAgwdAAIMHQACDB0AAgwdAAIMHQACDB0AAgwdAAIMHQACDB0AAgwdAAIMHQACDB0AAgwdAAIMHQACDB0AAgwdAAIMHQACDB0AAgwdAAIMHQACDB0AAgwdAAIMHQACDB0AAgwdAAIMHQACDB0AAgwdAAIMHQACDB0AAgwdAAIMHQACDB0AAgwdAAIMHQACDB0AAgwdAAIMHQACDB0AAgwdAAIMHQACDB0AAgwdAAIMHQACDB0AAgwdAAIMHQACDB0AAgwdAAIMHQACDB0AAgwdAAIMHQACDB0AAgwdAAIMHQACDB0AAgwdAAIMHQACDB0AAgwdAAIMHQACDB0AAgwdAAIMHQACDB0AAgwdAAIMHQACDB0AAgwdAAIMHQACDB0AAgwdAAIMHQACDB0AAgwdAAIMHQACDB0AAgwdAAIMHQACDB0AAgwdAAIMHQACDB0AAgwdAAIMHQACDB0AAgwdAAIMHQACDB0AAgwdAAIMHQACDB0AAgwdAAIMHQACDB0AAgwdAAIMHQACDB0AAgwdAAIMHQACDB0AAgwdAAIMHQACDB0AAgwdAAIMHQACDB0AAgwdAAIMHQACDB0AAgwdAAIMHQACDB0AAgwdAAIMHQACDB0AAgwdAAIMHQACDB0AAgwdAAIMHQACDB0AAgwdAAIMHQACDB0AAgwdAAIMHQACDB0AAgwdAAIMHQACDB0AAgwdAAIMHQACDB0AAgwdAAIMHQACDB0AAgwdAAIMHQACDB0AAgwdAAIMHQACDB0AAgwdAAIMHQACDB0AAgwdAAIMHQACDB0AAgwdAAIMHQACDB0AAgwdAAIMHQACDB0AAgwdAAIMHQACDB0AAgwdAAIMHQACDB0AAgwdAAIMHQACDB0AAgwdAAIMHQACDB0AAgwdAAIMHQACDB0AAgwdAAIMHQACDB0AAgwdAAIMHQACDB0AAgwdAAIMHQACDB0AAgwdAAIMHQACDB0AAgwdAAIMHQACDB0AAgwdAAIMHQACDB0AAgwdAAIMHQACDB0AAgwdAAIMHQACDB0AAgwdAAIMHQACDB0AAgwdAAIMHQACDB0AAgwdAAIMHQACDB0AAgwdAAIMHQACDB0AAgwdAAIMHQACDB0AAgwdAAIMHQACDB0AAgwdAAIMHQACDB0AAgwdAAIMHQACDB0AAgwdAAIMHQACDB0AAgwdAAIMHQACDB0AAgwdAAIMHQACDB0AAgwdAAIMHQACDB0AAgwdAAIMHQACDB0AAgwdAAIMHQACDB0AAgwdAAIMHQACDB0AAgwdAAIMHQACDB0AAgwdAAIMHQACDB0AAgwdAAIMHQACDB0AAgwdAAIMHQACDB0AAgwdAAIMHQACDB0AAgwdAAIMHQACDB0AAgwdAAIMHQACDB0AAgwdAAIMHQACDB0AAgwdAAIMHQACDB0AAgwdAAIMHQACDB0AAgwdAAIMHQACDB0AAgwdAAIMHQACDB0AAgwdAAIMHQACDB0AAgwdAAIMHQACDB0AAgwdAAIMHQACDB0AAgwdAAIMHQACDB0AAgwdAAIMHQACDB0AAgwdAAIMHQACDB0AAgwdAAIMHQACDB0AAgwdAAIMHQACDB0AAgwdAAIMHQACDB0AAgwdAAIMHQACDB0AAgwdAAIMHQACDB0AAgwdAAIMHQACDB0AAgwdAAIMHQACDB0AAgwdAAIMHQACDB0AAgwdAAIMHQACDB0AAgwdAAIMHQACDB0AAgwdAAIMHQACDB0AAgwdAAIMHQACDB0AAgwdAAIMHQACDB0AAgwdAAIMHQACDB0AAgwdAAIMHQACDB0AAgwdAAIMHQACDB0AAgwdAAIMHQACDB0AAgwdAAIMHQACDB0AAgwdAAIMHQACDB0AAgwdAAIMHQACDB0AAgwdAAIMHQACDB0AAgwdAAIMHQACDB0AAgwdAAIMHQACDB0AAgwdAAIMHQACDB0AAgwdAAIMHQACDB0AAgwdAAIMHQACDB0AAgwdAAIMHQACDB0AAgwdAAIuMjH4b7osLFBAAAAAElFTkSuQmCC";

  var PATH_JSON = '{"version":"' + fabric.version + '","objects": [{"version":"' + fabric.version + '","type": "path", "originX": "left", "originY": "top", "left": 268, "top": 266, "width": 51, "height": 49,' +
                  ' "fill": "rgb(0,0,0)", "stroke": null, "strokeWidth": 1, "scaleX": 1, "scaleY": 1, ' +
                  '"angle": 0, "flipX": false, "flipY": false, "opacity": 1, "path": [["M", 18.511, 13.99],' +
                  ' ["c", 0, 0, -2.269, -4.487, -12.643, 4.411], ["c", 0, 0, 4.824, -14.161, 19.222, -9.059],' +
                  ' ["l", 0.379, -2.1], ["c", -0.759, -0.405, -1.375, -1.139, -1.645, -2.117], ["c", -0.531, ' +
                  '-1.864, 0.371, -3.854, 1.999, -4.453], ["c", 0.312, -0.118, 0.633, -0.169, 0.953, -0.169], ' +
                  '["c", 1.299, 0, 2.514, 0.953, 2.936, 2.455], ["c", 0.522, 1.864, -0.372, 3.854, -1.999, ' +
                  '4.453], ["c", -0.229, 0.084, -0.464, 0.127, -0.692, 0.152], ["l", -0.379, 2.37], ["c", ' +
                  '1.146, 0.625, 2.024, 1.569, 2.674, 2.758], ["c", 3.213, 2.514, 8.561, 4.184, 11.774, -8.232],' +
                  ' ["c", 0, 0, 0.86, 16.059, -12.424, 14.533], ["c", 0.008, 2.859, 0.615, 5.364, -0.076, 8.224],' +
                  ' ["c", 8.679, 3.146, 15.376, 14.389, 17.897, 18.168], ["l", 2.497, -2.151], ["l", 1.206, 1.839],' +
                  ' ["l", -3.889, 3.458], ["C", 46.286, 48.503, 31.036, 32.225, 22.72, 35.81], ["c", -1.307, 2.851,' +
                  ' -3.56, 6.891, -7.481, 8.848], ["c", -4.689, 2.336, -9.084, -0.802, -11.277, -2.868], ["l",' +
                  ' -1.948, 3.104], ["l", -1.628, -1.333], ["l", 3.138, -4.689], ["c", 0.025, 0, 9, 1.932, 9, 1.932], ' +
                  '["c", 0.877, -9.979, 2.893, -12.905, 4.942, -15.621], ["C", 17.878, 21.775, 18.713, 17.397, 18.511, ' +
                  '13.99], ["z", null]]}], "background": "#ff5555","overlay": "rgba(0,0,0,0.2)"}';

  var PATH_WITHOUT_DEFAULTS_JSON = '{"version":"' + fabric.version + '","objects": [{"version":"' + fabric.version + '","type": "path", "left": 268, "top": 266, "width": 51, "height": 49, "path": [["M", 18.511, 13.99],' +
                  ' ["c", 0, 0, -2.269, -4.487, -12.643, 4.411], ["c", 0, 0, 4.824, -14.161, 19.222, -9.059],' +
                  ' ["l", 0.379, -2.1], ["c", -0.759, -0.405, -1.375, -1.139, -1.645, -2.117], ["c", -0.531, ' +
                  '-1.864, 0.371, -3.854, 1.999, -4.453], ["c", 0.312, -0.118, 0.633, -0.169, 0.953, -0.169], ' +
                  '["c", 1.299, 0, 2.514, 0.953, 2.936, 2.455], ["c", 0.522, 1.864, -0.372, 3.854, -1.999, ' +
                  '4.453], ["c", -0.229, 0.084, -0.464, 0.127, -0.692, 0.152], ["l", -0.379, 2.37], ["c", ' +
                  '1.146, 0.625, 2.024, 1.569, 2.674, 2.758], ["c", 3.213, 2.514, 8.561, 4.184, 11.774, -8.232],' +
                  ' ["c", 0, 0, 0.86, 16.059, -12.424, 14.533], ["c", 0.008, 2.859, 0.615, 5.364, -0.076, 8.224],' +
                  ' ["c", 8.679, 3.146, 15.376, 14.389, 17.897, 18.168], ["l", 2.497, -2.151], ["l", 1.206, 1.839],' +
                  ' ["l", -3.889, 3.458], ["C", 46.286, 48.503, 31.036, 32.225, 22.72, 35.81], ["c", -1.307, 2.851,' +
                  ' -3.56, 6.891, -7.481, 8.848], ["c", -4.689, 2.336, -9.084, -0.802, -11.277, -2.868], ["l",' +
                  ' -1.948, 3.104], ["l", -1.628, -1.333], ["l", 3.138, -4.689], ["c", 0.025, 0, 9, 1.932, 9, 1.932], ' +
                  '["c", 0.877, -9.979, 2.893, -12.905, 4.942, -15.621], ["C", 17.878, 21.775, 18.713, 17.397, 18.511, ' +
                  '13.99], ["z", null]]}], "background": "#ff5555","overlay": "rgba(0,0,0,0.2)"}';

  var PATH_OBJ_JSON = '{"version":"' + fabric.version + '","type": "path", "originX": "left", "originY": "top", "left": 268, "top": 266, "width": 51, "height": 49,' +
                      ' "fill": "rgb(0,0,0)", "stroke": null, "strokeWidth": 1, "scaleX": 1, "scaleY": 1, ' +
                      '"angle": 0, "flipX": false, "flipY": false, "opacity": 1, "path": [["M", 18.511, 13.99],' +
                      ' ["c", 0, 0, -2.269, -4.487, -12.643, 4.411], ["c", 0, 0, 4.824, -14.161, 19.222, -9.059],' +
                      ' ["l", 0.379, -2.1], ["c", -0.759, -0.405, -1.375, -1.139, -1.645, -2.117], ["c", -0.531, ' +
                      '-1.864, 0.371, -3.854, 1.999, -4.453], ["c", 0.312, -0.118, 0.633, -0.169, 0.953, -0.169], ' +
                      '["c", 1.299, 0, 2.514, 0.953, 2.936, 2.455], ["c", 0.522, 1.864, -0.372, 3.854, -1.999, ' +
                      '4.453], ["c", -0.229, 0.084, -0.464, 0.127, -0.692, 0.152], ["l", -0.379, 2.37], ["c", ' +
                      '1.146, 0.625, 2.024, 1.569, 2.674, 2.758], ["c", 3.213, 2.514, 8.561, 4.184, 11.774, -8.232],' +
                      ' ["c", 0, 0, 0.86, 16.059, -12.424, 14.533], ["c", 0.008, 2.859, 0.615, 5.364, -0.076, 8.224],' +
                      ' ["c", 8.679, 3.146, 15.376, 14.389, 17.897, 18.168], ["l", 2.497, -2.151], ["l", 1.206, 1.839],' +
                      ' ["l", -3.889, 3.458], ["C", 46.286, 48.503, 31.036, 32.225, 22.72, 35.81], ["c", -1.307, 2.851,' +
                      ' -3.56, 6.891, -7.481, 8.848], ["c", -4.689, 2.336, -9.084, -0.802, -11.277, -2.868], ["l",' +
                      ' -1.948, 3.104], ["l", -1.628, -1.333], ["l", 3.138, -4.689], ["c", 0.025, 0, 9, 1.932, 9, 1.932], ' +
                      '["c", 0.877, -9.979, 2.893, -12.905, 4.942, -15.621], ["C", 17.878, 21.775, 18.713, 17.397, 18.511, ' +
                      '13.99], ["z", null]]}';

  var PATH_DATALESS_JSON = '{"version":"' + fabric.version + '","objects":[{"type":"path","version":"' + fabric.version + '","originX":"left","originY":"top","left":99.5,"top":99.5,"width":200,"height":200,"fill":"rgb(0,0,0)",' +
                           '"stroke":null,"strokeWidth":1,"strokeDashArray":null,"strokeLineCap":"butt","strokeDashOffset":0,"strokeLineJoin":"miter","strokeUniform":false,"strokeMiterLimit":4,' +
                           '"scaleX":1,"scaleY":1,"angle":0,"flipX":false,"flipY":false,"opacity":1,' +
                           '"shadow":null,"visible":true,"backgroundColor":"","fillRule":"nonzero","paintFirst":"fill","globalCompositeOperation":"source-over","skewX":0,"skewY":0,"sourcePath":"http://example.com/"}]}';

  var RECT_JSON = '{"version":"' + fabric.version + '","objects":[{"type":"rect","version":"' + fabric.version + '","originX":"left","originY":"top","left":0,"top":0,"width":10,"height":10,"fill":"rgb(0,0,0)",' +
                  '"stroke":null,"strokeWidth":1,"strokeDashArray":null,"strokeLineCap":"butt","strokeDashOffset":0,"strokeLineJoin":"miter","strokeUniform":false,"strokeMiterLimit":4,"scaleX":1,"scaleY":1,"angle":0,"flipX":false,"flipY":false,"opacity":1,' +
                  '"shadow":null,' +
                  '"visible":true,"backgroundColor":"","fillRule":"nonzero","paintFirst":"fill","globalCompositeOperation":"source-over","skewX":0,"skewY":0,"rx":0,"ry":0}],"background":"#ff5555","overlay":"rgba(0,0,0,0.2)"}';

  function _createImageElement() {
    return fabric.getDocument().createElement('img');
  }

  function getAbsolutePath(path) {
    var isAbsolute = /^https?:/.test(path);
    if (isAbsolute) { return path; };
    var imgEl = _createImageElement();
    imgEl.src = path;
    var src = imgEl.src;
    imgEl = null;
    return src;
  }

  var IMG_SRC = isNode() ? ('file://' + __dirname + '/../fixtures/test_image.gif') : getAbsolutePath('../fixtures/test_image.gif');

  let canvas, upperCanvasEl, lowerCanvasEl;

  function makeRect(options = {}) {
    var defaultOptions = { width: 10, height: 10 };
    return new fabric.Rect({ ...defaultOptions, ...options });
  }

  function makeTriangle(options = {}) {
    var defaultOptions = { width: 30, height: 30 };
    return new fabric.Triangle({ ...defaultOptions, ...options });
  }

  QUnit.module('fabric.Canvas', {
    beforeEach: function () {
      canvas = new fabric.Canvas(null, { enableRetinaScaling: false, width: 600, height: 600 });
      upperCanvasEl = canvas.upperCanvasEl;
      lowerCanvasEl = canvas.lowerCanvasEl;
    },
    afterEach: function () {
      fabric.config.restoreDefaults();
      return canvas.dispose();
    }
  });

  QUnit.test('prevent multiple canvas initialization', function (assert) {
    var canvas = new fabric.Canvas();
    assert.ok(canvas.lowerCanvasEl);
    assert.throws(() => new fabric.Canvas(canvas.lowerCanvasEl));
  });

  QUnit.test('initialProperties', function(assert) {
    assert.ok('backgroundColor' in canvas);
    assert.equal(canvas.includeDefaultValues, true);
  });

  QUnit.test('getObjects', function(assert) {
    assert.ok(typeof canvas.getObjects === 'function', 'should respond to `getObjects` method');
    assert.deepEqual([], canvas.getObjects(), 'should return empty array for `getObjects` when empty');
    assert.equal(canvas.getObjects().length, 0, 'should have a 0 length when empty');
  });

  QUnit.test('getElement', function(assert) {
    assert.ok(typeof canvas.getElement === 'function', 'should respond to `getElement` method');
    assert.equal(canvas.getElement(), lowerCanvasEl, 'should return a proper element');
  });

  QUnit.test('item', function(assert) {
    var rect = makeRect();

    assert.ok(typeof canvas.item === 'function', 'should respond to item');
    canvas.add(rect);
    assert.equal(canvas.item(0), rect, 'should return proper item');
  });

  QUnit.test('preserveObjectStacking', function(assert) {
    assert.ok(typeof canvas.preserveObjectStacking === 'boolean');
    assert.ok(!canvas.preserveObjectStacking, 'default is false');
  });

  QUnit.test('uniformScaling', function(assert) {
    assert.ok(typeof canvas.uniformScaling === 'boolean');
    assert.ok(canvas.uniformScaling, 'default is true');
  });

  QUnit.test('uniScaleKey', function(assert) {
    assert.ok(typeof canvas.uniScaleKey === 'string');
    assert.equal(canvas.uniScaleKey, 'shiftKey', 'default is shift');
  });

  QUnit.test('centeredScaling', function(assert) {
    assert.ok(typeof canvas.centeredScaling === 'boolean');
    assert.ok(!canvas.centeredScaling, 'default is false');
  });

  QUnit.test('centeredRotation', function(assert) {
    assert.ok(typeof canvas.centeredRotation === 'boolean');
    assert.ok(!canvas.centeredRotation, 'default is false');
  });

  QUnit.test('centeredKey', function(assert) {
    assert.ok(typeof canvas.centeredKey === 'string');
    assert.equal(canvas.centeredKey, 'altKey', 'default is alt');
  });

  QUnit.test('altActionKey', function(assert) {
    assert.ok(typeof canvas.altActionKey === 'string');
    assert.equal(canvas.altActionKey, 'shiftKey', 'default is shift');
  });

  QUnit.test('interactive', function(assert) {
    assert.ok(typeof canvas.interactive === 'boolean');
    assert.ok(canvas.interactive, 'default is true');
  });

  QUnit.test('selection', function(assert) {
    assert.ok(typeof canvas.selection === 'boolean');
    assert.ok(canvas.selection, 'default is true');
  });

  QUnit.test('init', function(assert) {
    assert.equal(canvas.lowerCanvasEl.getAttribute('data-fabric'), 'main', 'el should be marked by canvas init');
    assert.equal(canvas.upperCanvasEl.getAttribute('data-fabric'), 'top', 'el should be marked by canvas init');
    assert.equal(canvas.wrapperEl.getAttribute('data-fabric'), 'wrapper', 'el should be marked by canvas init');
  });

  QUnit.test('renderTop', function(assert) {
    assert.ok(typeof canvas.renderTop === 'function');
  });

  QUnit.test('_chooseObjectsToRender', function(assert) {
    assert.ok(typeof canvas._chooseObjectsToRender === 'function');
    var rect = makeRect(), rect2 = makeRect(), rect3 = makeRect();
    canvas.add(rect);
    canvas.add(rect2);
    canvas.add(rect3);
    var objs = canvas._chooseObjectsToRender();
    assert.equal(objs[0], rect);
    assert.equal(objs[1], rect2);
    assert.equal(objs[2], rect3);
    canvas.setActiveObject(rect);
    objs = canvas._chooseObjectsToRender();
    assert.equal(objs[0], rect2);
    assert.equal(objs[1], rect3);
    assert.equal(objs[2], rect);
    canvas.setActiveObject(rect2);
    canvas.preserveObjectStacking = true;
    objs = canvas._chooseObjectsToRender();
    assert.equal(objs[0], rect);
    assert.equal(objs[1], rect2);
    assert.equal(objs[2], rect3);
  });

  QUnit.test('calcOffset', function(assert) {
    assert.ok(typeof canvas.calcOffset === 'function', 'should respond to `calcOffset`');
    assert.deepEqual(canvas.calcOffset(), { left: 0, top: 0 }, 'should retrun offset');
  });

  QUnit.test('add', function(assert) {
    var rect1 = makeRect(),
        rect2 = makeRect(),
        rect3 = makeRect(),
        rect4 = makeRect();

    assert.ok(typeof canvas.add === 'function');
    assert.equal(canvas.add(rect1), 1, 'should return the new length of objects array');
    assert.strictEqual(canvas.item(0), rect1);

    canvas.add(rect2, rect3, rect4);
    assert.equal(canvas.getObjects().length, 4, 'should support multiple arguments');

    assert.strictEqual(canvas.item(1), rect2);
    assert.strictEqual(canvas.item(2), rect3);
    assert.strictEqual(canvas.item(3), rect4);
  });

  QUnit.test('insertAt', function(assert) {
    var rect1 = makeRect(),
        rect2 = makeRect();

    canvas.add(rect1, rect2);

    assert.ok(typeof canvas.insertAt === 'function', 'should respond to `insertAt` method');

    var rect = makeRect();
    canvas.insertAt(1, rect);
    assert.strictEqual(canvas.item(1), rect);
    canvas.insertAt(2, rect);
    assert.strictEqual(canvas.item(2), rect);
  });

  QUnit.test('remove', function(assert) {
    var rect1 = makeRect(),
        rect2 = makeRect(),
        rect3 = makeRect(),
        rect4 = makeRect();

    canvas.add(rect1, rect2, rect3, rect4);

    assert.ok(typeof canvas.remove === 'function');
    assert.equal(canvas.remove(rect1)[0], rect1, 'should return the number of objects removed');
    assert.strictEqual(canvas.item(0), rect2, 'should be second object');

    canvas.remove(rect2, rect3);
    assert.strictEqual(canvas.item(0), rect4);

    canvas.remove(rect4);
    assert.equal(canvas.isEmpty(), true, 'canvas should be empty');
  });

  QUnit.test('remove actual hovered target', function(assert) {
    var rect1 = makeRect();
    canvas.add(rect1);
    canvas._hoveredTarget = rect1;
    canvas.remove(rect1);
    assert.equal(canvas._hoveredTarget, null, 'reference to hovered target should be removed');
  });

  QUnit.test('before:selection:cleared', function(assert) {
    var isFired = false;
    canvas.on('before:selection:cleared', function( ) { isFired = true; });

    canvas.add(new fabric.Rect());
    canvas.remove(canvas.item(0));

    assert.equal(isFired, false, 'removing inactive object shouldnt fire "before:selection:cleared"');

    canvas.add(new fabric.Rect());
    canvas.setActiveObject(canvas.item(0));
    canvas.remove(canvas.item(0));

    assert.equal(isFired, true, 'removing active object should fire "before:selection:cleared"');
  });

  QUnit.test('before:selection:cleared gets target the active object', function(assert) {
    var deselected;
    canvas.on('before:selection:cleared', function(options) {
      deselected = options.deselected;
    });
    var rect = new fabric.Rect();
    canvas.add(rect);
    canvas.setActiveObject(rect);
    canvas.discardActiveObject();
    assert.equal(deselected.length, 1, 'options.deselected was the removed object');
    assert.equal(deselected[0], rect, 'options.deselected was the removed object');
    var rect1 = new fabric.Rect();
    var rect2 = new fabric.Rect();
    canvas.add(rect1, rect2);
    var activeSelection = canvas.getActiveSelection();
    activeSelection.add(rect1, rect2);
    canvas.setActiveObject(activeSelection);
    canvas.discardActiveObject();
    assert.equal(deselected.length, 1, 'options.deselected was the removed object');
    assert.equal(deselected[0], activeSelection, 'removing an activeSelection pass that as a target');
  });

  QUnit.test('selection:cleared', function(assert) {
    var isFired = false;
    canvas.on('selection:cleared', function( ) { isFired = true; });

    canvas.add(new fabric.Rect());
    canvas.remove(canvas.item(0));

    assert.equal(isFired, false, 'removing inactive object shouldnt fire "selection:cleared"');

    canvas.add(new fabric.Rect());
    canvas.setActiveObject(canvas.item(0));
    canvas.remove(canvas.item(0));

    assert.equal(isFired, true, 'removing active object should fire "selection:cleared"');
    canvas.off('selection:cleared');
  });

  function initActiveSelection(canvas, activeObject, target, multiSelectionStacking) {
    const activeSelection = canvas.getActiveSelection();
    activeSelection.multiSelectionStacking = multiSelectionStacking;
    canvas.setActiveObject(activeObject);
    canvas.handleMultiSelection({ clientX: 0, clientY: 0, [canvas.selectionKey]: true }, target);
  }

  function updateActiveSelection(canvas, existing, target, multiSelectionStacking) {
    const activeSelection = canvas.getActiveSelection();
    activeSelection.multiSelectionStacking = multiSelectionStacking;
    activeSelection.add(...existing);
    canvas.setActiveObject(activeSelection);
    canvas.handleMultiSelection({ clientX: 1, clientY: 1, [canvas.selectionKey]: true }, target);
  }

  QUnit.test('create active selection fires selection:created', function(assert) {
    var isFired = false;
    var rect1 = new fabric.Rect();
    var rect2 = new fabric.Rect();
    canvas.add(rect1, rect2);
    canvas.on('selection:created', function( ) { isFired = true; });
    initActiveSelection(canvas, rect1, rect2, 'selection-order');
    assert.equal(canvas._hoveredTarget, canvas.getActiveObject(), 'the created selection is also hovered');
    assert.equal(isFired, true, 'selection:created fired');
    canvas.off('selection:created');
    canvas.clear();
  });

  QUnit.test('create active selection fires selected on new object', function(assert) {
    var isFired = false;
    var rect1 = new fabric.Rect();
    var rect2 = new fabric.Rect();
    canvas.add(rect1, rect2);
    rect2.on('selected', function( ) { isFired = true; });
    initActiveSelection(canvas, rect1, rect2, 'selection-order');
    const activeSelection = canvas.getActiveObjects();
    assert.equal(isFired, true, 'selected fired on rect2');
    assert.equal(activeSelection[0], rect1, 'first rec1');
    assert.equal(activeSelection[1], rect2, 'then rect2');
    canvas.clear();
  });

  QUnit.test('start multiselection: default', function(assert) {
    var rect1 = new fabric.Rect();
    var rect2 = new fabric.Rect();
    canvas.add(rect1, rect2);
    initActiveSelection(canvas, rect2, rect1, 'selection-order');
    const activeSelection = canvas.getActiveObjects();
    assert.equal(activeSelection[0], rect2, 'first rect2');
    assert.equal(activeSelection[1], rect1, 'then rect1');
  });

  QUnit.test('start multiselection: preserve', function (assert) {
    var rect1 = new fabric.Rect();
    var rect2 = new fabric.Rect();
    canvas.add(rect1, rect2);
    initActiveSelection(canvas, rect2, rect1, 'canvas-stacking');
    const activeSelection = canvas.getActiveObjects();
    assert.equal(activeSelection[0], rect1, 'first rect1');
    assert.equal(activeSelection[1], rect2, 'then rect2');
  });

  QUnit.test('update active selection selection:updated', function(assert) {
    var isFired = false;
    var rect1 = new fabric.Rect();
    var rect2 = new fabric.Rect();
    var rect3 = new fabric.Rect();
    canvas.add(rect1, rect2, rect3);
    canvas.on('selection:updated', function( ) { isFired = true; });
    updateActiveSelection(canvas, [rect1, rect2], rect3, 'selection-order');
    assert.equal(isFired, true, 'selection:updated fired');
    assert.equal(canvas._hoveredTarget, canvas.getActiveObject(), 'hovered target is updated');
  });

  QUnit.test('update active selection fires deselected on an object', function(assert) {
    var isFired = false;
    var rect1 = new fabric.Rect({ width: 10, height: 10 });
    var rect2 = new fabric.Rect({ width: 10, height: 10 });
    canvas.add(rect1, rect2);
    rect2.on('deselected', function( ) { isFired = true; });
    updateActiveSelection(canvas, [rect1, rect2], rect2, 'selection-order');
    assert.equal(isFired, true, 'deselected on rect2 fired');
  });

  QUnit.test('update active selection fires selected on an object', function(assert) {
    var isFired = false;
    var rect1 = new fabric.Rect();
    var rect2 = new fabric.Rect();
    var rect3 = new fabric.Rect();
    canvas.add(rect1, rect2, rect3);
    rect3.on('selected', function( ) { isFired = true; });
    updateActiveSelection(canvas, [rect1, rect2], rect3, 'selection-order');
    assert.equal(isFired, true, 'selected on rect3 fired');
  });

  
  QUnit.test('continuing multiselection respects order of objects', function (assert) {
    const rect1 = new fabric.Rect();
    const rect2 = new fabric.Rect();
    const rect3 = new fabric.Rect();
    canvas.add(rect1, rect2, rect3);
    function assertObjectsInOrder(init, added) {
      updateActiveSelection(canvas, init, added, 'canvas-stacking');
      assert.deepEqual(canvas.getActiveObjects(), [rect1, rect2, rect3], 'updated selection while preserving canvas stacking order');
      canvas.discardActiveObject();
      updateActiveSelection(canvas, init, added, 'selection-order');
      assert.deepEqual(canvas.getActiveObjects(), [...init, added], 'updated selection while preserving click order');
      canvas.discardActiveObject();
    }
    function assertObjectsInOrderOnCanvas(init, added) {
      assert.deepEqual(canvas.getObjects(), [rect1, rect2, rect3]);
      assertObjectsInOrder(init, added);
      assert.deepEqual(canvas.getObjects(), [rect1, rect2, rect3]);
    }
    assertObjectsInOrderOnCanvas([rect1, rect2], rect3);
    assertObjectsInOrderOnCanvas([rect1, rect3], rect2);
    assertObjectsInOrderOnCanvas([rect2, rect3], rect1);
    canvas.remove(rect2, rect3);
    const group = new fabric.Group([rect2, rect3], { subTargetCheck: true, interactive: true });
    canvas.add(group);
    function assertNestedObjectsInOrder(init, added) {
      assert.deepEqual(canvas.getObjects(), [rect1, group]);
      assert.deepEqual(group.getObjects(), [rect2, rect3]);
      assertObjectsInOrder(init, added);
      assert.deepEqual(canvas.getObjects(), [rect1, group]);
      assert.deepEqual(group.getObjects(), [rect2, rect3]);
    }
    assertNestedObjectsInOrder([rect1, rect2], rect3);
    assertNestedObjectsInOrder([rect1, rect3], rect2);
    assertNestedObjectsInOrder([rect2, rect3], rect1);
    canvas.remove(rect1);
    group.insertAt(0, rect1);
    group.remove(rect3);
    canvas.add(rect3);
    function assertNestedObjectsInOrder2(init, added) {
      assert.deepEqual(canvas.getObjects(), [group, rect3]);
      assert.deepEqual(group.getObjects(), [rect1, rect2]);
      assertObjectsInOrder(init, added);
      assert.deepEqual(canvas.getObjects(), [group, rect3]);
      assert.deepEqual(group.getObjects(), [rect1, rect2]);
    }
    assertNestedObjectsInOrder2([rect1, rect2], rect3);
    assertNestedObjectsInOrder2([rect1, rect3], rect2);
    assertNestedObjectsInOrder2([rect2, rect3], rect1);
  });

  QUnit.test('multiselection: toggle', assert => {
    const rect1 = new fabric.Rect();
    const rect2 = new fabric.Rect();
    const rect3 = new fabric.Rect();
    let isFired = false;
    rect2.on('deselected', () => { isFired = true; });
    canvas.add(rect1, rect2, rect3);
    updateActiveSelection(canvas, [rect1, rect2, rect3], rect2, 'selection-order');
    assert.deepEqual(canvas.getActiveObjects(), [rect1, rect3], 'rect2 was deselected');
    assert.ok(isFired, 'fired deselected');
  });

  QUnit.test('multiselection: clicking nested target of active selection toggles nested target', assert => {
    const rect1 = new fabric.Rect({ width: 10, height: 10 });
    const rect2 = new fabric.Rect({ width: 10, height: 10 });
    const rect3 = new fabric.Rect({ width: 10, height: 10 });
    let isFired = false;
    rect3.on('deselected', () => { isFired = true; });
    canvas.add(rect1, rect2, rect3);
    updateActiveSelection(canvas, [rect1, rect2, rect3], canvas.getActiveSelection(), 'selection-order');
    assert.deepEqual(canvas.getActiveObjects(), [rect1, rect2], 'rect3 was deselected');
    assert.ok(isFired, 'fired deselected');
  });

  QUnit.test('multiselection: clicking active selection does nothing', assert => {
    const rect1 = new fabric.Rect({ left: 10, width: 10, height: 10 });
    const rect2 = new fabric.Rect({ left: -10, width: 5, height: 5 });
    const rect3 = new fabric.Rect({ top: 10, width: 10, height: 10 });
    canvas.add(rect1, rect2, rect3);
    updateActiveSelection(canvas, [rect1, rect2, rect3], canvas.getActiveSelection(), 'selection-order');
    assert.deepEqual(canvas.getActiveObjects(), [rect1, rect2, rect3], 'nothing happened');
    assert.ok(canvas.getActiveSelection() === canvas.getActiveObject(), 'still selected');
  });

  QUnit.test('setActiveObject fires deselected', function(assert) {
    var isFired = false;
    var rect1 = new fabric.Rect();
    var rect2 = new fabric.Rect();
    rect1.on('deselected', function( ) { isFired = true; });

    canvas.setActiveObject(rect1);
    canvas.setActiveObject(rect2);
    assert.equal(isFired, true, 'switching active group fires deselected');
  });

  function setGroupSelector(canvas, { x = 0, y = 0, deltaX = 0, deltaY = 0 } = {}) {
    canvas._groupSelector = {
      x, y, deltaX, deltaY
    };
  }

  QUnit.test('group selected objects fires selected for objects', function(assert) {
    var fired = 0;
    var rect1 = new fabric.Rect({ width: 10, height: 10 });
    var rect2 = new fabric.Rect({ width: 10, height: 10 });
    var rect3 = new fabric.Rect({ width: 10, height: 10 });
    rect1.on('selected', function() { fired++; });
    rect2.on('selected', function() { fired++; });
    rect3.on('selected', function () { fired++; });
    canvas.add(rect1, rect2, rect3);
    setGroupSelector(canvas, {
      x: 1,
      y: 1,
      deltaX: 5,
      deltaY: 5
    });
    canvas.__onMouseUp({});
    assert.equal(fired, 3, 'event fired for each of 3 rects');
  });

  QUnit.test('group selected objects fires selection:created if more than one object is returned', function(assert) {
    var isFired = false;
    var rect1 = new fabric.Rect({ width: 10, height: 10 });
    var rect2 = new fabric.Rect({ width: 10, height: 10 });
    var rect3 = new fabric.Rect({ width: 10, height: 10 });
    canvas.on('selection:created', function () { isFired = true; });
    canvas.add(rect1, rect2, rect3);
    setGroupSelector(canvas, {
      x: 1,
      y: 1,
      deltaX: 5,
      deltaY: 5
    });
    canvas.__onMouseUp({});
    assert.equal(isFired, true, 'selection created fired');
    assert.equal(canvas.getActiveObject().type, 'activeSelection', 'an active selection is created');
    assert.equal(canvas.getActiveObjects()[0], rect1, 'rect1 is first object');
    assert.equal(canvas.getActiveObjects()[1], rect2, 'rect2 is second object');
    assert.equal(canvas.getActiveObjects()[2], rect3, 'rect3 is third object');
    assert.equal(canvas.getActiveObjects().length, 3, 'contains exactly 3 objects');
  });

  QUnit.test('group selected objects fires selection:created if one only object is returned', function(assert) {
    var isFired = false;
    var rect1 = new fabric.Rect({ width: 10, height: 10 });
    canvas.on('selection:created', function() { isFired = true; });
    canvas.add(rect1);
    setGroupSelector(canvas, {
      x: 1,
      y: 1,
      deltaX: 5,
      deltaY: 5
    });
    canvas.__onMouseUp({});
    assert.equal(isFired, true, 'selection:created fired');
    assert.equal(canvas.getActiveObject(), rect1, 'rect1 is set as activeObject');
  });

  QUnit.test('handleSelection collect topmost object if no dragging occurs', function (assert) {
    var rect1 = new fabric.Rect({ width: 10, height: 10, top: 0, left: 0 });
    var rect2 = new fabric.Rect({ width: 10, height: 10, top: 0, left: 0 });
    var rect3 = new fabric.Rect({ width: 10, height: 10, top: 0, left: 0 });
    canvas.add(rect1, rect2, rect3);
    setGroupSelector(canvas, { x: 1, y: 1, deltaX: 0, deltaY: 0 });
    assert.ok(canvas.handleSelection({}), 'selection occurred');
    assert.equal(canvas.getActiveObjects().length, 1, 'a rect that contains all objects collects them all');
    assert.equal(canvas.getActiveObjects()[0], rect3, 'rect3 is collected');
  });

  QUnit.test('handleSelection does not collect objects that have onSelect returning true', function(assert) {
    var rect1 = new fabric.Rect({ width: 10, height: 10, top: 2, left: 2 });
    rect1.onSelect = function() {
      return true;
    };
    var rect2 = new fabric.Rect({ width: 10, height: 10, top: 2, left: 2 });
    canvas.add(rect1, rect2);
    setGroupSelector(canvas, { x: 1, y: 1, deltaX: 20, deltaY: 20 });
    assert.ok(canvas.handleSelection({}), 'selection occurred');
    assert.equal(canvas.getActiveObjects().length, 1, 'objects are in the same position buy only one gets selected');
    assert.equal(canvas.getActiveObjects()[0], rect2, 'contains rect2 but not rect 1');
  });

  QUnit.test('handleSelection does not call onSelect on objects that are not intersected', function(assert) {
    var rect1 = new fabric.Rect({ width: 10, height: 10, top: 0, left: 0 });
    var rect2 = new fabric.Rect({ width: 10, height: 10, top: 0, left: 10 });
    var onSelectRect1CallCount = 0;
    var onSelectRect2CallCount = 0;
    rect1.onSelect = function() {
      onSelectRect1CallCount++;
      return false;
    };
    rect2.onSelect = function() {
      onSelectRect2CallCount++;
      return false;
    };
    canvas.add(rect1, rect2);
    // Intersects none
    setGroupSelector(canvas, { x: 25, y: 25, deltaX: 1, deltaY: 1 });
    assert.ok(canvas.handleSelection({}), 'selection occurred');
    var onSelectCalls = onSelectRect1CallCount + onSelectRect2CallCount;
    assert.equal(onSelectCalls, 0, 'none of the onSelect methods was called');
    // Intersects one
    setGroupSelector(canvas, { x: 0, y: 0, deltaX: 5, deltaY: 5 });
    assert.ok(canvas.handleSelection({}), 'selection occurred');
    assert.equal(canvas.getActiveObject(), rect1, 'rect1 was selected');
    assert.equal(onSelectRect1CallCount, 1, 'rect1 onSelect was called while setting active object');
    assert.equal(onSelectRect2CallCount, 0, 'rect2 onSelect was not called');
    // Intersects both
    setGroupSelector(canvas, { x: 0, y: 0, deltaX: 15, deltaY: 5 });
    assert.ok(canvas.handleSelection({}), 'selection occurred');
    assert.deepEqual(canvas.getActiveObjects(), [rect1, rect2], 'rect1 selected');
    assert.equal(onSelectRect1CallCount, 2, 'rect1 onSelect was called once when collectiong it and once when selecting it');
    assert.equal(onSelectRect2CallCount, 1, 'rect2 onSelect was called');
  });

  QUnit.test('handleMultiSelection return false if onSelect return true', function(assert) {
    var rect = new fabric.Rect();
    var rect2 = new fabric.Rect();
    rect.onSelect = function() {
      return true;
    };
    canvas._activeObject = rect2;
    var selectionKey = canvas.selectionKey;
    var event = {};
    event[selectionKey] = true;
    var returned = canvas.handleMultiSelection(event, rect);
    assert.equal(returned, false, 'if onSelect returns true, shouldGroup return false');
  });

  QUnit.test('handleMultiSelection return true if onSelect return false and selectionKey is true', function(assert) {
    var rect = new fabric.Rect();
    var rect2 = new fabric.Rect();
    rect.onSelect = function() {
      return false;
    };
    canvas._activeObject = rect2;
    var selectionKey = canvas.selectionKey;
    var event = {};
    event[selectionKey] = true;
    var returned = canvas.handleMultiSelection(event, rect);
    assert.equal(returned, true, 'if onSelect returns false, shouldGroup return true');
  });

  QUnit.test('handleMultiSelection return false if selectionKey is false', function(assert) {
    var rect = new fabric.Rect();
    var rect2 = new fabric.Rect();
    rect.onSelect = function() {
      return false;
    };
    canvas._activeObject = rect2;
    var selectionKey = canvas.selectionKey;
    var event = {};
    event[selectionKey] = false;
    var returned = canvas.handleMultiSelection(event, rect);
    assert.equal(returned, false, 'shouldGroup return false');
  });

  QUnit.test('_fireSelectionEvents fires multiple things', function(assert) {
    var rect1Deselected = false;
    var rect3Selected = false;
    var rect1 = new fabric.Rect();
    var rect2 = new fabric.Rect();
    var rect3 = new fabric.Rect();
    var activeSelection = canvas.getActiveSelection();
    activeSelection.add(rect1, rect2);
    canvas.setActiveObject(activeSelection);
    rect1.on('deselected', function( ) {
      rect1Deselected = true;
    });
    rect3.on('selected', function( ) {
      rect3Selected = true;
    });
    var currentObjects = canvas.getActiveObjects();
    activeSelection.remove(rect1);
    activeSelection.add(rect3);
    canvas._fireSelectionEvents(currentObjects, {});
    assert.ok(rect3Selected, 'rect 3 selected');
    assert.ok(rect1Deselected, 'rect 1 deselected');
  });

  QUnit.test('getContext', function(assert) {
    assert.ok(typeof canvas.getContext === 'function');
  });

  QUnit.test('clearContext', function(assert) {
    assert.ok(typeof canvas.clearContext === 'function');
    canvas.clearContext(canvas.getContext());
  });

  QUnit.test('clear', function(assert) {
    assert.ok(typeof canvas.clear === 'function');

    canvas.clear();
    assert.equal(canvas.getObjects().length, 0);
  });

  QUnit.test('renderAll', function(assert) {
    assert.ok(typeof canvas.renderAll === 'function');
  });

  QUnit.test('_drawSelection', function(assert) {
    assert.ok(typeof canvas._drawSelection === 'function');
  });

  QUnit.test('findTarget', function(assert) {
    assert.ok(typeof canvas.findTarget === 'function');
    var rect = makeRect({ left: 0, top: 0 }), target;
    canvas.add(rect);
    target = canvas.findTarget({
      clientX: 5, clientY: 5
    });
    assert.equal(target, rect, 'Should return the rect');
    target = canvas.findTarget({
      clientX: 30, clientY: 30
    });
    assert.equal(target, null, 'Should not find target');
    canvas.remove(rect);
  });

  QUnit.test('findTarget preserveObjectStacking false', function(assert) {
    canvas.preserveObjectStacking = false;
    var rect = makeRect({ left: 0, top: 0 }),
        rectOver = makeRect({ left: 0, top: 0 }),
        target,
        pointer = { clientX: 5, clientY: 5 };
    canvas.add(rect);
    canvas.add(rectOver);
    canvas.setActiveObject(rect);
    canvas.renderAll();
    target = canvas.findTarget(pointer);
    assert.equal(target, rect, 'Should return the rect');
  });

  QUnit.test('findTarget preserveObjectStacking true', function(assert) {
    assert.ok(typeof canvas.findTarget === 'function');
    canvas.preserveObjectStacking = true;
    var rect = makeRect({ left: 0, top: 0, width: 30, height: 30 }),
        rectOver = makeRect({ left: 0, top: 0, width: 30, height: 30 }),
        target,
        pointer = { clientX: 15, clientY: 15, shiftKey: true },
        pointer2 = { clientX: 4, clientY: 4 };
    canvas.add(rect);
    canvas.add(rectOver);
    target = canvas.findTarget(pointer);
    assert.equal(target, rectOver, 'Should return the rectOver, rect is not considered');
    canvas.setActiveObject(rect);
    target = canvas.findTarget(pointer);
    assert.equal(target, rectOver, 'Should still return rectOver because is above active object');
    target = canvas.findTarget(pointer2);
    assert.equal(target, rect, 'Should rect because a corner of the activeObject has been hit');
    canvas.altSelectionKey = 'shiftKey';
    target = canvas.findTarget(pointer);
    assert.equal(target, rect, 'Should rect because active and altSelectionKey is pressed');
    canvas.preserveObjectStacking = false;
  });

  QUnit.test('findTarget with subTargetCheck', function(assert) {
    var rect = makeRect({ left: 0, top: 0 }),
        rect2 = makeRect({ left: 30, top:  30}), target,
        group = new fabric.Group([rect, rect2]);

    canvas.add(group);

    target = canvas.findTarget({
      clientX: 5, clientY: 5
    });
    assert.equal(target, group, 'Should return the group');
    assert.equal(canvas.targets[0], undefined, 'no subtarget should return');

    target = canvas.findTarget({
      clientX: 30, clientY: 30
    });
    assert.equal(target, group, 'Should return the group');
    group.subTargetCheck = true;
    group.setCoords();
    target = canvas.findTarget({
      clientX: 5, clientY: 5
    });
    assert.equal(target, group, 'Should return the group');
    assert.equal(canvas.targets[0], rect, 'should return the rect');

    target = canvas.findTarget({
      clientX: 15, clientY: 15
    });
    assert.equal(target, group, 'Should return the group');
    assert.equal(canvas.targets[0], undefined, 'no subtarget should return');

    target = canvas.findTarget({
      clientX: 32, clientY: 32
    });
    assert.equal(target, group, 'Should return the group');
    assert.equal(canvas.targets[0], rect2, 'should return the rect2');
    canvas.remove(group);
  });

  QUnit.test('findTarget with subTargetCheck and canvas zoom', function(assert) {
    var rect3 = new fabric.Rect({
      width: 100,
      height: 100,
      fill: 'yellow'
    });
    var rect4 = new fabric.Rect({
      width: 100,
      height: 100,
      left: 100,
      top: 100,
      fill: 'purple'
    });
    var group3 = new fabric.Group(
      [rect3, rect4],
      { scaleX: 0.5, scaleY: 0.5, top: 100, left: 0 });
    group3.subTargetCheck = true;
    group3.setCoords();
    var rect1 = new fabric.Rect({
      width: 100,
      height: 100,
      fill: 'red'
    });
    var rect2 = new fabric.Rect({
      width: 100,
      height: 100,
      left: 100,
      top: 100,
      fill: 'blue'
    });
    var g = new fabric.Group([rect1, rect2, group3], { top: -150, left: -50 });
    g.subTargetCheck = true;
    canvas.viewportTransform = [0.1, 0, 0, 0.1, 100, 200];
    canvas.add(g);

    var target = canvas.findTarget({
      clientX: 96, clientY: 186
    });
    assert.equal(target, g, 'Should return the group 96');
    assert.equal(canvas.targets[0], rect1, 'should find the target rect 96');
    canvas.targets = [];

    target = canvas.findTarget({
      clientX: 98, clientY: 188
    });
    assert.equal(target, g, 'Should return the group 98');
    assert.equal(canvas.targets[0], rect1, 'should find the target rect1 98');
    canvas.targets = [];

    target = canvas.findTarget({
      clientX: 100, clientY: 190
    });
    assert.equal(target, g, 'Should return the group 100');
    assert.equal(canvas.targets[0], rect1, 'should find the target rect1 100');
    canvas.targets = [];

    target = canvas.findTarget({
      clientX: 102, clientY: 192
    });
    assert.equal(target, g, 'Should return the group 102');
    assert.equal(canvas.targets[0], rect1, 'should find the target rect 102');
    canvas.targets = [];

    target = canvas.findTarget({
      clientX: 104, clientY: 194
    });
    assert.equal(target, g, 'Should return the group 104');
    assert.equal(canvas.targets[0], rect1, 'should find the target rect 104');
    canvas.targets = [];

    target = canvas.findTarget({
      clientX: 106, clientY: 196
    });
    assert.equal(target, g, 'Should return the group 106');
    assert.equal(canvas.targets[0], rect2, 'should find the target rect2 106');
    canvas.targets = [];
  });

  QUnit.test('findTarget with subTargetCheck on activeObject', function(assert) {
    var rect = makeRect({ left: 0, top: 0 }),
        rect2 = makeRect({ left: 30, top:  30}), target,
        group = new fabric.Group([rect, rect2]);


    group.subTargetCheck = true;
    canvas.add(group);
    canvas.setActiveObject(group);
    target = canvas.findTarget({
      clientX: 9, clientY: 9
    });
    assert.equal(target, group, 'Should return the group');
    assert.equal(canvas.targets[0], rect, 'should return the rect');

    target = canvas.findTarget({
      clientX: 9, clientY: 9
    });

    target = canvas.findTarget({
      clientX: 9, clientY: 9
    });

    target = canvas.findTarget({
      clientX: 9, clientY: 9
    });

    assert.equal(canvas.targets.length, 1, 'multiple calls to subtarget should not add more to targets');

    canvas.remove(group);
  });

  QUnit.test('findTarget with subTargetCheck on activeObject and preserveObjectStacking true', function(assert) {
    var rect = makeRect({ left: 0, top: 0 }),
        rect2 = makeRect({ left: 30, top:  30}), target,
        group = new fabric.Group([rect, rect2]);
    canvas.preserveObjectStacking = true;
    group.subTargetCheck = true;
    canvas.add(group);
    canvas.setActiveObject(group);
    target = canvas.findTarget({
      clientX: 9, clientY: 9
    });
    assert.equal(target, group, 'Should return the group');
    assert.equal(canvas.targets[0], rect, 'should return the rect');

    target = canvas.findTarget({
      clientX: 9, clientY: 9
    });

    target = canvas.findTarget({
      clientX: 9, clientY: 9
    });

    target = canvas.findTarget({
      clientX: 9, clientY: 9
    });

    assert.equal(canvas.targets.length, 1, 'multiple calls to subtarget should not add more to targets');

    canvas.remove(group);
  });

  QUnit.test('findTarget with perPixelTargetFind', function(assert) {
    assert.ok(typeof canvas.findTarget === 'function');
    var triangle = makeTriangle({ left: 0, top: 0 }), target;
    canvas.add(triangle);
    target = canvas.findTarget({
      clientX: 5, clientY: 5
    });
    assert.equal(target, triangle, 'Should return the triangle by bounding box');
    //TODO find out why this stops the tests
    canvas.perPixelTargetFind = true;
    target = canvas.findTarget({
      clientX: 5, clientY: 5
    });
    assert.equal(target, null, 'Should return null because of transparency checks');
    target = canvas.findTarget({
      clientX: 15, clientY: 15
    });
    assert.equal(target, triangle, 'Should return the triangle now');
    canvas.perPixelTargetFind = false;
    canvas.remove(triangle);
  });

  QUnit.test('findTarget with perPixelTargetFind in nested group', function(assert) {
    assert.ok(typeof canvas.findTarget === 'function');
    var triangle = makeTriangle({ left: 0, top: 0, width: 30, height: 30, fill: 'yellow' }),
        triangle2 = makeTriangle({ left: 100, top: 120, width: 30, height: 30, angle: 100, fill: 'pink' }),
        circle = new fabric.Circle({ radius: 30, top: 0, left: 30, fill: 'blue' }),
        circle2 = new fabric.Circle({ scaleX: 2, scaleY: 2, radius: 10, top: 120, left: -20, fill: 'purple' }),
        rect = new fabric.Rect({ width: 100, height: 80, top: 50, left: 60, fill: 'green' }),
        rect2 = new fabric.Rect({ width: 50, height: 30, top: 10, left: 110, fill: 'red', skewX: 40, skewY: 20 }),
        group1 = new fabric.Group([triangle, circle, rect2], { subTargetCheck: true }),
        group2 = new fabric.Group([group1, circle2, rect, triangle2], { subTargetCheck: true }),
        group3 = new fabric.Group([group2], { subTargetCheck: true }),
        target;

    canvas.add(group3);
    canvas.perPixelTargetFind = true;
    target = canvas.findTarget({
      clientX: 5, clientY: 5
    });
    assert.equal(target, null, 'Should return null because of transparency checks case 1');
    target = canvas.findTarget({
      clientX: 21, clientY: 9
    });
    assert.equal(target, null, 'Should return null because of transparency checks case 2');
    target = canvas.findTarget({
      clientX: 37, clientY: 7
    });
    assert.equal(target, null, 'Should return null because of transparency checks case 3');
    target = canvas.findTarget({
      clientX: 89, clientY: 47
    });
    assert.equal(target, null, 'Should return null because of transparency checks case 4');
    target = canvas.findTarget({
      clientX: 16, clientY: 122
    });
    assert.equal(target, null, 'Should return null because of transparency checks case 5');
    target = canvas.findTarget({
      clientX: 127, clientY: 37
    });
    assert.equal(target, null, 'Should return null because of transparency checks case 6');
    target = canvas.findTarget({
      clientX: 87, clientY: 139
    });
    assert.equal(target, null, 'Should return null because of transparency checks case 7');
    target = canvas.findTarget({
      clientX: 15, clientY: 15
    });
    assert.equal(target, group3, 'Should return the group3 now');
    assert.equal(canvas.targets.length, 3, 'Subtargets length should be 3');
    assert.equal(canvas.targets[0], triangle, 'The deepest target should be triangle');
    target = canvas.findTarget({
      clientX: 50, clientY: 20
    });
    assert.equal(target, group3, 'Should return the group3 now');
    assert.equal(canvas.targets.length, 3, 'Subtargets length should be 3');
    assert.equal(canvas.targets[0], circle, 'The deepest target should be circle');
    target = canvas.findTarget({
      clientX: 117, clientY: 16
    });
    assert.equal(target, group3, 'Should return the group3 now');
    assert.equal(canvas.targets.length, 3, 'Subtargets length should be 2');
    assert.equal(canvas.targets[0], rect2, 'The deepest target should be rect2');
    target = canvas.findTarget({
      clientX: 100, clientY: 90
    });
    assert.equal(target, group3, 'Should return the group3 now');
    assert.equal(canvas.targets.length, 2, 'Subtargets length should be 2');
    assert.equal(canvas.targets[0], rect, 'The deepest target should be rect');
    target = canvas.findTarget({
      clientX: 9, clientY: 145
    });
    assert.equal(target, group3, 'Should return the group3 now');
    assert.equal(canvas.targets.length, 2, 'Subtargets length should be 2');
    assert.equal(canvas.targets[0], circle2, 'The deepest target should be circle2');
    target = canvas.findTarget({
      clientX: 66, clientY: 143
    });
    assert.equal(target, group3, 'Should return the group3 now');
    assert.equal(canvas.targets.length, 2, 'Subtargets length should be 2');
    assert.equal(canvas.targets[0], triangle2, 'The deepest target should be triangle2');
    canvas.remove(group3);
  });

  QUnit.test('findTarget on active selection', function(assert) {
    var rect1 = makeRect({ left: 0, top: 0 }), target;
    var rect2 = makeRect({ left: 20, top: 20 });
    var rect3 = makeRect({ left: 20, top: 0 });
    canvas.add(rect1);
    canvas.add(rect2);
    canvas.add(rect3);
    const group = canvas.getActiveSelection();
    group.subTargetCheck = true;
    group.add(rect1, rect2);
    group.cornerSize = 2;
    group.setCoords();
    canvas.setActiveObject(group);
    target = canvas.findTarget({
      clientX: 5, clientY: 5
    });
    assert.equal(target, group, 'Should return the activegroup');
    target = canvas.findTarget({
      clientX: 40, clientY: 15
    });
    assert.equal(target, null, 'Should miss the activegroup');
    assert.ok(!group.__corner, 'not over control');
    target = canvas.findTarget({
      clientX: 0, clientY: 0
    });
    assert.equal(group.__corner, 'tl', 'over control');
    assert.ok(target, group, 'should return active selection if over control');
    target = canvas.findTarget({
      clientX: 5, clientY: 5
    });
    assert.ok(target, group, 'should return active selection');
    assert.equal(canvas.targets[0], rect1, 'Should return the rect inside active selection');
    target = canvas.findTarget({
      clientX: 25, clientY: 5
    });
    assert.equal(target, group, 'Should return the active selection');
    assert.deepEqual(canvas.targets, [], 'Should not return the rect behind active selection');
    canvas.discardActiveObject();
    target = canvas.findTarget({
      clientX: 25, clientY: 5
    });
    assert.equal(target, rect3, 'Should return the rect3 now that active selection has been cleared');
  });

  QUnit.test('findTarget on active selection with perPixelTargetFind', function(assert) {
    var rect1 = makeRect({ left: 0, top: 0 }), target;
    var rect2 = makeRect({ left: 20, top: 20 });
    canvas.perPixelTargetFind = true;
    canvas.preserveObjectStacking = true;
    canvas.add(rect1);
    canvas.add(rect2);
    const group = canvas.getActiveSelection();
    group.add(rect1, rect2);
    canvas.setActiveObject(group);
    target = canvas.findTarget({
      clientX: 8, clientY: 8
    });
    assert.equal(target, group, 'Should return the activegroup');

    target = canvas.findTarget({
      clientX: 15, clientY: 15
    });
    assert.equal(target, null, 'Should miss the activegroup');
  });

  QUnit.test('toDataURL', function(assert) {
    assert.ok(typeof canvas.toDataURL === 'function');
    var dataURL = canvas.toDataURL();
    // don't compare actual data url, as it is often browser-dependent
    // this.assertIdentical(emptyImageCanvasData, canvas.toDataURL('png'));
    assert.equal(typeof dataURL, 'string');
    assert.equal(dataURL.substring(0, 21), 'data:image/png;base64');
  });

  //  QUnit.test('getPointer', function(assert) {
  //    var done = assert.async();
  //    assert.ok(typeof canvas.getPointer === 'function');
  //
  //    fabric.util.addListener(upperCanvasEl, 'click', function(e) {
  //       canvas.calcOffset();
  //       var pointer = canvas.getPointer(e);
  //       assert.equal(pointer.x, 101, 'pointer.x should be correct');
  //       assert.equal(pointer.y, 102, 'pointer.y should be correct');
  //
  //       done();
  //   });

  //     setTimeout(function() {
  //       simulateEvent(upperCanvasEl, 'click', {
  //         pointerX: 101, pointerY: 102
  //       });
  //     }, 100);
  // });

  QUnit.test('getCenter', function(assert) {
    assert.ok(typeof canvas.getCenter === 'function');
    var center = canvas.getCenter();
    assert.equal(center.left, upperCanvasEl.width / 2);
    assert.equal(center.top, upperCanvasEl.height / 2);
  });

  QUnit.test('getCenterPoint', function(assert) {
    assert.ok(typeof canvas.getCenterPoint === 'function');
    var center = canvas.getCenterPoint();
    assert.equal(center.x, upperCanvasEl.width / 2);
    assert.equal(center.y, upperCanvasEl.height / 2);
  });

  QUnit.test('centerObjectH', function(assert) {
    assert.ok(typeof canvas.centerObjectH === 'function');
    var rect = makeRect({ left: 102, top: 202 });
    canvas.add(rect);
    canvas.centerObjectH(rect);
    assert.equal(rect.getCenterPoint().x, upperCanvasEl.width / 2, 'object\'s "left" property should correspond to canvas element\'s center');
  });

  QUnit.test('centerObjectV', function(assert) {
    assert.ok(typeof canvas.centerObjectV === 'function');
    var rect = makeRect({ left: 102, top: 202 });
    canvas.add(rect);
    canvas.centerObjectV(rect);
    assert.equal(rect.getCenterPoint().y, upperCanvasEl.height / 2, 'object\'s "top" property should correspond to canvas element\'s center');
  });

  QUnit.test('centerObject', function(assert) {
    assert.ok(typeof canvas.centerObject === 'function');
    var rect = makeRect({ left: 102, top: 202 });
    canvas.add(rect);
    canvas.centerObject(rect);

    assert.equal(rect.getCenterPoint().y, upperCanvasEl.height / 2, 'object\'s "top" property should correspond to canvas element\'s center');
    assert.equal(rect.getCenterPoint().x, upperCanvasEl.width / 2, 'object\'s "left" property should correspond to canvas element\'s center');
  });

  QUnit.test('toJSON', function(assert) {
    assert.ok(typeof canvas.toJSON === 'function');
    assert.equal(JSON.stringify(canvas.toJSON()), EMPTY_JSON);
    canvas.backgroundColor = '#ff5555';
    canvas.overlayColor = 'rgba(0,0,0,0.2)';
    assert.deepEqual(canvas.toJSON(), { "version": fabric.version,"objects":[],"background":"#ff5555","overlay":"rgba(0,0,0,0.2)"}, '`background` and `overlayColor` value should be reflected in json');
    canvas.add(makeRect());
    assert.deepEqual(canvas.toJSON(), JSON.parse(RECT_JSON));
  });

  QUnit.test('toJSON with active group', function(assert) {
    var rect = new fabric.Rect({ width: 50, height: 50, left: 100, top: 100 });
    var circle = new fabric.Circle({ radius: 50, left: 50, top: 50 });
    canvas.add(rect, circle);
    var json = JSON.stringify(canvas);

    const activeSelection = canvas.getActiveSelection();
    activeSelection.add(rect, circle);
    canvas.setActiveObject(activeSelection);
    var jsonWithActiveGroup = JSON.stringify(canvas);

    assert.equal(json, jsonWithActiveGroup);
  });

  QUnit.test('toDatalessJSON', function(assert) {
    var path = new fabric.Path('M 100 100 L 300 100 L 200 300 z', {
      sourcePath: 'http://example.com/'
    });
    canvas.add(path);
    assert.deepEqual(canvas.toDatalessJSON(), JSON.parse(PATH_DATALESS_JSON));
  });

  QUnit.test('toObject', function(assert) {
    assert.ok(typeof canvas.toObject === 'function');
    var expectedObject = {
      version: fabric.version,
      objects: canvas.getObjects()
    };
    assert.deepEqual(expectedObject, canvas.toObject());

    var rect = makeRect();
    canvas.add(rect);

    assert.equal(canvas.toObject().objects[0].type, rect.type);
  });


  QUnit.test('toObject with clipPath', function(assert) {
    var clipPath = makeRect();
    var canvasWithClipPath = new fabric.Canvas(null, { clipPath: clipPath });
    var expectedObject = {
      version: fabric.version,
      objects: canvasWithClipPath.getObjects(),
      clipPath: {
        type: 'rect',
        version: fabric.version,
        originX: 'left',
        originY: 'top',
        left: 0,
        top: 0,
        width: 10,
        height: 10,
        fill: 'rgb(0,0,0)',
        stroke: null,
        strokeWidth: 1,
        strokeDashArray: null,
        strokeLineCap: 'butt',
        strokeDashOffset: 0,
        strokeLineJoin: 'miter',
        strokeMiterLimit: 4,
        scaleX: 1,
        scaleY: 1,
        angle: 0,
        flipX: false,
        flipY: false,
        opacity: 1,
        shadow: null,
        visible: true,
        backgroundColor: '',
        fillRule: 'nonzero',
        paintFirst: 'fill',
        globalCompositeOperation: 'source-over',
        skewX: 0,
        skewY: 0,
        rx: 0,
        ry: 0,
        strokeUniform: false
      }
    };

    assert.ok(typeof canvasWithClipPath.toObject === 'function');
    assert.deepEqual(expectedObject, canvasWithClipPath.toObject());

    var rect = makeRect();
    canvasWithClipPath.add(rect);

    assert.equal(canvasWithClipPath.toObject().objects[0].type, rect.type);
  });

  QUnit.test('toDatalessObject', function(assert) {
    assert.ok(typeof canvas.toDatalessObject === 'function');
    var expectedObject = {
      version: fabric.version,
      objects: canvas.getObjects()
    };

    assert.deepEqual(expectedObject, canvas.toDatalessObject());

    var rect = makeRect();
    canvas.add(rect);

    assert.equal(canvas.toObject().objects[0].type, rect.type);
    // TODO (kangax): need to test this method with fabric.Path to ensure that path is not populated
  });

  QUnit.test('isEmpty', function(assert) {
    assert.ok(typeof canvas.isEmpty === 'function');
    assert.ok(canvas.isEmpty());
    canvas.add(makeRect());
    assert.ok(!canvas.isEmpty());
  });

  QUnit.test('loadFromJSON with json string Canvas', function(assert) {
    var done = assert.async();
    assert.ok(typeof canvas.loadFromJSON === 'function');
    canvas.loadFromJSON(PATH_JSON).then(function() {
      var obj = canvas.item(0);

      assert.ok(!canvas.isEmpty(), 'canvas is not empty');
      assert.equal(obj.type, 'path', 'first object is a path object');
      assert.equal(canvas.backgroundColor, '#ff5555', 'backgroundColor is populated properly');
      assert.equal(canvas.overlayColor, 'rgba(0,0,0,0.2)', 'overlayColor is populated properly');

      assert.equal(obj.get('left'), 268);
      assert.equal(obj.get('top'), 266);
      assert.equal(obj.get('width'), 49.803999999999995);
      assert.equal(obj.get('height'), 48.027);
      assert.equal(obj.get('fill'), 'rgb(0,0,0)');
      assert.strictEqual(obj.get('stroke'), null);
      assert.strictEqual(obj.get('strokeWidth'), 1);
      assert.strictEqual(obj.get('scaleX'), 1);
      assert.strictEqual(obj.get('scaleY'), 1);
      assert.strictEqual(obj.get('angle'), 0);
      assert.strictEqual(obj.get('flipX'), false);
      assert.strictEqual(obj.get('flipY'), false);
      assert.strictEqual(obj.get('opacity'), 1);
      assert.ok(obj.get('path').length > 0);
      done();
    });
  });

  QUnit.test('loadFromJSON with json object', function(assert) {
    var done = assert.async();
    canvas.loadFromJSON(JSON.parse(PATH_JSON)).then(function(){
      var obj = canvas.item(0);

      assert.ok(!canvas.isEmpty(), 'canvas is not empty');
      assert.equal(obj.type, 'path', 'first object is a path object');
      assert.equal(canvas.backgroundColor, '#ff5555', 'backgroundColor is populated properly');
      assert.equal(canvas.overlayColor, 'rgba(0,0,0,0.2)', 'overlayColor is populated properly');

      assert.equal(obj.get('left'), 268);
      assert.equal(obj.get('top'), 266);
      assert.equal(obj.get('width'), 49.803999999999995);
      assert.equal(obj.get('height'), 48.027);
      assert.equal(obj.get('fill'), 'rgb(0,0,0)');
      assert.strictEqual(obj.get('stroke'), null);
      assert.strictEqual(obj.get('strokeWidth'), 1);
      assert.strictEqual(obj.get('scaleX'), 1);
      assert.strictEqual(obj.get('scaleY'), 1);
      assert.strictEqual(obj.get('angle'), 0);
      assert.strictEqual(obj.get('flipX'), false);
      assert.strictEqual(obj.get('flipY'), false);
      assert.strictEqual(obj.get('opacity'), 1);
      assert.ok(obj.get('path').length > 0);
      done();
    });
  });

  QUnit.test('loadFromJSON with json object without default values', function(assert) {
    var done = assert.async();
    canvas.loadFromJSON(JSON.parse(PATH_WITHOUT_DEFAULTS_JSON)).then(function(){
      var obj = canvas.item(0);

      assert.ok(!canvas.isEmpty(), 'canvas is not empty');
      assert.equal(obj.type, 'path', 'first object is a path object');
      assert.equal(canvas.backgroundColor, '#ff5555', 'backgroundColor is populated properly');
      assert.equal(canvas.overlayColor, 'rgba(0,0,0,0.2)', 'overlayColor is populated properly');

      assert.equal(obj.get('originX'), 'left');
      assert.equal(obj.get('originY'), 'top');
      assert.equal(obj.get('left'), 268);
      assert.equal(obj.get('top'), 266);
      assert.equal(obj.get('width'), 49.803999999999995);
      assert.equal(obj.get('height'), 48.027);
      assert.equal(obj.get('fill'), 'rgb(0,0,0)');
      assert.strictEqual(obj.get('stroke'), null);
      assert.strictEqual(obj.get('strokeWidth'), 1);
      assert.strictEqual(obj.get('scaleX'), 1);
      assert.strictEqual(obj.get('scaleY'), 1);
      assert.strictEqual(obj.get('angle'), 0);
      assert.strictEqual(obj.get('flipX'), false);
      assert.strictEqual(obj.get('flipY'), false);
      assert.equal(obj.get('opacity'), 1);
      assert.ok(obj.get('path').length > 0);
      done();
    });
  });

  QUnit.test('loadFromJSON with reviver function', function(assert) {
    function reviver(obj, instance) {
      assert.deepEqual(obj, JSON.parse(PATH_OBJ_JSON));

      if (instance.type === 'path') {
        instance.customID = 'fabric_1';
      }
    }
    var done = assert.async();
    canvas.loadFromJSON(JSON.parse(PATH_JSON), reviver).then(function(){
      var obj = canvas.item(0);

      assert.ok(!canvas.isEmpty(), 'canvas is not empty');
      assert.equal(obj.type, 'path', 'first object is a path object');
      assert.equal(canvas.backgroundColor, '#ff5555', 'backgroundColor is populated properly');
      assert.equal(canvas.overlayColor, 'rgba(0,0,0,0.2)', 'overlayColor is populated properly');

      assert.equal(obj.get('left'), 268);
      assert.equal(obj.get('top'), 266);
      assert.equal(obj.get('width'), 49.803999999999995);
      assert.equal(obj.get('height'), 48.027);
      assert.equal(obj.get('fill'), 'rgb(0,0,0)');
      assert.strictEqual(obj.get('stroke'), null);
      assert.strictEqual(obj.get('strokeWidth'), 1);
      assert.strictEqual(obj.get('scaleX'), 1);
      assert.strictEqual(obj.get('scaleY'), 1);
      assert.strictEqual(obj.get('angle'), 0);
      assert.strictEqual(obj.get('flipX'), false);
      assert.strictEqual(obj.get('flipY'), false);
      assert.strictEqual(obj.get('opacity'), 1);
      assert.equal(obj.get('customID'), 'fabric_1');
      assert.ok(obj.get('path').length > 0);
      done();
    });
  });

  QUnit.test('loadFromJSON with no objects', function(assert) {
    var done = assert.async();
    var canvas1 = fabric.getDocument().createElement('canvas'),
        canvas2 = fabric.getDocument().createElement('canvas'),
        c1 = new fabric.Canvas(canvas1, { backgroundColor: 'green', overlayColor: 'yellow' }),
        c2 = new fabric.Canvas(canvas2, { backgroundColor: 'red', overlayColor: 'orange' });

    var json = c1.toJSON();
    var fired = false;
    c2.loadFromJSON(json).then(function() {
      fired = true;

      assert.ok(fired, 'Callback should be fired even if no objects');
      assert.equal(c2.backgroundColor, 'green', 'Color should be set properly');
      assert.equal(c2.overlayColor, 'yellow', 'Color should be set properly');
      done();
    });
  });

  QUnit.test('loadFromJSON without "objects" property', function(assert) {
    var done = assert.async();
    var canvas1 = fabric.getDocument().createElement('canvas'),
        canvas2 = fabric.getDocument().createElement('canvas'),
        c1 = new fabric.Canvas(canvas1, { backgroundColor: 'green', overlayColor: 'yellow' }),
        c2 = new fabric.Canvas(canvas2, { backgroundColor: 'red', overlayColor: 'orange' });

    var json = c1.toJSON();
    var fired = false;

    delete json.objects;

    c2.loadFromJSON(json).then(function() {
      fired = true;

      assert.ok(fired, 'Callback should be fired even if no "objects" property exists');
      assert.equal(c2.backgroundColor, 'green', 'Color should be set properly');
      assert.equal(c2.overlayColor, 'yellow', 'Color should be set properly');
      done();
    });
  });

  QUnit.test('loadFromJSON with empty fabric.Group', function(assert) {
    var done = assert.async();
    var canvas1 = fabric.getDocument().createElement('canvas'),
        canvas2 = fabric.getDocument().createElement('canvas'),
        c1 = new fabric.Canvas(canvas1),
        c2 = new fabric.Canvas(canvas2),
        group = new fabric.Group();

    c1.add(group);
    assert.ok(!c1.isEmpty(), 'canvas is not empty');

    var json = c1.toJSON();
    var fired = false;
    c2.loadFromJSON(json).then(function() {
      fired = true;

      assert.ok(fired, 'Callback should be fired even if empty fabric.Group exists');
      done();
    });
  });

  QUnit.test('loadFromJSON with async content', function(assert) {
    var done = assert.async();
    var group = new fabric.Group([
      new fabric.Rect({ width: 10, height: 20 }),
      new fabric.Circle({ radius: 10 })
    ]);
    var rect = new fabric.Rect({ width: 20, height: 10 });
    var circle = new fabric.Circle({ radius: 25 });

    canvas.add(group, rect, circle);
    var json = JSON.stringify(canvas);
    canvas.clear();

    assert.equal(0, canvas.getObjects().length);

    canvas.loadFromJSON(json).then(function() {
      assert.equal(3, canvas.getObjects().length);

      done();
    });
  });

  QUnit.test('loadFromJSON with custom properties on Canvas with no async object', function(assert) {
    var done = assert.async();
    var serialized = JSON.parse(PATH_JSON);
    serialized.controlsAboveOverlay = true;
    serialized.preserveObjectStacking = true;
    assert.equal(canvas.controlsAboveOverlay, fabric.Canvas.prototype.controlsAboveOverlay);
    assert.equal(canvas.preserveObjectStacking, fabric.Canvas.prototype.preserveObjectStacking);
    canvas.loadFromJSON(serialized).then(function() {
      assert.ok(!canvas.isEmpty(), 'canvas is not empty');
      assert.equal(canvas.controlsAboveOverlay, true);
      assert.equal(canvas.preserveObjectStacking, true);
      done();
    });
  });

  QUnit.test('loadFromJSON with custom properties on Canvas with image', function(assert) {
    var done = assert.async();
    var serialized = {
      "objects": [
        { "type": "image", "originX": "left", "originY": "top", "left": 13.6, "top": -1.4, "width": 3000, "height": 3351, "fill": "rgb(0,0,0)", "stroke": null, "strokeWidth": 0, "strokeDashArray": null, "strokeLineCap": "butt", "strokeDashOffset": 0, "strokeLineJoin": "miter", "strokeMiterLimit": 4, "scaleX": 0.05, "scaleY": 0.05, "angle": 0, "flipX": false, "flipY": false, "opacity": 1, "shadow": null, "visible": true, "backgroundColor": "", "fillRule": "nonzero", "globalCompositeOperation": "source-over", "skewX": 0, "skewY": 0, "src": IMG_SRC, "filters": [], "crossOrigin": "" }],
      "background": "green"
    };
    serialized.controlsAboveOverlay = true;
    serialized.preserveObjectStacking = true;
    assert.equal(canvas.controlsAboveOverlay, fabric.Canvas.prototype.controlsAboveOverlay);
    assert.equal(canvas.preserveObjectStacking, fabric.Canvas.prototype.preserveObjectStacking);
    // before callback the properties are still false.
    assert.equal(canvas.controlsAboveOverlay, false);
    assert.equal(canvas.preserveObjectStacking, false);
    canvas.loadFromJSON(serialized).then(function() {
      assert.ok(!canvas.isEmpty(), 'canvas is not empty');
      assert.equal(canvas.controlsAboveOverlay, true);
      assert.equal(canvas.preserveObjectStacking, true);
      done();
    });
  });


  QUnit.test('normalize pointer', function(assert) {
    assert.ok(typeof canvas._normalizePointer === 'function');
    var pointer = new fabric.Point({ x: 10, y: 20 }),
        object = makeRect({ top: 10, left: 10, width: 50, height: 50, strokeWidth: 0}),
        normalizedPointer = canvas._normalizePointer(object, pointer);
    assert.equal(normalizedPointer.x, -25, 'should be in top left corner of rect');
    assert.equal(normalizedPointer.y, -15, 'should be in top left corner of rect');
    object.angle = 90;
    normalizedPointer = canvas._normalizePointer(object, pointer);
    assert.equal(normalizedPointer.x, -15, 'should consider angle');
    assert.equal(normalizedPointer.y, -25, 'should consider angle');
    object.angle = 0;
    object.scaleX = 2;
    object.scaleY = 2;
    normalizedPointer = canvas._normalizePointer(object, pointer);
    assert.equal(normalizedPointer.x, -25, 'should consider scale');
    assert.equal(normalizedPointer.y, -20, 'should consider scale');
    object.skewX = 60;
    normalizedPointer = canvas._normalizePointer(object, pointer);
    assert.equal(normalizedPointer.x.toFixed(2), -33.66, 'should consider skewX');
    assert.equal(normalizedPointer.y, -20, 'should not change');
  });

  QUnit.test('restorePointerVpt', function(assert) {
    assert.ok(typeof canvas.restorePointerVpt === 'function');
    var pointer = new fabric.Point({ x: 10, y: 20 }),
        restoredPointer = canvas.restorePointerVpt(pointer);
    assert.equal(restoredPointer.x, pointer.x, 'no changes if not vpt is set');
    assert.equal(restoredPointer.y, pointer.y, 'no changes if not vpt is set');
    canvas.viewportTransform = [2, 0, 0, 2, 50, -60];
    restoredPointer = canvas.restorePointerVpt(pointer);
    assert.equal(restoredPointer.x, -20, 'vpt changes restored');
    assert.equal(restoredPointer.y, 40, 'vpt changes restored');
    canvas.viewportTransform = [1, 0, 0, 1, 0, 0];
  });

  // QUnit.test('loadFromJSON with backgroundImage', function(assert) {
  //   var done = assert.async();
  //   canvas.setBackgroundImage('../../assets/pug.jpg');
  //   var anotherCanvas = new fabric.Canvas();

  //   setTimeout(function() {

  //     var json = JSON.stringify(canvas);
  //     anotherCanvas.loadFromJSON(json);

  //     setTimeout(function() {

  //       assert.equal(JSON.stringify(anotherCanvas), json, 'backgrondImage and properties are initialized correctly');
  //       done();

  //     }, 1000);
  //   }, 1000);
  // });


  QUnit.test('sendObjectToBack', function(assert) {
    assert.ok(typeof canvas.sendObjectToBack === 'function');

    var rect1 = makeRect(),
        rect2 = makeRect(),
        rect3 = makeRect();

    canvas.add(rect1, rect2, rect3);

    canvas.sendObjectToBack(rect3);
    assert.equal(canvas.item(0), rect3, 'third should now be the first one');

    canvas.sendObjectToBack(rect2);
    assert.equal(canvas.item(0), rect2, 'second should now be the first one');

    canvas.sendObjectToBack(rect2);
    assert.equal(canvas.item(0), rect2, 'second should *still* be the first one');
  });

  QUnit.test('bringObjectToFront', function(assert) {
    assert.ok(typeof canvas.bringObjectToFront === 'function');

    var rect1 = makeRect(),
        rect2 = makeRect(),
        rect3 = makeRect();

    canvas.add(rect1, rect2, rect3);

    canvas.bringObjectToFront(rect1);
    assert.equal(canvas.item(2), rect1, 'first should now be the last one');

    canvas.bringObjectToFront(rect2);
    assert.equal(canvas.item(2), rect2, 'second should now be the last one');

    canvas.bringObjectToFront(rect2);
    assert.equal(canvas.item(2), rect2, 'second should *still* be the last one');
  });

  QUnit.test('sendObjectBackwards', function(assert) {
    assert.ok(typeof canvas.sendObjectBackwards === 'function');

    var rect1 = makeRect(),
        rect2 = makeRect(),
        rect3 = makeRect();

    canvas.add(rect1, rect2, rect3);

    // [ 1, 2, 3 ]
    assert.equal(canvas.item(0), rect1);
    assert.equal(canvas.item(1), rect2);
    assert.equal(canvas.item(2), rect3);

    canvas.sendObjectBackwards(rect3);

    // moved 3 one level back — [1, 3, 2]
    assert.equal(canvas.item(0), rect1);
    assert.equal(canvas.item(2), rect2);
    assert.equal(canvas.item(1), rect3);

    canvas.sendObjectBackwards(rect3);

    // moved 3 one level back — [3, 1, 2]
    assert.equal(canvas.item(1), rect1);
    assert.equal(canvas.item(2), rect2);
    assert.equal(canvas.item(0), rect3);

    canvas.sendObjectBackwards(rect3);

    // 3 stays at the deepEqual position — [2, 3, 1]
    assert.equal(canvas.item(1), rect1);
    assert.equal(canvas.item(2), rect2);
    assert.equal(canvas.item(0), rect3);

    canvas.sendObjectBackwards(rect2);

    assert.equal(canvas.item(2), rect1);
    assert.equal(canvas.item(1), rect2);
    assert.equal(canvas.item(0), rect3);

    canvas.sendObjectBackwards(rect2);

    assert.equal(canvas.item(2), rect1);
    assert.equal(canvas.item(0), rect2);
    assert.equal(canvas.item(1), rect3);
  });

  QUnit.test('bringObjectForward', function(assert) {
    assert.ok(typeof canvas.bringObjectForward === 'function');

    var rect1 = makeRect(),
        rect2 = makeRect(),
        rect3 = makeRect();

    canvas.add(rect1, rect2, rect3);

    // initial position — [ 1, 2, 3 ]
    assert.equal(canvas.item(0), rect1);
    assert.equal(canvas.item(1), rect2);
    assert.equal(canvas.item(2), rect3);

    canvas.bringObjectForward(rect1);

    // 1 moves one way up — [ 2, 1, 3 ]
    assert.equal(canvas.item(1), rect1);
    assert.equal(canvas.item(0), rect2);
    assert.equal(canvas.item(2), rect3);

    canvas.bringObjectForward(rect1);

    // 1 moves one way up again — [ 2, 3, 1 ]
    assert.equal(canvas.item(2), rect1);
    assert.equal(canvas.item(0), rect2);
    assert.equal(canvas.item(1), rect3);

    canvas.bringObjectForward(rect1);

    // 1 is already all the way on top and so doesn't change position — [ 2, 3, 1 ]
    assert.equal(canvas.item(2), rect1);
    assert.equal(canvas.item(0), rect2);
    assert.equal(canvas.item(1), rect3);

    canvas.bringObjectForward(rect3);

    // 1 is already all the way on top and so doesn't change position — [ 2, 1, 3 ]
    assert.equal(canvas.item(1), rect1);
    assert.equal(canvas.item(0), rect2);
    assert.equal(canvas.item(2), rect3);
  });

  QUnit.test('setActiveObject', function(assert) {
    assert.ok(typeof canvas.setActiveObject === 'function');

    var rect1 = makeRect(),
        rect2 = makeRect();

    canvas.add(rect1, rect2);

    assert.ok(canvas.setActiveObject(rect1), 'selected');
    assert.ok(rect1 === canvas._activeObject);

    assert.ok(canvas.setActiveObject(rect2), 'selected');
    assert.ok(!canvas.setActiveObject(rect2), 'no effect');
    assert.ok(rect2 === canvas._activeObject);
  });

  QUnit.test('getActiveObject', function(assert) {
    assert.ok(typeof canvas.getActiveObject === 'function');
    assert.equal(canvas.getActiveObject(), null, 'should initially be null');
    var rect1 = makeRect(),
        rect2 = makeRect();

    canvas.add(rect1, rect2);

    canvas.setActiveObject(rect1);
    assert.equal(canvas.getActiveObject(), rect1);

    canvas.setActiveObject(rect2);
    assert.equal(canvas.getActiveObject(), rect2);
  });

  QUnit.test('getsetActiveObject', function(assert) {
    assert.equal(canvas.getActiveObject(), null, 'should initially be null');

    var group = new fabric.Group([
      makeRect({ left: 10, top: 10 }),
      makeRect({ left: 20, top: 20 })
    ]);

    canvas.setActiveObject(group);
    assert.equal(canvas.getActiveObject(), group);
  });

  QUnit.test('getActiveSelection', function(assert) {
    assert.ok(canvas.getActiveSelection() === canvas._activeSelection, 'should equal');
    assert.ok(canvas.getActiveSelection() instanceof fabric.ActiveSelection, 'is active selection');
  });

  QUnit.test('item', function(assert) {
    assert.ok(typeof canvas.item === 'function');

    var rect1 = makeRect(),
        rect2 = makeRect();

    canvas.add(rect1, rect2);

    assert.equal(canvas.item(0), rect1);
    assert.equal(canvas.item(1), rect2);

    canvas.remove(canvas.item(0));

    assert.equal(canvas.item(0), rect2);
  });

  QUnit.test('discardActiveObject on ActiveSelection', function(assert) {
    var group = new fabric.ActiveSelection([makeRect(), makeRect()]);
    canvas.setActiveObject(group);
    canvas.discardActiveObject();
    assert.equal(canvas.getActiveObject(), null, 'removing active group sets it to null');
  });

  QUnit.test('_discardActiveObject', function(assert) {

    canvas.add(makeRect());
    canvas.setActiveObject(canvas.item(0));

    assert.ok(canvas._discardActiveObject(), 'discarded');
    assert.ok(!canvas._discardActiveObject(), 'no effect');
    assert.equal(canvas.getActiveObject(), null);
  });

  QUnit.test('_discardActiveObject - cleanup transform', function (assert) {
    var e = { clientX: 5, clientY: 5, which: 1, target: canvas.upperCanvasEl };
    var target = makeRect();
    canvas.add(target);
    canvas.setActiveObject(target);
    canvas._setupCurrentTransform(e, target, true);
    assert.ok(canvas._currentTransform, 'transform should be set');
    target.isMoving = true;
    canvas._discardActiveObject();
    assert.ok(!canvas._currentTransform, 'transform should be cleared');
    assert.ok(!target.isMoving, 'moving flag should have been negated');
    assert.equal(canvas.getActiveObject(), null);
  });

  QUnit.test('discardActiveObject', function(assert) {
    assert.ok(typeof canvas.discardActiveObject === 'function');

    canvas.add(makeRect());
    canvas.setActiveObject(canvas.item(0));

    var group = new fabric.Group([
      makeRect({ left: 10, top: 10 }),
      makeRect({ left: 20, top: 20 })
    ]);

    canvas.setActiveObject(group);

    var eventsFired = {
      selectionCleared: false
    };

    canvas.on('selection:cleared', function( ){
      eventsFired.selectionCleared = true;
    });

    assert.ok(canvas.discardActiveObject(), 'deselected');
    assert.ok(!canvas.getActiveObject(), 'no active object');
    assert.ok(!canvas.discardActiveObject(), 'no effect');
    assert.equal(canvas.getActiveObject(), null);

    for (var prop in eventsFired) {
      assert.ok(eventsFired[prop]);
    }
  });

  QUnit.test('refuse discarding active object', function (assert) {
    const rect = makeRect();
    rect.onDeselect = () => true;
    canvas.setActiveObject(rect);
    assert.ok(!canvas.discardActiveObject(), 'no effect');
    assert.ok(canvas.getActiveObject() === rect, 'active object');
    canvas.clear();
    assert.ok(!canvas.getActiveObject(), 'cleared the stubborn ref');
  })

  QUnit.test('complexity', function(assert) {
    assert.ok(typeof canvas.complexity === 'function');
    assert.equal(canvas.complexity(), 0);

    canvas.add(makeRect());
    assert.equal(canvas.complexity(), 1);

    canvas.add(makeRect(), makeRect());
    assert.equal(canvas.complexity(), 3);
  });

  QUnit.test('toString', function(assert) {
    assert.ok(typeof canvas.toString === 'function');

    assert.equal(canvas.toString(), '#<Canvas (0): { objects: 0 }>');

    canvas.add(makeRect());
    assert.equal(canvas.toString(), '#<Canvas (1): { objects: 1 }>');
  });

  QUnit.test('toSVG with active group', function(assert) {
    var rect = new fabric.Rect({ width: 50, height: 50, left: 100, top: 100 });
    var circle = new fabric.Circle({ radius: 50, left: 50, top: 50 });
    canvas.add(rect, circle);
    var svg = canvas.toSVG();
    const activeSelection = canvas.getActiveSelection();
    activeSelection.add(rect, circle);
    canvas.setActiveObject(activeSelection);
    var svgWithActiveGroup = canvas.toSVG();

    assert.equal(svg, svgWithActiveGroup);
  });

<<<<<<< HEAD
  QUnit.test('active group objects reordering', function(assert) {
    var rect1 = new fabric.Rect({ width: 30, height: 30, left: 130, top: 130 });
    var rect2 = new fabric.Rect({ width: 50, height: 50, left: 100, top: 100 });
    var circle1 = new fabric.Circle({ radius: 10, left: 60, top: 60 });
    var circle2 = new fabric.Circle({ radius: 50, left: 50, top: 50 });
    canvas.add(rect1, rect2, circle1, circle2);
    assert.equal(canvas._objects[0], rect1);
    assert.equal(canvas._objects[1], rect2);
    assert.equal(canvas._objects[2], circle1);
    assert.equal(canvas._objects[3], circle2);
    var aGroup = new fabric.ActiveSelection([rect2, circle2, rect1, circle1], { canvas: canvas });
    // before rendering objects are ordered in insert order
    assert.equal(aGroup._objects[0], rect2);
    assert.equal(aGroup._objects[1], circle2);
    assert.equal(aGroup._objects[2], rect1);
    assert.equal(aGroup._objects[3], circle1);
    assert.ok(canvas.setActiveObject(aGroup));
    canvas.renderAll();
    // after rendering objects are ordered in canvas stack order
    assert.equal(aGroup._objects[0], rect1);
    assert.equal(aGroup._objects[1], rect2);
    assert.equal(aGroup._objects[2], circle1);
    assert.equal(aGroup._objects[3], circle2);
  });

=======
>>>>>>> 224f4076
  [true, false].forEach(enableRetinaScaling => {
    QUnit.test(`set dimensions, enableRetinaScaling ${enableRetinaScaling}`, async function (assert) {
      var el = fabric.getDocument().createElement('canvas'),
        parentEl = fabric.getDocument().createElement('div');
      el.width = 200; el.height = 200;
      parentEl.className = 'rootNode';
      parentEl.appendChild(el);

      const dpr = 1.25;
      fabric.config.configure({ devicePixelRatio: dpr });

      assert.equal(parentEl.firstChild, el, 'canvas should be appended at partentEl');
      assert.equal(parentEl.childNodes.length, 1, 'parentEl has 1 child only');

      el.style.position = 'relative';
      var elStyle = el.style.cssText;
      assert.equal(elStyle, 'position: relative;', 'el style should not be empty');

      var canvas = new fabric.Canvas(el, { enableRetinaScaling, renderOnAddRemove: false });

      canvas.setDimensions({ width: 500, height: 500 });
      assert.equal(canvas._originalCanvasStyle, elStyle, 'saved original canvas style for disposal');
      assert.notEqual(el.style.cssText, canvas._originalCanvasStyle, 'canvas el style has been changed');
      assert.equal(el.width, 500 * (enableRetinaScaling ? dpr : 1), 'expected width');
      assert.equal(el.height, 500 * (enableRetinaScaling ? dpr : 1), 'expected height');
      assert.equal(canvas.upperCanvasEl.width, 500 * (enableRetinaScaling ? dpr : 1), 'expected width');
      assert.equal(canvas.upperCanvasEl.height, 500 * (enableRetinaScaling ? dpr : 1), 'expected height');

      await canvas.dispose();
      assert.equal(canvas._originalCanvasStyle, undefined, 'removed original canvas style');
      assert.equal(el.style.cssText, elStyle, 'restored original canvas style');
      assert.equal(el.width, 500, 'restored width');
      assert.equal(el.height, 500, 'restored height');

    });
  });


  QUnit.test('clone', function(assert) {
    var done = assert.async();
    assert.ok(typeof canvas.clone === 'function');

    canvas.add(new fabric.Rect({ width: 100, height: 110, top: 120, left: 130, fill: 'rgba(0,1,2,0.3)' }));
    var canvasData = JSON.stringify(canvas);

    canvas.clone().then(function(clone) {
      assert.ok(clone instanceof fabric.Canvas);

      // alert(JSON.stringify(clone));
      assert.equal(canvasData, JSON.stringify(clone), 'data on cloned canvas should be identical');

      assert.equal(canvas.getWidth(), clone.getWidth());
      assert.equal(canvas.getHeight(), clone.getHeight());
      clone.renderAll();
      done();
    });
  });

  QUnit.test('cloneWithoutData', function(assert) {
    assert.ok(typeof canvas.cloneWithoutData === 'function');

    canvas.add(new fabric.Rect({ width: 100, height: 110, top: 120, left: 130, fill: 'rgba(0,1,2,0.3)' }));

    const clone = canvas.cloneWithoutData();

    assert.ok(clone instanceof fabric.Canvas);

    assert.equal(JSON.stringify(clone), EMPTY_JSON, 'data on cloned canvas should be empty');

    assert.equal(canvas.getWidth(), clone.getWidth());
    assert.equal(canvas.getHeight(), clone.getHeight());
    clone.renderAll();
  });

  QUnit.test('getSetWidth', function(assert) {
    assert.ok(typeof canvas.getWidth === 'function');
    assert.equal(canvas.getWidth(), 600);
    canvas.setWidth(444);
    assert.equal(canvas.getWidth(), 444);
    assert.equal(canvas.lowerCanvasEl.style.width, 444 + 'px');
  });

  QUnit.test('getSetHeight', function(assert) {
    assert.ok(typeof canvas.getHeight === 'function');
    assert.equal(canvas.getHeight(), 600);
    canvas.setHeight(765);
    assert.equal(canvas.getHeight(), 765);
    assert.equal(canvas.lowerCanvasEl.style.height, 765 + 'px');
  });

  QUnit.test('setWidth css only', function(assert) {
    canvas.setWidth(123);
    canvas.setWidth('100%', { cssOnly: true });

    assert.equal(canvas.lowerCanvasEl.style.width, '100%', 'Should be as the css only value');
    assert.equal(canvas.upperCanvasEl.style.width, '100%', 'Should be as the css only value');
    assert.equal(canvas.wrapperEl.style.width, '100%', 'Should be as the css only value');
    assert.equal(canvas.getWidth(), 123, 'Should be as the none css only value');
  });

  QUnit.test('setHeight css only', function(assert) {
    canvas.setHeight(123);
    canvas.setHeight('100%', { cssOnly: true });

    assert.equal(canvas.lowerCanvasEl.style.height, '100%', 'Should be as the css only value');
    assert.equal(canvas.upperCanvasEl.style.height, '100%', 'Should be as the css only value');
    assert.equal(canvas.wrapperEl.style.height, '100%', 'Should be as the css only value');
    assert.equal(canvas.getHeight(), 123, 'Should be as the none css only value');
  });

  QUnit.test('setWidth backstore only', function(assert) {
    canvas.setWidth(123);
    canvas.setWidth(500, { backstoreOnly: true });

    assert.equal(canvas.lowerCanvasEl.style.width, 123 + 'px', 'Should be as none backstore only value + "px"');
    assert.equal(canvas.upperCanvasEl.style.width, 123 + 'px', 'Should be as none backstore only value + "px"');
    assert.equal(canvas.wrapperEl.style.width, 123 + 'px', 'Should be as none backstore only value + "px"');
    assert.equal(canvas.getWidth(), 500, 'Should be as the backstore only value');
  });

  QUnit.test('setHeight backstore only', function(assert) {
    canvas.setHeight(123);
    canvas.setHeight(500, { backstoreOnly: true });

    assert.equal(canvas.lowerCanvasEl.style.height, 123 + 'px', 'Should be as none backstore only value + "px"');
    assert.equal(canvas.upperCanvasEl.style.height, 123 + 'px', 'Should be as none backstore only value + "px"');
    assert.equal(canvas.wrapperEl.style.height, 123 + 'px', 'Should be as none backstore only value + "px"');
    assert.equal(canvas.getHeight(), 500, 'Should be as the backstore only value');
  });

  QUnit.test('setupCurrentTransform', function(assert) {
    assert.ok(typeof canvas._setupCurrentTransform === 'function');

    var rect = new fabric.Rect({ left: 75, top: 75, width: 50, height: 50 });
    canvas.add(rect);
    var canvasEl = canvas.getElement(),
        canvasOffset = fabric.util.getElementOffset(canvasEl);
    var eventStub = {
      clientX: canvasOffset.left + 100,
      clientY: canvasOffset.top + 100,
      target: rect
    };
    canvas.setActiveObject(rect);
    rect.__corner = rect._findTargetCorner(
      canvas.getPointer(eventStub, true)
    );
    canvas._setupCurrentTransform(eventStub, rect);
    var t = canvas._currentTransform;
    assert.equal(t.target, rect, 'should have rect as a target');
    assert.equal(t.action, 'drag', 'should target inside rect and setup drag');
    assert.equal(t.corner, 0, 'no corner selected');
    assert.equal(t.originX, rect.originX, 'no origin change for drag');
    assert.equal(t.originY, rect.originY, 'no origin change for drag');

    eventStub = {
      clientX: canvasOffset.left + rect.oCoords.tl.corner.tl.x + 1,
      clientY: canvasOffset.top + rect.oCoords.tl.corner.tl.y + 1,
      target: rect
    };
    rect.__corner = rect._findTargetCorner(
      canvas.getPointer(eventStub, true)
    );
    canvas._setupCurrentTransform(eventStub, rect, false);
    t = canvas._currentTransform;
    assert.equal(t.target, rect, 'should have rect as a target');
    assert.equal(t.action, 'drag', 'should setup drag since the object was not selected');
    assert.equal(t.corner, 'tl', 'tl selected');
    assert.equal(t.shiftKey, undefined, 'shift was not pressed');

    var alreadySelected = true;
    rect.__corner = rect._findTargetCorner(
      canvas.getPointer(eventStub, true)
    );
    canvas._setupCurrentTransform(eventStub, rect, alreadySelected);
    t = canvas._currentTransform;
    assert.equal(t.target, rect, 'should have rect as a target');
    assert.equal(t.action, 'scale', 'should target a corner and setup scale');
    assert.equal(t.corner, 'tl', 'tl selected');
    assert.equal(t.originX, 'right', 'origin in opposite direction');
    assert.equal(t.originY, 'bottom', 'origin in opposite direction');
    assert.equal(t.shiftKey, undefined, 'shift was not pressed');

    eventStub = {
      clientX: canvasOffset.left + rect.left - 2,
      clientY: canvasOffset.top + rect.top + rect.height / 2,
      target: rect,
      shiftKey: true
    };
    rect.__corner = rect._findTargetCorner(
      canvas.getPointer(eventStub, true)
    );
    canvas._setupCurrentTransform(eventStub, rect, alreadySelected);
    t = canvas._currentTransform;
    assert.equal(t.target, rect, 'should have rect as a target');
    assert.equal(t.action, 'skewY', 'should target a corner and setup skew');
    assert.equal(t.shiftKey, true, 'shift was pressed');
    assert.equal(t.corner, 'ml', 'ml selected');
    assert.equal(t.originX, 'right', 'origin in opposite direction');

    // to be replaced with new api test
    // eventStub = {
    //   clientX: canvasOffset.left + rect.oCoords.mtr.x,
    //   clientY: canvasOffset.top + rect.oCoords.mtr.y,
    //   target: rect,
    // };
    // canvas._setupCurrentTransform(eventStub, rect, alreadySelected);
    // t = canvas._currentTransform;
    // assert.equal(t.target, rect, 'should have rect as a target');
    // assert.equal(t.action, 'mtr', 'should target a corner and setup rotate');
    // assert.equal(t.corner, 'mtr', 'mtr selected');
    // assert.equal(t.originX, 'center', 'origin in center');
    // assert.equal(t.originY, 'center', 'origin in center');
    // canvas._currentTransform = false;
  });

  // QUnit.test('_rotateObject', function(assert) {
  //   assert.ok(typeof canvas._rotateObject === 'function');
  //   var rect = new fabric.Rect({ left: 75, top: 75, width: 50, height: 50 });
  //   canvas.add(rect);
  //   var canvasEl = canvas.getElement(),
  //       canvasOffset = fabric.util.getElementOffset(canvasEl);
  //   var eventStub = {
  //     clientX: canvasOffset.left + rect.oCoords.mtr.x,
  //     clientY: canvasOffset.top + rect.oCoords.mtr.y,
  //     target: rect,
  //   };
  //   canvas._setupCurrentTransform(eventStub, rect);
  //   var rotated = canvas._rotateObject(30, 30, 'equally');
  //   assert.equal(rotated, true, 'return true if a rotation happened');
  //   rotated = canvas._rotateObject(30, 30);
  //   assert.equal(rotated, false, 'return true if no rotation happened');
  // });
  //
  // QUnit.test('_rotateObject do not change origins', function(assert) {
  //   assert.ok(typeof canvas._rotateObject === 'function');
  //   var rect = new fabric.Rect({ left: 75, top: 75, width: 50, height: 50, originX: 'right', originY: 'bottom' });
  //   canvas.add(rect);
  //   var canvasEl = canvas.getElement(),
  //       canvasOffset = fabric.util.getElementOffset(canvasEl);
  //   var eventStub = {
  //     clientX: canvasOffset.left + rect.oCoords.mtr.x,
  //     clientY: canvasOffset.top + rect.oCoords.mtr.y,
  //     target: rect,
  //   };
  //   canvas._setupCurrentTransform(eventStub, rect);
  //   assert.equal(rect.originX, 'right');
  //   assert.equal(rect.originY, 'bottom');
  // });

  QUnit.skip('fxRemove', function(assert) {
    var done = assert.async();
    assert.ok(typeof canvas.fxRemove === 'function');

    var rect = new fabric.Rect();
    canvas.add(rect);

    var callbackFired = false;
    function onComplete() {
      callbackFired = true;
    }

    assert.equal(canvas.item(0), rect);
    assert.ok(typeof canvas.fxRemove(rect, { onComplete: onComplete }).abort === 'function', 'should return animation abort function');

    setTimeout(function() {
      assert.equal(canvas.item(0), undefined);
      assert.ok(callbackFired);
      done();
    }, 1000);
  });

  // QUnit.test('backgroundImage', function(assert) {
  //   var done = assert.async();
  //   assert.deepEqual('', canvas.backgroundImage);
  //   canvas.setBackgroundImage('../../assets/pug.jpg');

  //   setTimeout(function() {

  //     assert.ok(typeof canvas.backgroundImage == 'object');
  //     assert.ok(/pug\.jpg$/.test(canvas.backgroundImage.src));

  //     assert.deepEqual(canvas.toJSON(), {
  //       "objects": [],
  //       "background": "rgba(0, 0, 0, 0)",
  //       "backgroundImage": (fabric.getDocument().location.protocol +
  //                           '//' +
  //                           fabric.getDocument().location.hostname +
  //                           ((fabric.getDocument().location.port === '' || parseInt(fabric.getDocument().location.port, 10) === 80)
  //                               ? ''
  //                               : (':' + fabric.getDocument().location.port)) +
  //                           '/assets/pug.jpg'),
  //       "backgroundImageOpacity": 1,
  //       "backgroundImageStretch": true
  //     });

  //     done();
  //   }, 1000);
  // });

  QUnit.test('isTargetTransparent', function(assert) {
    var rect = new fabric.Rect({
      width: 10,
      height: 10,
      strokeWidth: 4,
      stroke: 'red',
      fill: '',
      top: 0,
      left: 0,
      objectCaching: true,
    });
    canvas.add(rect);
    assert.equal(canvas.isTargetTransparent(rect, 0, 0), false, 'opaque on 0,0');
    assert.equal(canvas.isTargetTransparent(rect, 1, 1), false, 'opaque on 1,1');
    assert.equal(canvas.isTargetTransparent(rect, 2, 2), false, 'opaque on 2,2');
    assert.equal(canvas.isTargetTransparent(rect, 3, 3), false, 'opaque on 3,3');
    assert.equal(canvas.isTargetTransparent(rect, 4, 4), true, 'transparent on 4,4');
    assert.equal(canvas.isTargetTransparent(rect, 5, 5), true, 'transparent on 5, 5');
    assert.equal(canvas.isTargetTransparent(rect, 6, 6), true, 'transparent on 6, 6');
    assert.equal(canvas.isTargetTransparent(rect, 7, 7), true, 'transparent on 7, 7');
    assert.equal(canvas.isTargetTransparent(rect, 8, 8), true, 'transparent on 8, 8');
    assert.equal(canvas.isTargetTransparent(rect, 9, 9), true, 'transparent on 9, 9');
    assert.equal(canvas.isTargetTransparent(rect, 10, 10), false, 'opaque on 10, 10');
    assert.equal(canvas.isTargetTransparent(rect, 11, 11), false, 'opaque on 11, 11');
    assert.equal(canvas.isTargetTransparent(rect, 12, 12), false, 'opaque on 12, 12');
    assert.equal(canvas.isTargetTransparent(rect, 13, 13), false, 'opaque on 13, 13');
    assert.equal(canvas.isTargetTransparent(rect, 14, 14), true, 'transparent on 14, 14');
  });

  QUnit.test('isTargetTransparent without objectCaching', function(assert) {
    var rect = new fabric.Rect({
      width: 10,
      height: 10,
      strokeWidth: 4,
      stroke: 'red',
      fill: '',
      top: 0,
      left: 0,
      objectCaching: false,
    });
    canvas.add(rect);
    assert.equal(canvas.isTargetTransparent(rect, 0, 0), false, 'opaque on 0,0');
    assert.equal(canvas.isTargetTransparent(rect, 1, 1), false, 'opaque on 1,1');
    assert.equal(canvas.isTargetTransparent(rect, 2, 2), false, 'opaque on 2,2');
    assert.equal(canvas.isTargetTransparent(rect, 3, 3), false, 'opaque on 3,3');
    assert.equal(canvas.isTargetTransparent(rect, 4, 4), true, 'transparent on 4,4');
    assert.equal(canvas.isTargetTransparent(rect, 5, 5), true, 'transparent on 5, 5');
    assert.equal(canvas.isTargetTransparent(rect, 6, 6), true, 'transparent on 6, 6');
    assert.equal(canvas.isTargetTransparent(rect, 7, 7), true, 'transparent on 7, 7');
    assert.equal(canvas.isTargetTransparent(rect, 8, 8), true, 'transparent on 8, 8');
    assert.equal(canvas.isTargetTransparent(rect, 9, 9), true, 'transparent on 9, 9');
    assert.equal(canvas.isTargetTransparent(rect, 10, 10), false, 'opaque on 10, 10');
    assert.equal(canvas.isTargetTransparent(rect, 11, 11), false, 'opaque on 11, 11');
    assert.equal(canvas.isTargetTransparent(rect, 12, 12), false, 'opaque on 12, 12');
    assert.equal(canvas.isTargetTransparent(rect, 13, 13), false, 'opaque on 13, 13');
    assert.equal(canvas.isTargetTransparent(rect, 14, 14), true, 'transparent on 14, 14');
  });

  QUnit.test('isTargetTransparent as active object', function(assert) {
    var rect = new fabric.Rect({
      width: 20,
      height: 20,
      strokeWidth: 4,
      stroke: 'red',
      fill: '',
      top: 0,
      left: 0,
      objectCaching: true,
    });
    canvas.add(rect);
    canvas.setActiveObject(rect);
    assert.equal(canvas.isTargetTransparent(rect, 0, 0), false, 'opaque on 0,0');
    assert.equal(canvas.isTargetTransparent(rect, 1, 1), false, 'opaque on 1,1');
    assert.equal(canvas.isTargetTransparent(rect, 2, 2), false, 'opaque on 2,2');
    assert.equal(canvas.isTargetTransparent(rect, 3, 3), false, 'opaque on 3,3');
    assert.equal(canvas.isTargetTransparent(rect, 4, 4), true, 'transparent on 4,4');
    assert.equal(canvas.isTargetTransparent(rect, 5, 5), true, 'transparent on 5, 5');
    assert.equal(canvas.isTargetTransparent(rect, 6, 6), true, 'transparent on 6, 6');
    assert.equal(canvas.isTargetTransparent(rect, 7, 7), true, 'transparent on 7, 7');
    assert.equal(canvas.isTargetTransparent(rect, 8, 8), true, 'transparent on 8, 8');
    assert.equal(canvas.isTargetTransparent(rect, 9, 9), true, 'transparent on 9, 9');
    assert.equal(canvas.isTargetTransparent(rect, 10, 10), true, 'transparent 10, 10');
    assert.equal(canvas.isTargetTransparent(rect, 11, 11), true, 'transparent 11, 11');
    assert.equal(canvas.isTargetTransparent(rect, 12, 12), true, 'transparent 12, 12');
    assert.equal(canvas.isTargetTransparent(rect, 13, 13), true, 'transparent 13, 13');
    assert.equal(canvas.isTargetTransparent(rect, 14, 14), true, 'transparent 14, 14');
    assert.equal(canvas.isTargetTransparent(rect, 15, 15), true, 'transparent 15, 15');
    assert.equal(canvas.isTargetTransparent(rect, 16, 16), true, 'transparent 16, 16');
    assert.equal(canvas.isTargetTransparent(rect, 17, 17), true, 'transparent 17, 17');
    assert.equal(canvas.isTargetTransparent(rect, 18, 18), true, 'transparent 18, 18');
    assert.equal(canvas.isTargetTransparent(rect, 19, 19), true, 'transparent 19, 19');
    assert.equal(canvas.isTargetTransparent(rect, 20, 20), false, 'opaque 20, 20');
    assert.equal(canvas.isTargetTransparent(rect, 21, 21), false, 'opaque 21, 21');
    assert.equal(canvas.isTargetTransparent(rect, 22, 22), false, 'opaque 22, 22');
    assert.equal(canvas.isTargetTransparent(rect, 23, 23), false, 'opaque 23, 23');
    assert.equal(canvas.isTargetTransparent(rect, 24, 24), true, 'transparent 24, 24');
    assert.equal(canvas.isTargetTransparent(rect, 25, 25), true, 'transparent 25, 25');
    assert.equal(canvas.isTargetTransparent(rect, 26, 26), true, 'transparent 26, 26');
    assert.equal(canvas.isTargetTransparent(rect, 27, 27), true, 'transparent 27, 27');
    assert.equal(canvas.isTargetTransparent(rect, 28, 28), true, 'transparent 28, 28');
    assert.equal(canvas.isTargetTransparent(rect, 29, 29), true, 'transparent 29, 29');
    assert.equal(canvas.isTargetTransparent(rect, 30, 30), true, 'transparent 30, 30');
    assert.equal(canvas.isTargetTransparent(rect, 31, 31), true, 'transparent 31, 31');

  });

  QUnit.test('canvas getTopContext', function(assert) {
    assert.ok(typeof canvas.getTopContext === 'function');
    assert.equal(canvas.getTopContext(), canvas.contextTop, 'it jsut returns contextTop');
  });

  QUnit.test('_shouldCenterTransform', function(assert) {
    assert.equal(
      canvas._shouldCenterTransform({}, 'someAction', false), false, 'a non standard action does not center scale');
    assert.equal(
      canvas._shouldCenterTransform({}, 'someAction', true), true,
      'a non standard action will center scale if altKey is true'
    );
    canvas.centeredScaling = true;
    ['scale', 'scaleX', 'scaleY', 'resizing'].forEach(function(action) {
      assert.equal(
        canvas._shouldCenterTransform({}, action, false), true,
        action + ' standard action will center scale if canvas.centeredScaling is true and no centeredKey pressed'
      );
    });
    ['scale', 'scaleX', 'scaleY', 'resizing'].forEach(function(action) {
      assert.equal(
        canvas._shouldCenterTransform({}, action, true), false,
        action + ' standard action will NOT center scale if canvas.centeredScaling is true and centeredKey is pressed'
      );
    });
    assert.equal(
      canvas._shouldCenterTransform({}, 'rotate', false), false,
      'rotate standard action will NOT center scale if canvas.centeredScaling is true'
    );
    canvas.centeredRotation = true;
    assert.equal(
      canvas._shouldCenterTransform({}, 'rotate', false), true,
      'rotate standard action will center scale if canvas.centeredRotation is true'
    );
  });
})();<|MERGE_RESOLUTION|>--- conflicted
+++ resolved
@@ -1923,34 +1923,6 @@
     assert.equal(svg, svgWithActiveGroup);
   });
 
-<<<<<<< HEAD
-  QUnit.test('active group objects reordering', function(assert) {
-    var rect1 = new fabric.Rect({ width: 30, height: 30, left: 130, top: 130 });
-    var rect2 = new fabric.Rect({ width: 50, height: 50, left: 100, top: 100 });
-    var circle1 = new fabric.Circle({ radius: 10, left: 60, top: 60 });
-    var circle2 = new fabric.Circle({ radius: 50, left: 50, top: 50 });
-    canvas.add(rect1, rect2, circle1, circle2);
-    assert.equal(canvas._objects[0], rect1);
-    assert.equal(canvas._objects[1], rect2);
-    assert.equal(canvas._objects[2], circle1);
-    assert.equal(canvas._objects[3], circle2);
-    var aGroup = new fabric.ActiveSelection([rect2, circle2, rect1, circle1], { canvas: canvas });
-    // before rendering objects are ordered in insert order
-    assert.equal(aGroup._objects[0], rect2);
-    assert.equal(aGroup._objects[1], circle2);
-    assert.equal(aGroup._objects[2], rect1);
-    assert.equal(aGroup._objects[3], circle1);
-    assert.ok(canvas.setActiveObject(aGroup));
-    canvas.renderAll();
-    // after rendering objects are ordered in canvas stack order
-    assert.equal(aGroup._objects[0], rect1);
-    assert.equal(aGroup._objects[1], rect2);
-    assert.equal(aGroup._objects[2], circle1);
-    assert.equal(aGroup._objects[3], circle2);
-  });
-
-=======
->>>>>>> 224f4076
   [true, false].forEach(enableRetinaScaling => {
     QUnit.test(`set dimensions, enableRetinaScaling ${enableRetinaScaling}`, async function (assert) {
       var el = fabric.getDocument().createElement('canvas'),
