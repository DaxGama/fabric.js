--- conflicted
+++ resolved
@@ -965,13 +965,8 @@
       br: 'se-resize',
       mtr: 'crosshair',
     };
-<<<<<<< HEAD
     Object.entries(target.controlCoords).forEach(([corner, { position }]) => {
-      const e = { clientX: position.x, clientY: position.y, [key]: false };
-=======
-    Object.entries(target.oCoords).forEach(([corner, coords]) => {
-      const e = { clientX: coords.x, clientY: coords.y, [key]: false, target: canvas.upperCanvasEl };
->>>>>>> d217b0f7
+      const e = { clientX: position.x, clientY: position.y, [key]: false, target: canvas.upperCanvasEl };
       canvas._setCursorFromEvent(e, target);
       assert.equal(canvas.upperCanvasEl.style.cursor, expected[corner], `${expected[corner]} action is not disabled`);
     })
@@ -988,13 +983,8 @@
       mtr: 'crosshair',
     };
     target.lockScalingX = true;
-<<<<<<< HEAD
     Object.entries(target.controlCoords).forEach(([corner, { position }]) => {
-      const e = { clientX: position.x, clientY: position.y, [key]: false };
-=======
-    Object.entries(target.oCoords).forEach(([corner, coords]) => {
-      const e = { clientX: coords.x, clientY: coords.y, [key]: false, target: canvas.upperCanvasEl };
->>>>>>> d217b0f7
+      const e = { clientX: position.x, clientY: position.y, [key]: false, target: canvas.upperCanvasEl };
       canvas._setCursorFromEvent(e, target);
       assert.equal(canvas.upperCanvasEl.style.cursor, expectedLockScalinX[corner], `${corner} is ${expectedLockScalinX[corner]} for lockScalingX`);
     });
@@ -1010,13 +1000,8 @@
       br: 'se-resize',
       mtr: 'crosshair',
     };
-<<<<<<< HEAD
     Object.entries(target.controlCoords).forEach(([corner, { position }]) => {
-      const e = { clientX: position.x, clientY: position.y, [key]: false, [key2]: true };
-=======
-    Object.entries(target.oCoords).forEach(([corner, coords]) => {
-      const e = { clientX: coords.x, clientY: coords.y, [key]: false, [key2]: true, target: canvas.upperCanvasEl };
->>>>>>> d217b0f7
+      const e = { clientX: position.x, clientY: position.y, [key]: false, [key2]: true, target: canvas.upperCanvasEl };
       canvas._setCursorFromEvent(e, target);
       assert.equal(canvas.upperCanvasEl.style.cursor, expectedUniScale[corner], `${corner} is ${expectedUniScale[corner]} for uniScaleKey pressed`);
     });
@@ -1034,13 +1019,8 @@
     };
     target.lockScalingX = false;
     target.lockScalingY = true;
-<<<<<<< HEAD
     Object.entries(target.controlCoords).forEach(([corner, { position }]) => {
-      const e = { clientX: position.x, clientY: position.y, [key]: false };
-=======
-    Object.entries(target.oCoords).forEach(([corner, coords]) => {
-      const e = { clientX: coords.x, clientY: coords.y, [key]: false, target: canvas.upperCanvasEl };
->>>>>>> d217b0f7
+      const e = { clientX: position.x, clientY: position.y, [key]: false, target: canvas.upperCanvasEl };
       canvas._setCursorFromEvent(e, target);
       assert.equal(canvas.upperCanvasEl.style.cursor, expectedLockScalinY[corner], `${corner} is ${expectedLockScalinY[corner]} for lockScalingY`);
     });
@@ -1055,13 +1035,8 @@
       br: 'se-resize',
       mtr: 'crosshair',
     };
-<<<<<<< HEAD
     Object.entries(target.controlCoords).forEach(([corner, { position }]) => {
-      const e = { clientX: position.x, clientY: position.y, [key]: false, [key2]: true };
-=======
-    Object.entries(target.oCoords).forEach(([corner, coords]) => {
-      const e = { clientX: coords.x, clientY: coords.y, [key]: false, [key2]: true, target: canvas.upperCanvasEl };
->>>>>>> d217b0f7
+      const e = { clientX: position.x, clientY: position.y, [key]: false, [key2]: true, target: canvas.upperCanvasEl };
       canvas._setCursorFromEvent(e, target);
       assert.equal(canvas.upperCanvasEl.style.cursor, expectedLockScalinYUniscaleKey[corner], `${corner} is ${expectedLockScalinYUniscaleKey[corner]} for lockScalingY + uniscaleKey`);
     });
@@ -1079,13 +1054,8 @@
     };
     target.lockScalingY = true;
     target.lockScalingX = true;
-<<<<<<< HEAD
     Object.entries(target.controlCoords).forEach(([corner, { position }]) => {
-      const e = { clientX: position.x, clientY: position.y, [key]: false };
-=======
-    Object.entries(target.oCoords).forEach(([corner, coords]) => {
-      const e = { clientX: coords.x, clientY: coords.y, [key]: false, target: canvas.upperCanvasEl };
->>>>>>> d217b0f7
+      const e = { clientX: position.x, clientY: position.y, [key]: false, target: canvas.upperCanvasEl };
       canvas._setCursorFromEvent(e, target);
       assert.equal(canvas.upperCanvasEl.style.cursor, expectedAllLock[corner], `${corner} is ${expectedAllLock[corner]} for all locked`);
     });
@@ -1101,13 +1071,8 @@
       br: 'not-allowed',
       mtr: 'crosshair',
     };
-<<<<<<< HEAD
     Object.entries(target.controlCoords).forEach(([corner, { position }]) => {
-      const e = { clientX: position.x, clientY: position.y, [key]: false, [key2]: true };
-=======
-    Object.entries(target.oCoords).forEach(([corner, coords]) => {
-      const e = { clientX: coords.x, clientY: coords.y, [key]: false, [key2]: true, target: canvas.upperCanvasEl };
->>>>>>> d217b0f7
+      const e = { clientX: position.x, clientY: position.y, [key]: false, [key2]: true, target: canvas.upperCanvasEl };
       canvas._setCursorFromEvent(e, target);
       assert.equal(canvas.upperCanvasEl.style.cursor, expectedAllLockUniscale[corner], `${corner} is ${expectedAllLockUniscale[corner]} for all locked + uniscale`);
     });
@@ -1115,11 +1080,7 @@
     target.lockRotation = true;
     target.lockScalingY = false;
     target.lockScalingX = false;
-<<<<<<< HEAD
-    const e = { clientX: target.controlCoords.mtr.position.x, clientY: target.controlCoords.mtr.position.y, [key]: false };
-=======
-    const e = { clientX: target.oCoords.mtr.x, clientY: target.oCoords.mtr.y, [key]: false, target: canvas.upperCanvasEl };
->>>>>>> d217b0f7
+    const e = { clientX: target.controlCoords.mtr.position.x, clientY: target.controlCoords.mtr.position.y, [key]: false, target: canvas.upperCanvasEl };
     canvas._setCursorFromEvent(e, target);
     assert.equal(canvas.upperCanvasEl.style.cursor, 'not-allowed', `mtr is not allowed for locked rotation`);
 
@@ -1127,13 +1088,8 @@
     target.lockSkewingY = true;
     target.lockRotation = false;
     // with lock-skewing we are back at normal
-<<<<<<< HEAD
     Object.entries(target.controlCoords).forEach(([corner, { position }]) => {
-      const e = { clientX: position.x, clientY: position.y, [key]: false };
-=======
-    Object.entries(target.oCoords).forEach(([corner, coords]) => {
-      const e = { clientX: coords.x, clientY: coords.y, [key]: false, target: canvas.upperCanvasEl };
->>>>>>> d217b0f7
+      const e = { clientX: position.x, clientY: position.y, [key]: false, target: canvas.upperCanvasEl };
       canvas._setCursorFromEvent(e, target);
       assert.equal(canvas.upperCanvasEl.style.cursor, expected[corner], `${key} is ${expected[corner]} for both lockskewing`);
     });
@@ -1152,13 +1108,8 @@
       br: 'se-resize',
       mtr: 'crosshair',
     };
-<<<<<<< HEAD
     Object.entries(target.controlCoords).forEach(([corner, { position }]) => {
-      const e = { clientX: position.x, clientY: position.y, [key]: true };
-=======
-    Object.entries(target.oCoords).forEach(([corner, coords]) => {
-      const e = { clientX: coords.x, clientY: coords.y, [key]: true, target: canvas.upperCanvasEl };
->>>>>>> d217b0f7
+      const e = { clientX: position.x, clientY: position.y, [key]: true, target: canvas.upperCanvasEl };
       canvas._setCursorFromEvent(e, target);
       assert.equal(canvas.upperCanvasEl.style.cursor, expectedLockSkewingY[corner], `${corner} ${expectedLockSkewingY[corner]} for lockSkewingY`);
     });
@@ -1177,13 +1128,8 @@
       br: 'se-resize',
       mtr: 'crosshair',
     };
-<<<<<<< HEAD
     Object.entries(target.controlCoords).forEach(([corner, { position }]) => {
-      const e = { clientX: position.x, clientY: position.y, [key]: true };
-=======
-    Object.entries(target.oCoords).forEach(([corner, coords]) => {
-      const e = { clientX: coords.x, clientY: coords.y, [key]: true, target: canvas.upperCanvasEl };
->>>>>>> d217b0f7
+      const e = { clientX: position.x, clientY: position.y, [key]: true, target: canvas.upperCanvasEl };
       canvas._setCursorFromEvent(e, target);
       assert.equal(canvas.upperCanvasEl.style.cursor, expectedLockSkewingX[corner], `${corner} is ${expectedLockSkewingX[corner]} for lockSkewingX`);
     });
