--- conflicted
+++ resolved
@@ -777,58 +777,6 @@
   // TODO: QUnit.test('mousemove: subTargetCheck: setCursorFromEvent considers subTargets')
   // TODO: QUnit.test('mousemove: subTargetCheck: setCursorFromEvent considers subTargets in reverse order, so the top-most subTarget's .hoverCursor takes precedence')
 
-<<<<<<< HEAD
-  ['MouseDown', 'MouseMove', 'MouseOut', 'MouseEnter', 'MouseWheel', 'DoubleClick'].forEach(function(eventType) {
-    QUnit.test('avoid multiple registration - ' + eventType, function(assert) {
-      var funcName = '_on' + eventType;
-      var eventName = eventType.toLowerCase();
-      if (eventType === 'DoubleClick') {
-        eventName = 'dblclick';
-      }
-      if (eventType === 'MouseWheel') {
-        eventName = 'wheel';
-      }
-      var counter = 0;
-      var c = new fabric.Canvas();
-      c[funcName] = function() {
-        counter++;
-      };
-      // _initEventListeners canvas more than once
-      c._initEventListeners(c.lowerCanvasEl);
-      c._initEventListeners(c.lowerCanvasEl);
-      var event = fabric.document.createEvent('MouseEvent');
-      event.initEvent(eventName, true, true);
-      c.upperCanvasEl.dispatchEvent(event);
-      assert.equal(counter, 1, eventName + ' listener executed once');
-    });
-  });
-
-  QUnit.test('avoid multiple registration - mouseup', function(assert) {
-    var done = assert.async();
-    var originalMouseUp = fabric.Canvas.prototype._onMouseUp;
-    var counter = 0;
-    fabric.Canvas.prototype._onMouseUp = function() {
-      counter++;
-    };
-    var c = new fabric.Canvas();
-    // _initEventListeners canvas more than once
-    c._initEventListeners(c.lowerCanvasEl);
-    c._initEventListeners(c.lowerCanvasEl);
-
-    // a mouse down is necessary to register mouse up.
-    var _event = fabric.document.createEvent('MouseEvent');
-    _event.initEvent('mousedown', true, true);
-    c.upperCanvasEl.dispatchEvent(_event);
-    setTimeout(function() {
-      var event = fabric.document.createEvent('MouseEvent');
-      event.initEvent('mouseup', true, true);
-      fabric.document.dispatchEvent(event);
-      assert.equal(counter, 1, 'listener executed once');
-      fabric.Canvas.prototype._onMouseUp = originalMouseUp;
-      c.cancelRequestedRender();
-      done();
-    }, 200);
-=======
   QUnit.test('mouse move and group selector', function(assert){
     var e = { clientX: 30, clientY: 40, which: 1, target: canvas.upperCanvasEl };
     var expectedGroupSelector = { ex: 15, ey: 30, left: 65, top: 90};
@@ -836,7 +784,6 @@
     canvas._groupSelector = {ex: 15, ey: 30, top: 0, left: 0};
     canvas.__onMouseMove(e);
     assert.deepEqual(canvas._groupSelector, expectedGroupSelector, 'groupSelector is updated');
->>>>>>> 65da3a29
   });
 
   QUnit.test('mouseEnter removes _hoveredTarget', function(assert) {
