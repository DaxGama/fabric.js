--- conflicted
+++ resolved
@@ -125,29 +125,17 @@
         height: 300
     });
 
-<<<<<<< HEAD
     function fitContentLayoutWithSkewX(canvas, callback) {
         var g = createGroupForLayoutTests('fit-content layout', {
             backgroundColor: 'blue',
             skewX: 45
         });
-=======
-    function fitContentNestedLayer(canvas, callback) {
-        var g = createGroupForLayoutTests('fixed layout,\nlayer on top', {
-            layout: 'fixed',
-            backgroundColor: 'blue'
-        });
-        var objects = g.removeAll();
-        var layer = new fabric.Layer(objects, { backgroundColor: 'yellow' });
-        g.add(layer);
->>>>>>> dffe340a
-        canvas.add(g);
-        canvas.renderAll();
-        callback(canvas.lowerCanvasEl);
-    }
-
-    tests.push({
-<<<<<<< HEAD
+        canvas.add(g);
+        canvas.renderAll();
+        callback(canvas.lowerCanvasEl);
+    }
+
+    tests.push({
         test: 'fit-content layout',
         code: fitContentLayoutWithSkewX,
         golden: 'group-layout/fit-content-skewX.png',
@@ -162,27 +150,11 @@
             skewY: 45
         });
         canvas.add(g);
-=======
-        test: 'layer nested in group',
-        code: fitContentNestedLayer,
-        golden: 'group-layout/nested-layer.png',
-        percentage: 0.06,
-        width: 400,
-        height: 300
-    });
-
-    function LayerLayout(canvas, callback) {
-        var layer = createLayerForLayoutTests('Layer', {
-            backgroundColor: 'blue',
-        });
-        canvas.add(layer);
->>>>>>> dffe340a
-        canvas.renderAll();
-        callback(canvas.lowerCanvasEl);
-    }
-
-    tests.push({
-<<<<<<< HEAD
+        canvas.renderAll();
+        callback(canvas.lowerCanvasEl);
+    }
+
+    tests.push({
         test: 'fit-content layout',
         code: fitContentLayoutWithSkewY,
         golden: 'group-layout/fit-content-skewY.png',
@@ -191,35 +163,6 @@
         height: 400 + Math.ceil(400 / Math.SQRT2)
     });
 
-=======
-        test: 'layer',
-        code: LayerLayout,
-        golden: 'group-layout/layer.png',
-        percentage: 0.06,
-        width: 400,
-        height: 300
-    });
-
-    function LayerLayoutWithSkew(canvas, callback) {
-        var layer = createLayerForLayoutTests('Layer', {
-            backgroundColor: 'blue',
-            skewX: 45
-        });
-        canvas.add(layer);
-        canvas.renderAll();
-        callback(canvas.lowerCanvasEl);
-    }
-/*
-    tests.push({
-        test: 'layer with skewX',
-        code: LayerLayoutWithSkew,
-        golden: 'group-layout/layer-skewX.png',
-        percentage: 0.06,
-        width: 400,
-        height: 300
-    });
-*/
->>>>>>> dffe340a
     function nestedLayout(canvas, callback) {
         var rect3 = new fabric.Rect({
             width: 100,
@@ -462,6 +405,66 @@
         width: 250,
         height: 250
     });
+
+    function fitContentNestedLayer(canvas, callback) {
+        var g = createGroupForLayoutTests('fixed layout,\nlayer on top', {
+            layout: 'fixed',
+            backgroundColor: 'blue'
+        });
+        var objects = g.removeAll();
+        var layer = new fabric.Layer(objects, { backgroundColor: 'yellow' });
+        g.add(layer);
+        canvas.add(g);
+        canvas.renderAll();
+        callback(canvas.lowerCanvasEl);
+    }
+
+    tests.push({
+        test: 'layer nested in group',
+        code: fitContentNestedLayer,
+        golden: 'group-layout/nested-layer.png',
+        percentage: 0.06,
+        width: 400,
+        height: 300
+    });
+
+    function LayerLayout(canvas, callback) {
+        var layer = createLayerForLayoutTests('Layer', {
+            backgroundColor: 'blue',
+        });
+        canvas.add(layer);
+        canvas.renderAll();
+        callback(canvas.lowerCanvasEl);
+    }
+
+    tests.push({
+        test: 'layer',
+        code: LayerLayout,
+        golden: 'group-layout/layer.png',
+        percentage: 0.06,
+        width: 400,
+        height: 300
+    });
+
+    function LayerLayoutWithSkew(canvas, callback) {
+        var layer = createLayerForLayoutTests('Layer', {
+            backgroundColor: 'blue',
+            skewX: 45
+        });
+        canvas.add(layer);
+        canvas.renderAll();
+        callback(canvas.lowerCanvasEl);
+    }
+/*
+        tests.push({
+            test: 'layer with skewX',
+            code: LayerLayoutWithSkew,
+            golden: 'group-layout/layer-skewX.png',
+            percentage: 0.06,
+            width: 400,
+            height: 300
+        });
+    */
 
     function createObjectsForOriginTests(originX, originY, options) {
         var rect1 = new fabric.Rect({ left: 150, top: 100, width: 30, height: 10, strokeWidth: 0 }),
