function setBrush(canvas, brush) {
  canvas.freeDrawingBrush = brush;
  canvas.calcViewportBoundaries();
}
function fireBrushEvent(brush, type, pointer) {
  brush.fire(`mouse:${type}:before`, fabric.Event.init({
    e: { pointerId: 1 },
    pointer,
    absolutePointer: brush.canvas._isRetinaScaling() ? brush.canvas.restorePointerVpt(pointer) : pointer
  }));
}
async function pointDrawer(points, brush, onComplete = false, onMove = undefined) {
  const { canvas } = brush;
    setBrush(canvas, brush);
    fireBrushEvent(brush, 'down', points[0]);
    for (var i = 1; i < points.length; i++) {
      points[i].x = parseFloat(points[i].x);
      points[i].y = parseFloat(points[i].y);
      fireBrushEvent(brush, 'move', points[i]);
      onMove && onMove(points[i], i, points);
    }
    if (onComplete) {
      await new Promise(resolve => {
        canvas.once('interaction:completed', ({ result }) => {
          typeof onComplete === 'function' ? onComplete(canvas, result) : canvas.add(result);
          resolve()
        });
        fireBrushEvent(brush, 'up', points[points.length - 1]);
      });    
    }
  }
  
  function fireBrushUp(canvas) {
    fireBrushEvent(canvas.freeDrawingBrush, 'up', new fabric.Point());
  }

  var points = [
    {
      "x": 24.9,
      "y": 28.044
    },
    {
      "x": 23.904,
      "y": 29.04
    },
    {
      "x": 23.904,
      "y": 31.032
    },
    {
      "x": 25.896,
      "y": 32.028
    },
    {
      "x": 27.888,
      "y": 34.02
    },
    {
      "x": 29.88,
      "y": 35.016
    },
    {
      "x": 32.869,
      "y": 37.008
    },
    {
      "x": 35.857,
      "y": 38.004
    },
    {
      "x": 38.845,
      "y": 39.996
    },
    {
      "x": 41.833,
      "y": 40.992
    },
    {
      "x": 45.817,
      "y": 42.984
    },
    {
      "x": 49.801,
      "y": 44.976
    },
    {
      "x": 52.789,
      "y": 45.972
    },
    {
      "x": 57.769,
      "y": 46.968
    },
    {
      "x": 60.757,
      "y": 47.964
    },
    {
      "x": 62.749,
      "y": 48.96
    },
    {
      "x": 66.733,
      "y": 49.956
    },
    {
      "x": 68.725,
      "y": 49.956
    },
    {
      "x": 71.713,
      "y": 49.956
    },
    {
      "x": 73.705,
      "y": 49.956
    },
    {
      "x": 75.697,
      "y": 49.956
    },
    {
      "x": 77.689,
      "y": 49.956
    },
    {
      "x": 79.681,
      "y": 49.956
    },
    {
      "x": 81.673,
      "y": 48.96
    },
    {
      "x": 82.669,
      "y": 47.964
    },
    {
      "x": 83.665,
      "y": 46.968
    },
    {
      "x": 84.661,
      "y": 45.972
    },
    {
      "x": 85.657,
      "y": 43.98
    },
    {
      "x": 85.657,
      "y": 41.988
    },
    {
      "x": 84.661,
      "y": 40.992
    },
    {
      "x": 83.665,
      "y": 39.996
    },
    {
      "x": 81.673,
      "y": 39.996
    },
    {
      "x": 79.681,
      "y": 39.996
    },
    {
      "x": 77.689,
      "y": 39.996
    },
    {
      "x": 75.697,
      "y": 39.996
    },
    {
      "x": 73.705,
      "y": 39.996
    },
    {
      "x": 72.709,
      "y": 40.992
    },
    {
      "x": 72.709,
      "y": 43.98
    },
    {
      "x": 72.709,
      "y": 45.972
    },
    {
      "x": 72.709,
      "y": 47.964
    },
    {
      "x": 72.709,
      "y": 49.956
    },
    {
      "x": 72.709,
      "y": 51.948
    },
    {
      "x": 72.709,
      "y": 54.937
    },
    {
      "x": 73.705,
      "y": 55.933
    },
    {
      "x": 74.701,
      "y": 57.925
    },
    {
      "x": 76.693,
      "y": 58.921
    },
    {
      "x": 77.689,
      "y": 59.917
    },
    {
      "x": 79.681,
      "y": 60.913
    },
    {
      "x": 81.673,
      "y": 61.909
    },
    {
      "x": 83.665,
      "y": 62.905
    },
    {
      "x": 85.657,
      "y": 63.901
    },
    {
      "x": 87.649,
      "y": 63.901
    },
    {
      "x": 90.637,
      "y": 64.897
    },
    {
      "x": 92.629,
      "y": 64.897
    },
    {
      "x": 94.622,
      "y": 64.897
    },
    {
      "x": 96.614,
      "y": 64.897
    },
    {
      "x": 98.606,
      "y": 64.897
    },
    {
      "x": 100.598,
      "y": 64.897
    },
    {
      "x": 102.59,
      "y": 64.897
    },
    {
      "x": 105.578,
      "y": 63.901
    },
    {
      "x": 106.574,
      "y": 62.905
    },
    {
      "x": 108.566,
      "y": 61.909
    },
    {
      "x": 109.562,
      "y": 59.917
    },
    {
      "x": 110.558,
      "y": 58.921
    },
    {
      "x": 111.554,
      "y": 56.929
    },
    {
      "x": 113.546,
      "y": 54.937
    },
    {
      "x": 113.546,
      "y": 52.944
    },
    {
      "x": 114.542,
      "y": 50.952
    },
    {
      "x": 115.538,
      "y": 47.964
    },
    {
      "x": 115.538,
      "y": 45.972
    },
    {
      "x": 115.538,
      "y": 42.984
    },
    {
      "x": 115.538,
      "y": 39.996
    },
    {
      "x": 115.538,
      "y": 38.004
    },
    {
      "x": 114.542,
      "y": 36.012
    },
    {
      "x": 113.546,
      "y": 35.016
    },
    {
      "x": 112.55,
      "y": 34.02
    },
    {
      "x": 111.554,
      "y": 33.024
    },
    {
      "x": 109.562,
      "y": 33.024
    },
    {
      "x": 107.57,
      "y": 33.024
    },
    {
      "x": 107.57,
      "y": 35.016
    },
    {
      "x": 107.57,
      "y": 37.008
    },
    {
      "x": 108.566,
      "y": 38.004
    },
    {
      "x": 109.562,
      "y": 39
    },
    {
      "x": 110.558,
      "y": 39.996
    },
    {
      "x": 112.55,
      "y": 40.992
    },
    {
      "x": 115.538,
      "y": 41.988
    },
    {
      "x": 118.526,
      "y": 42.984
    },
    {
      "x": 121.514,
      "y": 42.984
    },
    {
      "x": 123.506,
      "y": 42.984
    },
    {
      "x": 125.498,
      "y": 42.984
    },
    {
      "x": 128.486,
      "y": 42.984
    },
    {
      "x": 130.478,
      "y": 42.984
    },
    {
      "x": 132.47,
      "y": 41.988
    },
    {
      "x": 133.466,
      "y": 40.992
    },
    {
      "x": 134.462,
      "y": 39.996
    },
    {
      "x": 135.458,
      "y": 38.004
    },
    {
      "x": 135.458,
      "y": 36.012
    },
    {
      "x": 135.458,
      "y": 34.02
    },
    {
      "x": 135.458,
      "y": 32.028
    },
    {
      "x": 134.462,
      "y": 31.032
    },
    {
      "x": 133.466,
      "y": 30.036
    },
    {
      "x": 132.47,
      "y": 29.04
    },
    {
      "x": 131.474,
      "y": 30.036
    },
    {
      "x": 130.478,
      "y": 31.032
    },
    {
      "x": 130.478,
      "y": 34.02
    },
    {
      "x": 129.482,
      "y": 38.004
    },
    {
      "x": 129.482,
      "y": 39.996
    },
    {
      "x": 128.486,
      "y": 42.984
    },
    {
      "x": 128.486,
      "y": 45.972
    },
    {
      "x": 128.486,
      "y": 48.96
    },
    {
      "x": 128.486,
      "y": 50.952
    },
    {
      "x": 128.486,
      "y": 53.94
    },
    {
      "x": 128.486,
      "y": 56.929
    },
    {
      "x": 128.486,
      "y": 58.921
    },
    {
      "x": 128.486,
      "y": 60.913
    },
    {
      "x": 128.486,
      "y": 62.905
    },
    {
      "x": 128.486,
      "y": 65.893
    },
    {
      "x": 129.482,
      "y": 66.889
    },
    {
      "x": 129.482,
      "y": 68.881
    },
    {
      "x": 131.474,
      "y": 70.873
    },
    {
      "x": 131.474,
      "y": 72.865
    },
    {
      "x": 132.47,
      "y": 74.857
    },
    {
      "x": 134.462,
      "y": 76.849
    },
    {
      "x": 134.462,
      "y": 78.841
    },
    {
      "x": 135.458,
      "y": 80.833
    },
    {
      "x": 136.454,
      "y": 82.825
    },
    {
      "x": 137.45,
      "y": 84.817
    },
    {
      "x": 138.446,
      "y": 86.809
    },
    {
      "x": 138.446,
      "y": 88.801
    },
    {
      "x": 137.45,
      "y": 90.793
    },
    {
      "x": 134.462,
      "y": 90.793
    },
    {
      "x": 132.47,
      "y": 90.793
    },
    {
      "x": 129.482,
      "y": 91.789
    },
    {
      "x": 127.49,
      "y": 91.789
    },
    {
      "x": 124.502,
      "y": 91.789
    },
    {
      "x": 120.518,
      "y": 91.789
    },
    {
      "x": 117.53,
      "y": 92.785
    },
    {
      "x": 114.542,
      "y": 92.785
    },
    {
      "x": 110.558,
      "y": 92.785
    },
    {
      "x": 106.574,
      "y": 92.785
    },
    {
      "x": 102.59,
      "y": 92.785
    },
    {
      "x": 99.602,
      "y": 92.785
    },
    {
      "x": 95.618,
      "y": 92.785
    },
    {
      "x": 91.633,
      "y": 92.785
    },
    {
      "x": 88.645,
      "y": 92.785
    },
    {
      "x": 84.661,
      "y": 92.785
    },
    {
      "x": 82.669,
      "y": 92.785
    },
    {
      "x": 79.681,
      "y": 91.789
    },
    {
      "x": 77.689,
      "y": 90.793
    },
    {
      "x": 74.701,
      "y": 89.797
    },
    {
      "x": 72.709,
      "y": 88.801
    },
    {
      "x": 70.717,
      "y": 88.801
    },
    {
      "x": 67.729,
      "y": 87.805
    },
    {
      "x": 66.733,
      "y": 86.809
    },
    {
      "x": 64.741,
      "y": 85.813
    },
    {
      "x": 61.753,
      "y": 84.817
    },
    {
      "x": 59.761,
      "y": 83.821
    },
    {
      "x": 57.769,
      "y": 82.825
    },
    {
      "x": 55.777,
      "y": 82.825
    },
    {
      "x": 53.785,
      "y": 82.825
    },
    {
      "x": 51.793,
      "y": 82.825
    },
    {
      "x": 48.805,
      "y": 82.825
    },
    {
      "x": 46.813,
      "y": 82.825
    },
    {
      "x": 43.825,
      "y": 82.825
    },
    {
      "x": 41.833,
      "y": 82.825
    },
    {
      "x": 39.841,
      "y": 82.825
    },
    {
      "x": 37.849,
      "y": 82.825
    },
    {
      "x": 35.857,
      "y": 82.825
    },
    {
      "x": 34.861,
      "y": 83.821
    },
    {
      "x": 33.865,
      "y": 84.817
    },
    {
      "x": 32.869,
      "y": 86.809
    },
    {
      "x": 32.869,
      "y": 88.801
    },
    {
      "x": 31.873,
      "y": 89.797
    },
    {
      "x": 31.873,
      "y": 91.789
    },
    {
      "x": 31.873,
      "y": 93.781
    },
    {
      "x": 30.876,
      "y": 97.765
    },
    {
      "x": 30.876,
      "y": 99.757
    },
    {
      "x": 30.876,
      "y": 101.749
    },
    {
      "x": 30.876,
      "y": 103.741
    },
    {
      "x": 30.876,
      "y": 105.733
    },
    {
      "x": 30.876,
      "y": 107.725
    },
    {
      "x": 30.876,
      "y": 109.717
    },
    {
      "x": 30.876,
      "y": 111.709
    },
    {
      "x": 31.873,
      "y": 114.697
    },
    {
      "x": 32.869,
      "y": 116.689
    },
    {
      "x": 34.861,
      "y": 118.682
    },
    {
      "x": 35.857,
      "y": 120.674
    },
    {
      "x": 37.849,
      "y": 122.666
    },
    {
      "x": 39.841,
      "y": 124.658
    },
    {
      "x": 41.833,
      "y": 127.646
    },
    {
      "x": 42.829,
      "y": 128.642
    },
    {
      "x": 44.821,
      "y": 130.634
    },
    {
      "x": 46.813,
      "y": 131.63
    },
    {
      "x": 48.805,
      "y": 132.626
    },
    {
      "x": 50.797,
      "y": 133.622
    },
    {
      "x": 52.789,
      "y": 134.618
    },
    {
      "x": 54.781,
      "y": 134.618
    },
    {
      "x": 56.773,
      "y": 134.618
    },
    {
      "x": 58.765,
      "y": 134.618
    },
    {
      "x": 59.761,
      "y": 133.622
    },
    {
      "x": 61.753,
      "y": 132.626
    },
    {
      "x": 63.745,
      "y": 130.634
    },
    {
      "x": 64.741,
      "y": 129.638
    },
    {
      "x": 65.737,
      "y": 128.642
    },
    {
      "x": 66.733,
      "y": 126.65
    },
    {
      "x": 68.725,
      "y": 125.654
    },
    {
      "x": 69.721,
      "y": 123.662
    },
    {
      "x": 71.713,
      "y": 121.67
    },
    {
      "x": 72.709,
      "y": 120.674
    },
    {
      "x": 73.705,
      "y": 118.682
    },
    {
      "x": 74.701,
      "y": 117.686
    },
    {
      "x": 76.693,
      "y": 115.693
    },
    {
      "x": 77.689,
      "y": 114.697
    },
    {
      "x": 78.685,
      "y": 113.701
    },
    {
      "x": 80.677,
      "y": 112.705
    },
    {
      "x": 82.669,
      "y": 111.709
    },
    {
      "x": 84.661,
      "y": 111.709
    },
    {
      "x": 86.653,
      "y": 110.713
    },
    {
      "x": 88.645,
      "y": 110.713
    },
    {
      "x": 90.637,
      "y": 110.713
    },
    {
      "x": 93.625,
      "y": 110.713
    },
    {
      "x": 97.61,
      "y": 110.713
    },
    {
      "x": 100.598,
      "y": 110.713
    },
    {
      "x": 102.59,
      "y": 110.713
    },
    {
      "x": 105.578,
      "y": 110.713
    },
    {
      "x": 108.566,
      "y": 110.713
    },
    {
      "x": 110.558,
      "y": 110.713
    },
    {
      "x": 113.546,
      "y": 110.713
    },
    {
      "x": 116.534,
      "y": 109.717
    },
    {
      "x": 120.518,
      "y": 109.717
    },
    {
      "x": 122.51,
      "y": 109.717
    },
    {
      "x": 124.502,
      "y": 109.717
    },
    {
      "x": 126.494,
      "y": 109.717
    },
    {
      "x": 127.49,
      "y": 112.705
    },
    {
      "x": 127.49,
      "y": 115.693
    },
    {
      "x": 128.486,
      "y": 116.689
    },
    {
      "x": 128.486,
      "y": 119.678
    },
    {
      "x": 128.486,
      "y": 122.666
    },
    {
      "x": 128.486,
      "y": 125.654
    },
    {
      "x": 128.486,
      "y": 127.646
    },
    {
      "x": 127.49,
      "y": 130.634
    },
    {
      "x": 126.494,
      "y": 134.618
    },
    {
      "x": 124.502,
      "y": 137.606
    },
    {
      "x": 122.51,
      "y": 140.594
    },
    {
      "x": 121.514,
      "y": 144.578
    },
    {
      "x": 118.526,
      "y": 146.57
    },
    {
      "x": 116.534,
      "y": 150.554
    },
    {
      "x": 114.542,
      "y": 151.55
    },
    {
      "x": 111.554,
      "y": 155.534
    },
    {
      "x": 109.562,
      "y": 157.526
    },
    {
      "x": 107.57,
      "y": 159.518
    },
    {
      "x": 105.578,
      "y": 161.51
    },
    {
      "x": 103.586,
      "y": 164.498
    },
    {
      "x": 101.594,
      "y": 167.486
    },
    {
      "x": 100.598,
      "y": 169.478
    },
    {
      "x": 99.602,
      "y": 171.47
    },
    {
      "x": 98.606,
      "y": 173.462
    },
    {
      "x": 96.614,
      "y": 177.446
    },
    {
      "x": 96.614,
      "y": 181.431
    },
    {
      "x": 95.618,
      "y": 182.427
    },
    {
      "x": 95.618,
      "y": 184.419
    },
    {
      "x": 95.618,
      "y": 187.407
    },
    {
      "x": 95.618,
      "y": 189.399
    },
    {
      "x": 95.618,
      "y": 192.387
    },
    {
      "x": 96.614,
      "y": 193.383
    },
    {
      "x": 97.61,
      "y": 195.375
    },
    {
      "x": 98.606,
      "y": 196.371
    },
    {
      "x": 99.602,
      "y": 198.363
    },
    {
      "x": 100.598,
      "y": 199.359
    },
    {
      "x": 101.594,
      "y": 201.351
    },
    {
      "x": 102.59,
      "y": 203.343
    },
    {
      "x": 102.59,
      "y": 205.335
    },
    {
      "x": 102.59,
      "y": 207.327
    },
    {
      "x": 102.59,
      "y": 209.319
    },
    {
      "x": 99.602,
      "y": 210.315
    },
    {
      "x": 97.61,
      "y": 210.315
    },
    {
      "x": 95.618,
      "y": 210.315
    },
    {
      "x": 93.625,
      "y": 208.323
    },
    {
      "x": 91.633,
      "y": 207.327
    },
    {
      "x": 89.641,
      "y": 205.335
    },
    {
      "x": 88.645,
      "y": 203.343
    },
    {
      "x": 86.653,
      "y": 202.347
    },
    {
      "x": 85.657,
      "y": 200.355
    },
    {
      "x": 82.669,
      "y": 198.363
    },
    {
      "x": 81.673,
      "y": 196.371
    },
    {
      "x": 77.689,
      "y": 193.383
    },
    {
      "x": 76.693,
      "y": 192.387
    },
    {
      "x": 74.701,
      "y": 190.395
    },
    {
      "x": 71.713,
      "y": 187.407
    },
    {
      "x": 68.725,
      "y": 185.415
    },
    {
      "x": 66.733,
      "y": 184.419
    },
    {
      "x": 64.741,
      "y": 183.423
    },
    {
      "x": 62.749,
      "y": 182.427
    },
    {
      "x": 61.753,
      "y": 181.431
    },
    {
      "x": 59.761,
      "y": 180.435
    },
    {
      "x": 57.769,
      "y": 180.435
    },
    {
      "x": 56.773,
      "y": 179.438
    },
    {
      "x": 56.773,
      "y": 177.446
    },
    {
      "x": 56.773,
      "y": 175.454
    },
    {
      "x": 55.777,
      "y": 174.458
    },
    {
      "x": 55.777,
      "y": 172.466
    },
    {
      "x": 54.781,
      "y": 170.474
    },
    {
      "x": 54.781,
      "y": 168.482
    },
    {
      "x": 53.785,
      "y": 167.486
    },
    {
      "x": 52.789,
      "y": 166.49
    },
    {
      "x": 51.793,
      "y": 165.494
    },
    {
      "x": 49.801,
      "y": 165.494
    },
    {
      "x": 47.809,
      "y": 165.494
    },
    {
      "x": 45.817,
      "y": 165.494
    },
    {
      "x": 42.829,
      "y": 165.494
    },
    {
      "x": 40.837,
      "y": 165.494
    },
    {
      "x": 38.845,
      "y": 166.49
    },
    {
      "x": 36.853,
      "y": 166.49
    },
    {
      "x": 35.857,
      "y": 167.486
    },
    {
      "x": 34.861,
      "y": 168.482
    },
    {
      "x": 33.865,
      "y": 169.478
    },
    {
      "x": 32.869,
      "y": 170.474
    },
    {
      "x": 31.873,
      "y": 171.47
    },
    {
      "x": 31.873,
      "y": 173.462
    },
    {
      "x": 31.873,
      "y": 176.45
    },
    {
      "x": 31.873,
      "y": 178.442
    },
    {
      "x": 31.873,
      "y": 181.431
    },
    {
      "x": 32.869,
      "y": 183.423
    },
    {
      "x": 33.865,
      "y": 186.411
    },
    {
      "x": 34.861,
      "y": 188.403
    },
    {
      "x": 34.861,
      "y": 191.391
    },
    {
      "x": 35.857,
      "y": 193.383
    },
    {
      "x": 35.857,
      "y": 195.375
    },
    {
      "x": 35.857,
      "y": 198.363
    },
    {
      "x": 35.857,
      "y": 201.351
    },
    {
      "x": 35.857,
      "y": 204.339
    },
    {
      "x": 35.857,
      "y": 206.331
    },
    {
      "x": 35.857,
      "y": 208.323
    },
    {
      "x": 34.861,
      "y": 209.319
    },
    {
      "x": 33.865,
      "y": 211.311
    },
    {
      "x": 32.869,
      "y": 212.307
    },
    {
      "x": 31.873,
      "y": 213.303
    },
    {
      "x": 30.876,
      "y": 214.299
    },
    {
      "x": 32.869,
      "y": 214.299
    },
    {
      "x": 33.865,
      "y": 215.295
    },
    {
      "x": 35.857,
      "y": 215.295
    },
    {
      "x": 38.845,
      "y": 215.295
    },
    {
      "x": 41.833,
      "y": 216.291
    },
    {
      "x": 44.821,
      "y": 217.287
    },
    {
      "x": 47.809,
      "y": 218.283
    },
    {
      "x": 51.793,
      "y": 219.279
    },
    {
      "x": 55.777,
      "y": 220.275
    },
    {
      "x": 56.773,
      "y": 221.271
    },
    {
      "x": 59.761,
      "y": 222.267
    },
    {
      "x": 62.749,
      "y": 224.259
    },
    {
      "x": 64.741,
      "y": 224.259
    },
    {
      "x": 65.737,
      "y": 225.255
    },
    {
      "x": 66.733,
      "y": 226.251
    },
    {
      "x": 68.725,
      "y": 227.247
    },
    {
      "x": 69.721,
      "y": 228.243
    },
    {
      "x": 71.713,
      "y": 229.239
    },
    {
      "x": 73.705,
      "y": 229.239
    },
    {
      "x": 74.701,
      "y": 230.235
    },
    {
      "x": 77.689,
      "y": 231.231
    },
    {
      "x": 79.681,
      "y": 232.227
    },
    {
      "x": 83.665,
      "y": 232.227
    },
    {
      "x": 85.657,
      "y": 233.223
    },
    {
      "x": 88.645,
      "y": 233.223
    },
    {
      "x": 91.633,
      "y": 234.219
    },
    {
      "x": 94.622,
      "y": 234.219
    },
    {
      "x": 97.61,
      "y": 234.219
    },
    {
      "x": 100.598,
      "y": 234.219
    },
    {
      "x": 104.582,
      "y": 234.219
    },
    {
      "x": 107.57,
      "y": 234.219
    },
    {
      "x": 111.554,
      "y": 234.219
    },
    {
      "x": 114.542,
      "y": 234.219
    },
    {
      "x": 117.53,
      "y": 234.219
    },
    {
      "x": 122.51,
      "y": 234.219
    },
    {
      "x": 126.494,
      "y": 234.219
    },
    {
      "x": 129.482,
      "y": 234.219
    },
    {
      "x": 131.474,
      "y": 233.223
    },
    {
      "x": 133.466,
      "y": 233.223
    },
    {
      "x": 135.458,
      "y": 232.227
    },
    {
      "x": 138.446,
      "y": 230.235
    },
    {
      "x": 140.438,
      "y": 228.243
    },
    {
      "x": 142.43,
      "y": 227.247
    },
    {
      "x": 144.422,
      "y": 225.255
    },
    {
      "x": 145.418,
      "y": 222.267
    },
    {
      "x": 148.406,
      "y": 220.275
    },
    {
      "x": 149.402,
      "y": 217.287
    },
    {
      "x": 150.398,
      "y": 215.295
    },
    {
      "x": 152.39,
      "y": 213.303
    },
    {
      "x": 153.386,
      "y": 211.311
    },
    {
      "x": 154.382,
      "y": 208.323
    },
    {
      "x": 155.378,
      "y": 206.331
    },
    {
      "x": 156.375,
      "y": 205.335
    },
    {
      "x": 157.371,
      "y": 204.339
    },
    {
      "x": 158.367,
      "y": 202.347
    },
    {
      "x": 159.363,
      "y": 201.351
    },
    {
      "x": 158.367,
      "y": 199.359
    },
    {
      "x": 157.371,
      "y": 198.363
    },
    {
      "x": 155.378,
      "y": 197.367
    },
    {
      "x": 153.386,
      "y": 196.371
    },
    {
      "x": 151.394,
      "y": 195.375
    },
    {
      "x": 148.406,
      "y": 193.383
    },
    {
      "x": 144.422,
      "y": 192.387
    },
    {
      "x": 143.426,
      "y": 191.391
    },
    {
      "x": 141.434,
      "y": 190.395
    },
    {
      "x": 139.442,
      "y": 189.399
    },
    {
      "x": 137.45,
      "y": 188.403
    },
    {
      "x": 135.458,
      "y": 187.407
    },
    {
      "x": 134.462,
      "y": 186.411
    },
    {
      "x": 133.466,
      "y": 185.415
    },
    {
      "x": 131.474,
      "y": 184.419
    },
    {
      "x": 130.478,
      "y": 183.423
    },
    {
      "x": 129.482,
      "y": 182.427
    },
    {
      "x": 128.486,
      "y": 181.431
    },
    {
      "x": 128.486,
      "y": 179.438
    },
    {
      "x": 128.486,
      "y": 177.446
    },
    {
      "x": 128.486,
      "y": 175.454
    },
    {
      "x": 129.482,
      "y": 172.466
    },
    {
      "x": 130.478,
      "y": 170.474
    },
    {
      "x": 131.474,
      "y": 168.482
    },
    {
      "x": 133.466,
      "y": 165.494
    },
    {
      "x": 135.458,
      "y": 163.502
    },
    {
      "x": 137.45,
      "y": 160.514
    },
    {
      "x": 138.446,
      "y": 159.518
    },
    {
      "x": 140.438,
      "y": 157.526
    },
    {
      "x": 141.434,
      "y": 155.534
    },
    {
      "x": 143.426,
      "y": 153.542
    },
    {
      "x": 144.422,
      "y": 151.55
    },
    {
      "x": 145.418,
      "y": 149.558
    },
    {
      "x": 147.41,
      "y": 147.566
    },
    {
      "x": 147.41,
      "y": 145.574
    },
    {
      "x": 148.406,
      "y": 144.578
    },
    {
      "x": 149.402,
      "y": 142.586
    },
    {
      "x": 150.398,
      "y": 139.598
    },
    {
      "x": 150.398,
      "y": 136.61
    },
    {
      "x": 150.398,
      "y": 134.618
    },
    {
      "x": 150.398,
      "y": 131.63
    },
    {
      "x": 150.398,
      "y": 128.642
    },
    {
      "x": 150.398,
      "y": 125.654
    },
    {
      "x": 150.398,
      "y": 123.662
    },
    {
      "x": 150.398,
      "y": 121.67
    },
    {
      "x": 150.398,
      "y": 119.678
    },
    {
      "x": 150.398,
      "y": 116.689
    },
    {
      "x": 149.402,
      "y": 115.693
    },
    {
      "x": 149.402,
      "y": 113.701
    },
    {
      "x": 149.402,
      "y": 111.709
    },
    {
      "x": 150.398,
      "y": 109.717
    },
    {
      "x": 151.394,
      "y": 108.721
    },
    {
      "x": 153.386,
      "y": 106.729
    },
    {
      "x": 154.382,
      "y": 103.741
    },
    {
      "x": 157.371,
      "y": 100.753
    },
    {
      "x": 158.367,
      "y": 99.757
    },
    {
      "x": 159.363,
      "y": 97.765
    },
    {
      "x": 161.355,
      "y": 94.777
    },
    {
      "x": 163.347,
      "y": 92.785
    },
    {
      "x": 164.343,
      "y": 91.789
    },
    {
      "x": 165.339,
      "y": 89.797
    },
    {
      "x": 166.335,
      "y": 86.809
    },
    {
      "x": 167.331,
      "y": 84.817
    },
    {
      "x": 167.331,
      "y": 82.825
    },
    {
      "x": 167.331,
      "y": 80.833
    },
    {
      "x": 167.331,
      "y": 78.841
    },
    {
      "x": 167.331,
      "y": 76.849
    },
    {
      "x": 167.331,
      "y": 74.857
    },
    {
      "x": 166.335,
      "y": 72.865
    },
    {
      "x": 165.339,
      "y": 71.869
    },
    {
      "x": 164.343,
      "y": 70.873
    },
    {
      "x": 163.347,
      "y": 68.881
    },
    {
      "x": 162.351,
      "y": 67.885
    },
    {
      "x": 161.355,
      "y": 66.889
    },
    {
      "x": 160.359,
      "y": 65.893
    },
    {
      "x": 159.363,
      "y": 64.897
    },
    {
      "x": 158.367,
      "y": 63.901
    },
    {
      "x": 157.371,
      "y": 62.905
    },
    {
      "x": 156.375,
      "y": 61.909
    },
    {
      "x": 155.378,
      "y": 60.913
    },
    {
      "x": 154.382,
      "y": 59.917
    },
    {
      "x": 153.386,
      "y": 58.921
    },
    {
      "x": 152.39,
      "y": 57.925
    },
    {
      "x": 152.39,
      "y": 55.933
    },
    {
      "x": 152.39,
      "y": 53.94
    },
    {
      "x": 152.39,
      "y": 51.948
    },
    {
      "x": 153.386,
      "y": 49.956
    },
    {
      "x": 154.382,
      "y": 48.96
    },
    {
      "x": 154.382,
      "y": 46.968
    },
    {
      "x": 155.378,
      "y": 45.972
    },
    {
      "x": 156.375,
      "y": 44.976
    },
    {
      "x": 156.375,
      "y": 42.984
    },
    {
      "x": 157.371,
      "y": 41.988
    },
    {
      "x": 158.367,
      "y": 39
    },
    {
      "x": 159.363,
      "y": 37.008
    },
    {
      "x": 159.363,
      "y": 35.016
    },
    {
      "x": 160.359,
      "y": 33.024
    },
    {
      "x": 161.355,
      "y": 31.032
    },
    {
      "x": 161.355,
      "y": 29.04
    },
    {
      "x": 162.351,
      "y": 27.048
    },
    {
      "x": 162.351,
      "y": 25.056
    },
    {
      "x": 163.347,
      "y": 24.06
    },
    {
      "x": 164.343,
      "y": 23.064
    }
  ].map(p => new fabric.Point(p));;



QUnit.module('Free Drawing', hooks => {
  const visualTester = visualTestLoop(QUnit);
  let objectCachingDefault;
  const BROWSER_SHADOW_BLUR = {
    firefox: 0.9,
    chrome: 1.5,
    edge: 1.75,
    node: 1
  };
  function getBrowserAgent() {
    return ['chrome', 'firefox', 'edge'].find(name => navigator.userAgent.toLowerCase().indexOf(name) > -1);
  }
  hooks.before(() => {
    objectCachingDefault = fabric.Object.prototype.objectCaching;
    if (isNode()) {
      fabric.config.configure({
        browserShadowBlurConstant: BROWSER_SHADOW_BLUR[process.env.launcher?.toLowerCase() || 'node']
      });
    }
    else {
      fabric.config.configure({ browserShadowBlurConstant: BROWSER_SHADOW_BLUR[getBrowserAgent()] });
    }
    fabric.config.configure({
      enableGLFiltering: false
    });
    fabric.Object.prototype.objectCaching = true;
  });
  hooks.after(() => {
    // fabric.config.restoreDefaults();
    fabric.Object.prototype.objectCaching = objectCachingDefault;
  });

  const tests = [];

  const freeDrawingTestDefaults = {
    /**
     * render top context before mouseup
     */
    top: true,
    /**
     * render main context before mouseup
     */
    main: false,
    /**
     * render top and main context before mouseup
     */
    mesh: false,
    /**
     * render main context after interaction has completed
     */
    result: true,
    /**
     * runs during the test from the completed event
     */
    onComplete: (canvas, result) => canvas.add(result),

    fabricClass: 'Canvas',

<<<<<<< HEAD
    percentage: 0.06,

    disabled: fabric.getEnv().isLikelyNode
=======
    disabled: isNode()
>>>>>>> 9358938d
  };

  function freedrawing(canvas) {
    // eslint-disable-next-line
    var points = [{ "x": 14.940, "y": 18.084 }, { "x": 14.940, "y": 20.076 }, { "x": 14.940, "y": 22.068 }, { "x": 14.940, "y": 25.056 }, { "x": 14.940, "y": 27.048 }, { "x": 14.940, "y": 29.040 }, { "x": 14.940, "y": 31.032 }, { "x": 14.940, "y": 33.024 }, { "x": 14.940, "y": 35.016 }, { "x": 15.936, "y": 36.012 }, { "x": 17.928, "y": 35.016 }, { "x": 18.924, "y": 34.020 }, { "x": 19.920, "y": 32.028 }, { "x": 21.912, "y": 31.032 }, { "x": 22.908, "y": 29.040 }, { "x": 23.904, "y": 27.048 }, { "x": 24.900, "y": 25.056 }, { "x": 25.896, "y": 24.060 }, { "x": 26.892, "y": 22.068 }, { "x": 28.884, "y": 23.064 }, { "x": 29.880, "y": 24.060 }, { "x": 30.876, "y": 25.056 }, { "x": 32.869, "y": 25.056 }, { "x": 34.861, "y": 25.056 }, { "x": 36.853, "y": 25.056 }, { "x": 38.845, "y": 25.056 }, { "x": 40.837, "y": 24.060 }, { "x": 41.833, "y": 23.064 }, { "x": 42.829, "y": 22.068 }, { "x": 43.825, "y": 21.072 }, { "x": 44.821, "y": 20.076 }, { "x": 43.825, "y": 24.060 }, { "x": 43.825, "y": 26.052 }, { "x": 43.825, "y": 30.036 }, { "x": 43.825, "y": 33.024 }, { "x": 43.825, "y": 35.016 }, { "x": 43.825, "y": 38.004 }, { "x": 43.825, "y": 40.992 }, { "x": 43.825, "y": 42.984 }, { "x": 43.825, "y": 44.976 }, { "x": 44.821, "y": 45.972 }, { "x": 45.817, "y": 46.968 }, { "x": 47.809, "y": 46.968 }, { "x": 48.805, "y": 45.972 }, { "x": 50.797, "y": 43.980 }, { "x": 51.793, "y": 41.988 }, { "x": 52.789, "y": 38.004 }, { "x": 53.785, "y": 37.008 }, { "x": 53.785, "y": 35.016 }, { "x": 54.781, "y": 33.024 }, { "x": 54.781, "y": 31.032 }, { "x": 54.781, "y": 33.024 }, { "x": 56.773, "y": 33.024 }, { "x": 58.765, "y": 34.020 }, { "x": 60.757, "y": 34.020 }, { "x": 62.749, "y": 34.020 }, { "x": 63.745, "y": 33.024 }]
      .map(p => new fabric.Point(p));
    var brush = new fabric.PencilBrush(canvas);
    brush.color = 'red';
    brush.width = 2;
    return pointDrawer(points, brush);
  }

  tests.push({
    test: 'Simple free drawing',
    build: freedrawing,
    name: 'simple',
    width: 100,
    height: 100,
  });

  function noOffset(canvas) {
    var brush = new fabric.PencilBrush(canvas);
    brush.color = 'green';
    brush.width = 16;
    return pointDrawer(points, brush);
  }

  tests.push({
    test: 'Simple free drawing, large brush no offset',
    build: noOffset,
    name: 'largeNoOffset',
    width: 200,
    height: 250,
  });

  function withShadow(canvas) {
    var brush = new fabric.PencilBrush(canvas);
    brush.color = 'blue';
    brush.shadow = new fabric.Shadow({
      blur: 10,
      color: 'red',
    });
    brush.width = 6;
    return pointDrawer(points, brush);
  }

  tests.push({
    test: 'Simple free drawing, with shadow',
    build: withShadow,
    name: 'shadow',
    width: 200,
    height: 250,
  });

  function withOpacity(canvas) {
    var brush = new fabric.PencilBrush(canvas);
    brush.color = 'rgba(255, 255, 0, 0.4)';
    brush.shadow = new fabric.Shadow({
      blur: 10,
      color: 'green',
    });
    brush.width = 6;
    return pointDrawer(points, brush);
  }

  tests.push({
    test: 'Simple free drawing, with opacity',
    build: withOpacity,
    name: 'opacity',
    width: 200,
    height: 250,
  });

  function freedrawingWithDecimateToPoint(canvas) {
    // eslint-disable-next-line
    var points = [{ "x": 14.940, "y": 18.084 }, { "x": 14.940, "y": 18.084 }, { "x": 14.940, "y": 18.084 }]
      .map(p => new fabric.Point(p));
    var brush = new fabric.PencilBrush(canvas);
    brush.color = 'red';
    brush.width = 15;
    brush.decimate = 1;
    return pointDrawer(points, brush);
  }

  tests.push({
    test: 'Simple free drawing to dot',
    build: freedrawingWithDecimateToPoint,
    name: 'dot',
    width: 50,
    height: 50,
  });

  async function withDecimation(canvas) {
    var brush = new fabric.PencilBrush(canvas);
    brush.color = 'red';
    brush.width = 8;
    await pointDrawer(points, brush, true);
    brush.color = 'blue';
    brush.width = 2;
    brush.decimate = 7;
    return pointDrawer(points, brush);
  }

  tests.push({
    test: 'Simple free drawing, with high decimation',
    build: withDecimation,
    name: 'decimation',
    width: 200,
    height: 250,
    targets: {
      main: true,
      mesh: true
    }
  });

  async function pattern(canvas) {
    var brush = new fabric.PatternBrush(canvas);
    brush.color = 'red';
    brush.width = 20;
    await pointDrawer(points, brush, true);
    brush.color = 'blue';
    brush.width = 15;
    brush.decimate = 7;
    return pointDrawer(points, brush);
  }

  tests.push({
    test: 'Pattern src from `getPatternSrc`',
    build: pattern,
    name: 'pattern',
    width: 200,
    height: 250,
    targets: {
      main: true,
      mesh: true
    }
  });

  async function patternFromSource(canvas) {
    var brush = new fabric.PatternBrush(canvas);
    brush.source = await new Promise(resolve => getFixture('greyfloral.png', false, resolve));
    brush.color = 'red';
    brush.width = 25;
    await pointDrawer(points, brush, true);
    brush.source = await new Promise(resolve => getFixture('parrot.png', false, resolve));
    brush.width = 7;
    return pointDrawer(points, brush);
  }

  tests.push({
    test: 'Pattern src from `source`',
    build: patternFromSource,
    name: 'patternSource',
    width: 200,
    height: 250,
    targets: {
      main: true,
      mesh: true
    }
  });

  function withText(canvas) {
    canvas.add(new fabric.IText('This textbox should NOT\nclear the brush during rendering'));
    const brush = new fabric.PencilBrush(canvas);
    brush.color = 'red';
    brush.width = 25;
    pointDrawer(points, brush, false, (point, index, points) => index === points.length - 1 && canvas.renderAll());
  }

  tests.push({
    test: 'textbox should not clear brush',
    build: withText,
    name: 'withText',
    percentage: 0.02,
    width: 200,
    height: 250,
    targets: {
      top: true,
      main: false,
      mesh: true,
      result: false,
    }
  });

  function generatePointsToCover(width, height, step) {
    const out = [];
    for (let y = -height, side = 0; y < height; y = y + step) {
      side++;
      out.push(new fabric.Point(side % 2 ? -width : width, y));
    }
    return out;
  }

  const pointsToCover = generatePointsToCover(500, 500, 30);

  [fabric.PencilBrush, fabric.PatternBrush, /*fabric.CircleBrush, fabric.SprayBrush*/].forEach(builder => {
    [true, false].forEach(vpt => {
      [true, false].forEach(absolutePositioned => {
        [true, false].forEach(inverted => {
          tests.push({
            test: `clipping ${builder.name}${vpt ? ' vpt' : ''}${absolutePositioned ? ' absolutePositioned' : ''}${inverted ? ' inverted' : ''}`,
            build: canvas => {
              const brush = new builder(canvas);
              brush.width = 30;
              brush.color = 'red';
              const clipPath = new fabric.Circle({
                radius: 50,
                absolutePositioned,
                inverted,
                canvas
              });
              canvas.viewportCenterObject(clipPath);
              brush.clipPath = clipPath;
              canvas.freeDrawingBrush = brush;
<<<<<<< HEAD
              canvas.isDrawingMode = true;
              vpt && canvas.setViewportTransform([1, fabric.util.degreesToRadians(45), 0, 1, 0, -100]);
              return pointDrawer(pointsToCover, brush);
=======
              vpt && canvas.setViewportTransform([1, fabric.util.degreesToRadians(45), 0, 1, 0, -100])
              pointDrawer(pointsToCover, brush);
>>>>>>> 9358938d
            },
            name: `clipping/${builder.name.toLowerCase().replace('brush', '')}${vpt ? '_vpt' : ''}${vpt && absolutePositioned ? '_abs' : ''}${inverted ? '_inv' : ''}`,
            percentage: 0.09,
            width: 200,
            height: 200,
            targets: {
              mesh: true
            }
          });
        });
      });
    });
  });

  async function erase(canvas, brush, { inverted, clip }) {
    if (inverted) {
      brush.width = 8;
      await new Promise(resolve => {
        canvas.once('after:render', resolve);
        pointDrawer(pointsToCover, brush, () => {
          // run mouse up but don't add the path to canvas
        });
      });
      brush.inverted = true;
    }
    if (clip) {
      const clipPath = new fabric.Circle({
        radius: 50,
        inverted: clip === 'inverted',
        canvas
      });
      canvas.centerObject(clipPath);
      brush.clipPath = clipPath;
    }
    brush.width = 16;
    return pointDrawer(points, brush);
  }

  function eraser(canvas, { reverse = false, group = false, alpha = false, inverted = false, clip = false } = {}) {
    const brush = new fabric.EraserBrush(canvas);
    alpha && (brush.color = 'rgba(0,0,0,0.7)');
    const objects = [
      new fabric.Rect({ width: 100, height: 100, fill: 'blue' }),
      new fabric.Rect({ width: 100, height: 100, left: 50, top: 50, fill: 'magenta', erasable: false }),
      new fabric.Circle({ radius: 200 }),
      new fabric.Rect({ width: 100, height: 100, left: 100, top: 100, fill: 'red', erasable: false, opacity: 0.8 }),
      new fabric.Rect({ width: 100, height: 100, left: 0, top: 100, fill: 'red', erasable: false }),
      new fabric.Circle({ radius: 50, left: 100, top: 100, fill: 'cyan' }),
      new fabric.Group([
        new fabric.Circle({
          radius: 50,
          left: 0,
          top: 100,
          fill: 'cyan',
          clipPath: new fabric.Circle({ radius: 50, left: -12, top: -12, originX: 'center', originY: 'center' })
        })
      ], {
        erasable: !group || group,
        clipPath: new fabric.Circle({ radius: 50, left: 12, top: 12, originX: 'center', originY: 'center' })
      }),
    ];
    canvas.add(...(group ? [new fabric.Group(objects, { erasable: group })] : objects));
    reverse && (canvas._objectsToRender = canvas.getObjects().reverse());
    return erase(canvas, brush, { inverted, clip });
  }

  function eraseBackground(canvas, { alpha = false, inverted = false, vpt = false, clip = false } = {}) {
    const brush = new fabric.EraserBrush(canvas);
    alpha && (brush.color = 'rgba(0,0,0,0.7)');
    canvas.setViewportTransform([1, fabric.util.degreesToRadians(45), 0, 1, 0, -100])
    canvas.backgroundImage = new fabric.Rect({
      width: canvas.width,
      height: canvas.height,
      fill: 'blue'
    });
    canvas.backgroundVpt = vpt;
    return erase(canvas, brush, { inverted, clip });
  }

  [{ alpha: true }, { alpha: false }, { inverted: true }].forEach(({ alpha, inverted }) => {
    [true, false, 'inverted'].forEach(clip => {
      const getName = (name = '') => `eraser/${name}${alpha ? '_alpha' : ''}${inverted ? '_inverted' : ''}${clip ? '_clipped' : ''}${clip==='inverted' ? 'inverted' : ''}`;
      const getTestName = name => `${name} (${JSON.stringify({ alpha, inverted, clip }, null, 2)})`;
      const main = !alpha && !inverted;
      tests.push({
        test: getTestName('Eraser brush'),
        build: canvas => eraser(canvas, { alpha, inverted, clip }),
        name: getName(),
        width: 200,
        height: 250,
        targets: {
          main
        },
        onComplete: undefined
      });

      tests.push({
        test: getTestName('Eraser brush - custom stack ordering'),
        build: canvas => eraser(canvas, { alpha, inverted, clip, reverse: true }),
        name: getName('custom_stack'),
        width: 200,
        height: 250,
        targets: {
          main
        },
        onComplete: undefined
      });

      tests.push({
        test: getTestName('Eraser brush - group with `erasable = true`'),
        build: canvas => eraser(canvas, { alpha, inverted, clip, group: true }),
        name: getName('group'),
        width: 200,
        height: 250,
        targets: {
          top: false,
        },
        onComplete: undefined
      });

      tests.push({
        test: getTestName('Eraser brush - group with `erasable = deep` should propagate eraser'),
        build: canvas => eraser(canvas, { alpha, inverted, clip, group: 'deep' }),
        name: getName(),
        width: 200,
        height: 250,
        targets: {
          main
        },
        onComplete: undefined
      });

      [true, false].forEach(vpt =>
        tests.push({
          test: getTestName('Eraser brush - backgroundVpt'),
          build: async canvas => eraseBackground(canvas, { alpha, inverted, clip, vpt }),
          name: `${getName('background')}${vpt ? '_vpt' : ''}`,
          width: 200,
          height: 250,
          targets: {
            main: (inverted || alpha) && !vpt,
            top: inverted && !vpt
          },
          onComplete: undefined
        })
      );
    });
  });

  tests.forEach(({ name, targets, test: testName, ...test }) => {
    const { top, main, mesh, result, onComplete = () => { }, ...options } = { ...freeDrawingTestDefaults, ...test, ...targets };
    QUnit.module(testName, () => {
      top && visualTester({
        ...options,
        test: 'top context',
        golden: `freedrawing/${name}_top_ctx.png`,
        code: async function (canvas, callback) {
          canvas.on('interaction:completed', ({ result }) => {
            canvas.cancelRequestedRender();
          });
          await test.build(canvas);
          callback(canvas.upperCanvasEl);
        }
      });
      main && visualTester({
        ...options, 
        test: 'main context',
        golden: `freedrawing/${name}_main_ctx.png`,
        code: async function (canvas, callback) {
          canvas.on('interaction:completed', ({ result }) => {
            onComplete(canvas, result);
            canvas.cancelRequestedRender();
          });
          await test.build(canvas);
          canvas.renderAll();
          callback(canvas.lowerCanvasEl);
        }
      });
      mesh && visualTester({
        ...options, 
        test: 'context mesh',
        golden: `freedrawing/${name}_result.png`,
        code: async function (canvas, callback) {
          canvas.on('interaction:completed', ({ result }) => {
            onComplete(canvas, result);
            canvas.cancelRequestedRender();
          });
          await test.build(canvas);
          const top = fabric.util.copyCanvasElement(canvas.upperCanvasEl);
          canvas.renderAll();
          canvas.contextContainer.drawImage(top, 0, 0);
          callback(canvas.lowerCanvasEl);
        }
      });
      result && visualTester({
        ...options,
        test: `result ${mesh ? '(should equal mesh)' : ''}`,
        golden: `freedrawing/${name}_result.png`,
        code: async function (canvas, callback) {
          await test.build(canvas);
          await new Promise(resolve => {
            canvas.on('interaction:completed', ({ result }) => {
              onComplete(canvas, result);
              canvas.cancelRequestedRender();
              resolve();
            });
            fireBrushUp(canvas);
          });
          canvas.renderAll();
          callback(canvas.lowerCanvasEl);
        }
      });
    });
  });

});<|MERGE_RESOLUTION|>--- conflicted
+++ resolved
@@ -2085,13 +2085,9 @@
 
     fabricClass: 'Canvas',
 
-<<<<<<< HEAD
     percentage: 0.06,
 
-    disabled: fabric.getEnv().isLikelyNode
-=======
     disabled: isNode()
->>>>>>> 9358938d
   };
 
   function freedrawing(canvas) {
@@ -2306,14 +2302,8 @@
               canvas.viewportCenterObject(clipPath);
               brush.clipPath = clipPath;
               canvas.freeDrawingBrush = brush;
-<<<<<<< HEAD
-              canvas.isDrawingMode = true;
-              vpt && canvas.setViewportTransform([1, fabric.util.degreesToRadians(45), 0, 1, 0, -100]);
-              return pointDrawer(pointsToCover, brush);
-=======
               vpt && canvas.setViewportTransform([1, fabric.util.degreesToRadians(45), 0, 1, 0, -100])
               pointDrawer(pointsToCover, brush);
->>>>>>> 9358938d
             },
             name: `clipping/${builder.name.toLowerCase().replace('brush', '')}${vpt ? '_vpt' : ''}${vpt && absolutePositioned ? '_abs' : ''}${inverted ? '_inv' : ''}`,
             percentage: 0.09,
