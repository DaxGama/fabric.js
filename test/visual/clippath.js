--- conflicted
+++ resolved
@@ -393,22 +393,6 @@
     angles.push(deg);
   }
 
-<<<<<<< HEAD
-  angles.forEach(a => {
-    angles.forEach(b => {
-      angles.forEach(c => {
-        tests.push({
-          test: `clipped group ${b}° with nested shadow ${c}° rotated by ${a}°`,
-          code: createClippedNestedShadowedTextTest(a, b, c),
-          golden: `clipping/nested-shadow/${a + b},${c}.png`,
-          percentage: 0.06,
-          width: 250,
-          height: 200,
-        });
-      });
-    });
-  });
-=======
   // angles.forEach(a => {
   //   angles.forEach(b => {
   //     angles.forEach(c => {
@@ -423,7 +407,6 @@
   //     });
   //   });
   // });
->>>>>>> e70c0dab
 
   tests.forEach(visualTestLoop(QUnit));
 })();