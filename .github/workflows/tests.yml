--- conflicted
+++ resolved
@@ -91,7 +91,6 @@
         uses: ./.github/actions/build-fabric-cached
       - name: Run ${{ matrix.suite }} tests
         run: npm run test -- -c node -s ${{ matrix.suite }}
-<<<<<<< HEAD
   ts:
     runs-on: ubuntu-latest
     name: TS ${{ matrix.ts }} tests
@@ -113,7 +112,6 @@
         run: npm run build -- -f
       - name: Run tests
         run: npm run test -- -s ts
-=======
   jest:
     name: Jest tests
     runs-on: ubuntu-latest
@@ -186,5 +184,4 @@
         with:
           github-token: ${{ secrets.GITHUB_TOKEN }}
           delete-old-comments: true
-          update-comment: true
->>>>>>> 1b546164
+          update-comment: true