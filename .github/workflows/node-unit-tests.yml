# This workflow will do a clean install of node dependencies, build the source code and run tests across different versions of node
# For more information see: https://help.github.com/actions/language-and-framework-guides/using-nodejs-with-github-actions

name: Node Unit tests

on:
  push:
    branches: [ master ]
  pull_request:
    branches: [ master ]

jobs:
  node-unit-tests:
    runs-on: ubuntu-latest
    strategy:
      fail-fast: false
      matrix:
        node-version: [16.x]
        # See supported Node.js release schedule at https://nodejs.org/en/about/releases/
    steps:
    - uses: actions/checkout@v2
    - run: sudo apt-get install libgif-dev libpng-dev libpango1.0-dev libjpeg8-dev librsvg2-dev libcairo2-dev
    - name: Use Node.js ${{ matrix.node-version }}
      uses: actions/setup-node@v1
      with:
        node-version: ${{ matrix.node-version }}
    - run: npm ci
<<<<<<< HEAD
    - run: npm run build:fast
=======
    - run: npm run build -- -f
>>>>>>> c0aa66ce
    - run: npm run test -- -s unit -p 8080 -c node<|MERGE_RESOLUTION|>--- conflicted
+++ resolved
@@ -25,9 +25,5 @@
       with:
         node-version: ${{ matrix.node-version }}
     - run: npm ci
-<<<<<<< HEAD
-    - run: npm run build:fast
-=======
     - run: npm run build -- -f
->>>>>>> c0aa66ce
     - run: npm run test -- -s unit -p 8080 -c node